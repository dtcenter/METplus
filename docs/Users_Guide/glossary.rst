******************************
METplus Configuration Glossary
******************************

.. glossary::
   :sorted:

   REGRID_DATA_PLANE_ONCE_PER_FIELD
     If True, run RegridDataPlane separately for each field name/level combination specified in the configuration file. See  :ref:`Field_Info` for more information on how fields are specified. If False, run RegridDataPlane once with all of the fields specified.

     | *Used by:*  RegridDataPlane

   CUSTOM_LOOP_LIST
     List of strings that are used to run each item in the :term:`PROCESS_LIST` multiple times for each run time to allow the tool to be run with different configurations. The filename template tag {custom?fmt=%s} can be used throughout the METplus configuration file. For example, the text can be used to supply different configuration files (if the MET tool uses them) and output filenames/directories. If you have two configuration files, SeriesAnalysisConfig_one and SeriesAnalysisConfig_two, you can set::

       [config]
       CUSTOM_LOOP_LIST = one, two
       SERIES_ANALYSIS_CONFIG_FILE = {CONFIG_DIR}/SeriesAnalysisConfig_{custom?fmt=%s}

       [dir]
       SERIES_ANALYSIS_OUTPUT_DIR = {OUTPUT_BASE}/{custom?fmt=%s}

    With this configuration, SeriesAnalysis will be called twice. The first run will use SeriesAnalysisConfig_one and write output to {OUTPUT_BASE}/one. The second run will use SeriesAnalysisConfig_two and write output to {OUTPUT_BASE}/two.

    If unset or left blank, the wrapper will run once per run time. There are also wrapper-specific configuration variables to define a custom string loop list for a single wrapper, i.e. :term:`SERIES_ANALYSIS_CUSTOM_LOOP_LIST` and :term:`PCP_COMBINE_CUSTOM_LOOP_LIST`.

     | *Used by:* Many

   SERIES_ANALYSIS_CUSTOM_LOOP_LIST
    Sets custom string loop list for a specific wrapper. See :term:`CUSTOM_LOOP_LIST`.

     | *Used by:* SeriesAnalysis

   PCP_COMBINE_CUSTOM_LOOP_LIST
    Sets custom string loop list for a specific wrapper. See :term:`CUSTOM_LOOP_LIST`.

     | *Used by:* PCPCombine

   ASCII2NC_CUSTOM_LOOP_LIST
    Sets custom string loop list for a specific wrapper. See :term:`CUSTOM_LOOP_LIST`.

     | *Used by:* ASCII2NC

   ENSEMBLE_STAT_CUSTOM_LOOP_LIST
    Sets custom string loop list for a specific wrapper. See :term:`CUSTOM_LOOP_LIST`.

     | *Used by:* EnsembleStat

   EXAMPLE_CUSTOM_LOOP_LIST
    Sets custom string loop list for a specific wrapper. See :term:`CUSTOM_LOOP_LIST`.

     | *Used by:* Example

   GEMPAKTOCF_CUSTOM_LOOP_LIST
    Sets custom string loop list for a specific wrapper. See :term:`CUSTOM_LOOP_LIST`.

     | *Used by:* GempakToCF

   GRID_STAT_CUSTOM_LOOP_LIST
    Sets custom string loop list for a specific wrapper. See :term:`CUSTOM_LOOP_LIST`.

     | *Used by:* GridStat

   MODE_CUSTOM_LOOP_LIST
    Sets custom string loop list for a specific wrapper. See :term:`CUSTOM_LOOP_LIST`.

     | *Used by:* MODE

   MTD_CUSTOM_LOOP_LIST
    Sets custom string loop list for a specific wrapper. See :term:`CUSTOM_LOOP_LIST`.

     | *Used by:* MTD

   PB2NC_CUSTOM_LOOP_LIST
    Sets custom string loop list for a specific wrapper. See :term:`CUSTOM_LOOP_LIST`.

     | *Used by:* PB2NC

   POINT_STAT_CUSTOM_LOOP_LIST
    Sets custom string loop list for a specific wrapper. See :term:`CUSTOM_LOOP_LIST`.

     | *Used by:* PointStat

   PY_EMBED_INGEST_CUSTOM_LOOP_LIST
    Sets custom string loop list for a specific wrapper. See :term:`CUSTOM_LOOP_LIST`.

     | *Used by:* PyEmbedIngest

   REGRID_DATA_PLANE_CUSTOM_LOOP_LIST
    Sets custom string loop list for a specific wrapper. See :term:`CUSTOM_LOOP_LIST`.

     | *Used by:* RegridDataPlane

   TC_GEN_CUSTOM_LOOP_LIST
    Sets custom string loop list for a specific wrapper. See :term:`CUSTOM_LOOP_LIST`.

     | *Used by:* TCGen

   TC_PAIRS_CUSTOM_LOOP_LIST
    Sets custom string loop list for a specific wrapper. See :term:`CUSTOM_LOOP_LIST`.

     | *Used by:* TCPairs

   EXTRACT_TILES_CUSTOM_LOOP_LIST
    Sets custom string loop list for a specific wrapper. See :term:`CUSTOM_LOOP_LIST`.

     | *Used by:* ExtractTiles

   POINT2GRID_CUSTOM_LOOP_LIST
    Sets custom string loop list for a specific wrapper. See :term:`CUSTOM_LOOP_LIST`.

     | *Used by:* Point2Grid

   GROUP_LIST_ITEMS
     Names of the lists in the METplus .conf file to treat the items in those lists as a group.

     | *Used by:* MakePlots, StatAnalysis

   LOOP_LIST_ITEMS
     Names of the lists in the METplus .conf file to treat the items in those lists individually.

     | *Used by:* MakePlots, StatAnalysis

   MAKE_PLOTS_AVERAGE_METHOD
     The method to use to average the data. Valid options are MEAN, MEDIAN, and AGGREGATION.

     | *Used by:* MakePlots

   MAKE_PLOTS_SCRIPTS_DIR
     Directory to find scripts used by MakePlots.

     | *Used by:* MakePlots

   MAKE_PLOTS_INPUT_DIR
     Directory containing input files used by MakePlots.

     | *Used by:* MakePlots

   MAKE_PLOTS_OUTPUT_DIR
     Directory to write files generated by MakePlots.

     | *Used by:* MakePlots

   MAKE_PLOTS_VERIF_CASE
     Verification case used by MakePlots. Valid options for this include: grid2grid, grid2obs, precip.

     | *Used by:* MakePlots

   CYCLONE_PLOTTER_OUTPUT_DIR
     Directory for saving files generated by CyclonePlotter.

     | *Used by:* CyclonePlotter

   CYCLONE_PLOTTER_MODEL
     Model used in CyclonePlotter.

     | *Used by:* CyclonePlotter

   TCMPR_PLOTTER_PREFIX
     Prefix used in TCMPRPlotter.

     | *Used by:* TCMPRPlotter

   TCMPR_PLOTTER_CONFIG_FILE
     Configuration file used by TCMPRPlotter.

     | *Used by:* TCMPRPlotter

   ASCII2NC_WINDOW_BEGIN
     Passed to the ASCII2NC MET config file to determine the range of data within a file that should be used for processing. Units are seconds. If the variable is not set, ASCII2NC will use :term:`OBS_WINDOW_BEGIN`.

     | *Used by:*  ASCII2NC

   ASCII2NC_WINDOW_END
     Passed to the ASCII2NC MET config file to determine the range of data within a file that should be used for processing. Units are seconds. If the variable is not set, ASCII2NC will use :term:`OBS_WINDOW_END`.

     | *Used by:*  ASCII2NC

   POINT2GRID_GAUSSIAN_DX
     Gaussian dx value to add to the Point2Grid command line call with -gaussian_dx. Not added to call if unset or set to empty string.

     | *Used by:* Point2Grid

   POINT2GRID_GAUSSIAN_RADIUS
     Gaussian radius value to add to the Point2Grid command line call with -gaussian_radius. Not added to call if unset or set to empty string.

     | *Used by:* Point2Grid

   REGRID_DATA_PLANE_GAUSSIAN_DX
     Gaussian dx value to add to the RegridDataPlane command line call with -gaussian_dx. Not added to call if unset or set to empty string.

     | *Used by:* RegridDataPlane

   REGRID_DATA_PLANE_GAUSSIAN_RADIUS
     Gaussian radius value to add to the RegridDataPlane command line call with -gaussian_radius. Not added to call if unset or set to empty string.

     | *Used by:* RegridDataPlane

   FCST_PCP_COMBINE_CONSTANT_INIT
     If True, only look for forecast files that have a given initialization time. Used only if :term:`FCST_PCP_COMBINE_INPUT_TEMPLATE` has a 'lead' tag. If set to False, the lowest forecast lead for each search (valid) time is used. See :term:`OBS_PCP_COMBINE_CONSTANT_INIT`

     | *Used by:* PCPCombine

   OBS_PCP_COMBINE_CONSTANT_INIT
     If True, only look for observation files that have a given initialization time. Used only if :term:`OBS_PCP_COMBINE_INPUT_TEMPLATE` has a 'lead' tag. If set to False, the lowest forecast lead for each search (valid) time is used. This variable is only used if model data is used as the OBS to compare to other model data as the FCST.

     | *Used by:* PCPCombine

   CURRENT_FCST_NAME
     Generated by METplus in wrappers that loop over forecast names/levels to keep track of the current forecast name that is being processed. It can be referenced in the [GRID_STAT/MODE/MTD]_OUTPUT_PREFIX to set the output file names. This should not be set by a user!

     | *Used by:* GridStat, MODE, MTD

   CURRENT_OBS_NAME
     Generated by METplus in wrappers that loop over observation names/levels to keep track of the current observation name that is being processed. It can be referenced in the [GRID_STAT/MODE/MTD]_OUTPUT_PREFIX to set the output file names. This should not be set by a user!

     | *Used by:* GridStat, MODE, MTD

   CURRENT_FCST_LEVEL
     Generated by METplus in wrappers that loop over forecast names/levels to keep track of the current forecast level that is being processed. It can be referenced in the [GRID_STAT/MODE/MTD]_OUTPUT_PREFIX to set the output file names. This should not be set by a user!

     | *Used by:* GridStat, MODE, MTD

   CURRENT_OBS_LEVEL
     Generated by METplus in wrappers that loop over observation names/levels to keep track of the current observation level that is being processed. It can be referenced in the [GRID_STAT/MODE/MTD]_OUTPUT_PREFIX to set the output file names. This should not be set by a user!

     | *Used by:* GridStat, MODE, MTD


   CYCLONE_PLOTTER_INPUT_DIR
      The directory containing the input data to be plotted.

     | *Used by:* CyclonePlotter

   ANLY_ASCII_REGEX_LEAD
     .. warning:: **DEPRECATED:** Please use :term:`OBS_EXTRACT_TILES_PREFIX` instead.

   ANLY_NC_TILE_REGEX
     .. warning:: **DEPRECATED:** Please use :term:`OBS_EXTRACT_TILES_PREFIX` instead.

   ENSEMBLE_STAT_OUTPUT_PREFIX
     String to pass to the MET config file to prepend text to the output filenames.

     | *Used by:* EnsembleStat

   GRID_STAT_OUTPUT_PREFIX
     String to pass to the MET config file to prepend text to the output filenames.

     | *Used by:* GridStat

   POINT_STAT_OUTPUT_PREFIX
     String to pass to the MET config file to prepend text to the output filenames.

     | *Used by:* PointStat

   MODE_OUTPUT_PREFIX
     String to pass to the MET config file to prepend text to the output filenames.

     | *Used by:* MODE

   MTD_OUTPUT_PREFIX
     String to pass to the MET config file to prepend text to the output filenames.

     | *Used by:* MTD

   OBS_SERIES_ANALYSIS_ASCII_REGEX_LEAD
     .. warning:: **DEPRECATED:** Please use :term:`OBS_EXTRACT_TILES_PREFIX` instead.

   OBS_SERIES_ANALYSIS_NC_TILE_REGEX
     .. warning:: **DEPRECATED:** Please use :term:`OBS_EXTRACT_TILES_PREFIX` instead.

   ANLY_TILE_PREFIX
     .. warning:: **DEPRECATED:** Please use :term:`OBS_EXTRACT_TILES_PREFIX` instead.

   ANLY_TILE_REGEX
     .. warning:: **DEPRECATED:** No longer used. The regular expression for the analysis input file. The file is in GRIBv2 format.

   OBS_EXTRACT_TILES_PREFIX
     Prefix for observation tile files. Used to create filename of intermediate files that are created while performing a series analysis.

     | *Used by:*  ExtractTiles

   CYCLONE_INPUT_DIR
     Input directory for the cyclone plotter. This should be the output directory for the MET TC-Pairs utility

     | *Used by:* CyclonePlotter

   FCST_REGRID_DATA_PLANE_VAR<n>_OUTPUT_FIELD_NAME
     Specify the forecast output field name that is created by RegridDataPlane. The name corresponds to :term:`FCST_VAR<n>_NAME`. This is used when using Python Embedding as input to the MET tool, because the :term:`FCST_VAR<n>_NAME` defines the python script to call.

     | *Used by:* RegridDataPlane


   OBS_REGRID_DATA_PLANE_VAR<n>_OUTPUT_FIELD_NAME
     Specify the observation output field name that is created by RegridDataPlane. The name corresponds to :term:`OBS_VAR<n>_NAME`. This is used when using Python Embedding as input to the MET tool, because the :term:`OBS_VAR<n>_NAME` defines the python script to call.

     | *Used by:* RegridDataPlane

   POINT2GRID_WINDOW_BEGIN
     Specify the beginning of the time window to use for a date stamp window to grab observations

     | *Used by:* Point2Grid

   POINT2GRID_WINDOW_END
     Specify the end of the time window to use for a date stamp window to grab observations

     | *Used by:* Point2Grid


   POINT2GRID_INPUT_FIELD
     Specify the input field name that is read by Point2Grid.

     | *Used by:* Point2Grid

   POINT2GRID_INPUT_LEVEL
     Specify the input level name that is read by Point2Grid.

     | *Used by:* Point2Grid

   POINT2GRID_QC_FLAGS
     Specify the qc flags name that is read by Point2Grid.

     | *Used by:* Point2Grid

   POINT2GRID_ADP
     Provides an additional Aerosol Detection Product when GOES 16/17 input and an AOD variable name is used.

     | *Used by:* Point2Grid

   POINT2GRID_PROB_CAT_THRESH
     Specify the probability threshold for practically perfect forecasts

     | *Used by:* Point2Grid

   POINT2GRID_VLD_THRESH
     Specify the required ratio of valid data for regridding

     | *Used by:* Point2Grid

   FCST_REGRID_DATA_PLANE_VAR<n>_INPUT_FIELD_NAME
     Specify the (optional) forecast input field name that is read by RegridDataPlane. The name corresponds to :term:`FCST_VAR<n>_NAME`. This is used when using Python Embedding as input to the MET tool, because the :term:`FCST_VAR<n>_NAME` defines the python script to call.

     | *Used by:* RegridDataPlane


   OBS_REGRID_DATA_PLANE_VAR<n>_INPUT_FIELD_NAME
     Specify the (optional) observation input field name that is created by RegridDataPlane. The name corresponds to :term:`OBS_VAR<n>_NAME`. This is used when using Python Embedding as input to the MET tool, because the :term:`OBS_VAR<n>_NAME` defines the python script to call.

     | *Used by:* RegridDataPlane

   FCST_REGRID_DATA_PLANE_VAR<n>_INPUT_LEVEL
     Specify the (optional) forecast input field level that is read by RegridDataPlane. The name corresponds to :term:`FCST_VAR<n>_LEVELS`. This is used when using Python Embedding as input to the MET tool, because the :term:`FCST_VAR<n>_LEVELS` defines the python script to call.

     | *Used by:* RegridDataPlane


   OBS_REGRID_DATA_PLANE_VAR<n>_INPUT_LEVEL
     Specify the (optional) observation input field level that is created by RegridDataPlane. The name corresponds to :term:`OBS_VAR<n>_LEVELS`. This is used when using Python Embedding as input to the MET tool, because the :term:`OBS_VAR<n>_LEVELS` defines the python script to call.

     | *Used by:* RegridDataPlane

   LOG_ASCII2NC_VERBOSITY
     Overrides the log verbosity for ASCII2NC only. If not set, the verbosity level is controlled by :term:`LOG_MET_VERBOSITY`.

     | *Used by:* ASCII2NC

   LOG_SERIES_ANALYSIS_VERBOSITY
     Overrides the log verbosity for SeriesAnalysis only. If not set, the verbosity level is controlled by :term:`LOG_MET_VERBOSITY`.

     | *Used by:* SeriesAnalysis

   LOG_ENSEMBLE_STAT_VERBOSITY
     Overrides the log verbosity for EnsembleStat only. If not set, the verbosity level is controlled by :term:`LOG_MET_VERBOSITY`.

     | *Used by:* EnsembleStat

   LOG_STAT_ANALYSIS_VERBOSITY
     Overrides the log verbosity for StatAnalysis only. If not set, the verbosity level is controlled by :term:`LOG_MET_VERBOSITY`.

     | *Used by:* StatAnalysis

   LOG_GRID_STAT_VERBOSITY
     Overrides the log verbosity for GridStat only. If not set, the verbosity level is controlled by :term:`LOG_MET_VERBOSITY`.

     | *Used by:* GridStat

   LOG_MODE_VERBOSITY
     Overrides the log verbosity for MODE only. If not set, the verbosity level is controlled by :term:`LOG_MET_VERBOSITY`.

     | *Used by:* MODE

   LOG_MTD_VERBOSITY
     Overrides the log verbosity for MTD only. If not set, the verbosity level is controlled by :term:`LOG_MET_VERBOSITY`.

     | *Used by:* MTD

   LOG_PB2NC_VERBOSITY
     Overrides the log verbosity for PB2NC only. If not set, the verbosity level is controlled by :term:`LOG_MET_VERBOSITY`.

     | *Used by:* PB2NC

   LOG_PCP_COMBINE_VERBOSITY
     Overrides the log verbosity for PCPCombine only. If not set, the verbosity level is controlled by :term:`LOG_MET_VERBOSITY`.

     | *Used by:* PCPCombine

   LOG_POINT_STAT_VERBOSITY
     Overrides the log verbosity for PointStat only. If not set, the verbosity level is controlled by :term:`LOG_MET_VERBOSITY`.

     | *Used by:* PointStat

   LOG_REGRID_DATA_PLANE_VERBOSITY
     Overrides the log verbosity for RegridDataPlane only. If not set, the verbosity level is controlled by :term:`LOG_MET_VERBOSITY`.

     | *Used by:* RegridDataPlane

   LOG_TC_PAIRS_VERBOSITY
     Overrides the log verbosity for TCPairs only. If not set, the verbosity level is controlled by :term:`LOG_MET_VERBOSITY`.

     | *Used by:* TCPairs

   LOG_TC_RMW_VERBOSITY
     Overrides the log verbosity for TCRMW  only. If not set, the verbosity level is controlled by :term:`LOG_MET_VERBOSITY`.

     | *Used by:* TCRMW

   LOG_TC_STAT_VERBOSITY
     Overrides the log verbosity for TCStat only. If not set, the verbosity level is controlled by :term:`LOG_MET_VERBOSITY`.

     | *Used by:* TCStat

   LOG_LINE_FORMAT
     Defines the formatting of each METplus log output line. For more information on acceptable values, see the Python documentation for LogRecord: https://docs.python.org/3/library/logging.html#logging.LogRecord

     | *Used by:* All

   LOG_LINE_DATE_FORMAT
     Defines the formatting of the date in the METplus log output. See :term:`LOG_LINE_FORMAT`.

     | *Used by:* All

   FCST_PCP_COMBINE_COMMAND
     Used only when :term:`FCST_PCP_COMBINE_METHOD` = USER_DEFINED. Custom command to run PCPCombine with a complex call that doesn't fit common use cases. Value can include filename template syntax, i.e. {valid?fmt=%Y%m%d}, that will be substituted based on the current runtime. The name of the application and verbosity flag does not need to be included. For example, if set to '-derive min,max /some/file' the command run will be pcp_combine -v 2 -derive min,max /some/file. A corresponding variable exists for observation data called :term:`OBS_PCP_COMBINE_COMMAND`.

     | *Used by:* PCPCombine

   OBS_PCP_COMBINE_COMMAND
     Used only when :term:`OBS_PCP_COMBINE_METHOD` = USER_DEFINED. Custom command to run PCPCombine with a complex call that doesn't fit common use cases. Value can include filename template syntax, i.e. {valid?fmt=%Y%m%d}, that will be substituted based on the current runtime. The name of the application and verbosity flag does not need to be included. For example, if set to '-derive min,max /some/file' the command run will be pcp_combine -v 2 -derive min,max /some/file. A corresponding variable exists for forecast data called :term:`FCST_PCP_COMBINE_COMMAND`.

     | *Used by:* PCPCombine

   PY_EMBED_INGEST_<n>_SCRIPT
     Used to use Python embedding to process multiple files. <n> is an integer greater than or equal to 1. Specifies the python script with arguments to run through RegridDataPlane to generate a file that can be read by the MET tools. This variable supports filename template syntax, so you can specify filenames with time information, i.e. {valid?fmt=%Y%m%d}. See also :term:`PY_EMBED_INGEST_<n>_TYPE`, :term:`PY_EMBED_INGEST_<n>_OUTPUT_GRID`, :term:`PY_EMBED_INGEST_<n>_OUTPUT_TEMPLATE`, and :term:`PY_EMBED_INGEST_<n>_OUTPUT_DIR`.

     | *Used by:* PyEmbedIngest

   PY_EMBED_INGEST_<n>_TYPE
     Used to use Python embedding to process multiple files. <n> is an integer greater than or equal to 1. Specifies the type of output generated by the Python script. Valid options are NUMPY, XARRAY, and PANDAS. See also :term:`PY_EMBED_INGEST_<n>_SCRIPT`, :term:`PY_EMBED_INGEST_<n>_OUTPUT_GRID`, :term:`PY_EMBED_INGEST_<n>_OUTPUT_TEMPLATE`, and :term:`PY_EMBED_INGEST_<n>_OUTPUT_DIR`.

     | *Used by:* PyEmbedIngest

   PY_EMBED_INGEST_<n>_OUTPUT_GRID
     Used to use Python embedding to process multiple files. <n> is an integer greater than or equal to 1. Specifies the grid information that RegridDataPlane will use to generate a file that can be read by the MET tools. This can be a file path or a grid definition. See the `MET User's Guide <https://dtcenter.org/community-code/model-evaluation-tools-met/documentation>`_ section regarding Regrid-Data-Plane for more information. See also :term:`PY_EMBED_INGEST_<n>_TYPE`, :term:`PY_EMBED_INGEST_<n>_SCRIPT`, :term:`PY_EMBED_INGEST_<n>_OUTPUT_TEMPLATE`, and :term:`PY_EMBED_INGEST_<n>_OUTPUT_DIR`.

     | *Used by:* PyEmbedIngest

   PY_EMBED_INGEST_<n>_OUTPUT_FIELD_NAME
     Used to specify the forecast output field name that is created by RegridDataPlane. If this option is not set, RegridDataPlane will call the field name "name_level".

     | *Used by:* PyEmbedIngest

   PY_EMBED_INGEST_<n>_OUTPUT_TEMPLATE
     Used to use Python embedding to process multiple files. <n> is an integer greater than or equal to 1. Specifies the output filename using filename template syntax. The value will be substituted with time information and appended to :term:`PY_EMBED_INGEST_<n>_OUTPUT_DIR` if it is set. See also :term:`PY_EMBED_INGEST_<n>_TYPE`, :term:`PY_EMBED_INGEST_<n>_SCRIPT`, and :term:`PY_EMBED_INGEST_<n>_OUTPUT_GRID`.

     | *Used by:* PyEmbedIngest

   PY_EMBED_INGEST_<n>_OUTPUT_DIR
     Used to use Python embedding to process multiple files. <n> is an integer greater than or equal to 1. Specifies the output diirectory to write data. See also :term:`PY_EMBED_INGEST_<n>_TYPE`, :term:`PY_EMBED_INGEST_<n>_SCRIPT`, and :term:`PY_EMBED_INGEST_<n>_OUTPUT_GRID`, and :term:`PY_EMBED_INGEST_<n>_OUTPUT_TEMPLATE`.

     | *Used by:* PyEmbedIngest

   CUSTOM_INGEST_<n>_SCRIPT
     .. warning:: **DEPRECATED:** Please use :term:`PY_EMBED_INGEST_<n>_SCRIPT`.

   CUSTOM_INGEST_<n>_TYPE
     .. warning:: **DEPRECATED:** Please use :term:`PY_EMBED_INGEST_<n>_TYPE`.

   CUSTOM_INGEST_<n>_OUTPUT_GRID
     .. warning:: **DEPRECATED:** Please use :term:`PY_EMBED_INGEST_<n>_OUTPUT_GRID`.

   CUSTOM_INGEST_<n>_OUTPUT_TEMPLATE
     .. warning:: **DEPRECATED:** Please use :term:`PY_EMBED_INGEST_<n>_OUTPUT_TEMPLATE`.

   CUSTOM_INGEST_<n>_OUTPUT_DIR
     .. warning:: **DEPRECATED:** Please use :term:`PY_EMBED_INGEST_<n>_OUTPUT_DIR`.

   ASCII2NC_CONFIG_FILE
     Path to optional configuration file read by ascii2nc.
     To utilize a configuration file, set this to
     {PARM_BASE}/parm/met_config/Ascii2NcConfig_wrapped.
     If unset, no config file will be used.

     | *Used by:* ASCII2NC

   ASCII2NC_SKIP_IF_OUTPUT_EXISTS
     If True, do not run ASCII2NC if output file already exists. Set to False to overwrite files.

     | *Used by:*  ASCII2NC

   TC_STAT_CONFIG_FILE
     Path to configuration file read by tc_stat.
     If unset, parm/met_config/TCStatConfig_wrapped will be used.

     | *Used by:* TCStat

   TC_RMW_CONFIG_FILE
     Path to configuration file read by tc_rmw.
     If unset, parm/met_config/TCRMWConfig_wrapped will be used.

     | *Used by:* TCRMW

   ASCII2NC_INPUT_FORMAT
     Optional string to specify the format of the input data. Valid options are "met_point", "little_r", "surfrad", "wwsis", "aeronet", "aeronetv2", or "aeronetv3."

     | *Used by:* ASCII2NC

   ASCII2NC_MASK_GRID
     Named grid or a data file defining the grid for filtering the point observations spatially (optional).

     | *Used by:* ASCII2NC

   ASCII2NC_MASK_POLY
     A polyline file, the output of gen_vx_mask, or a gridded data file with field information for filtering the point observations spatially (optional).

     | *Used by:* ASCII2NC

   ASCII2NC_MASK_SID
     A station ID masking file or a comma-separated list of station ID's for filtering the point observations spatially (optional).

     | *Used by:* ASCII2NC

   ASCII2NC_INPUT_DIR
     Directory containing input data to ASCII2NC. This variable is optional because you can specify the full path to the input files using :term:`ASCII2NC_INPUT_TEMPLATE`.

     | *Used by:* ASCII2NC

   ASCII2NC_INPUT_TEMPLATE
     Filename template of the input file used by ASCII2NC. See also :term:`ASCII2NC_INPUT_DIR`.

     | *Used by:* ASCII2NC

   EXAMPLE_INPUT_DIR
     Directory containing fake input data for Example wrapper. This variable is optional because you can specify the full path to the input files using :term:`EXAMPLE_INPUT_TEMPLATE`.

     | *Used by:* Example

   EXAMPLE_INPUT_TEMPLATE
     Filename template of the fake input files used by Example wrapper to demonstrate how filename templates correspond to run times. See also :term:`EXAMPLE_INPUT_DIR`.

     | *Used by:* Example

   PB2NC_INPUT_TEMPLATE
     Filename template of the input file used by PB2NC. See also :term:`PB2NC_INPUT_DIR`.

     | *Used by:* PB2NC

   ASCII2NC_OUTPUT_DIR
     Directory to write output data generated by ASCII2NC. This variable is optional because you can specify the full path to the output files using :term:`ASCII2NC_OUTPUT_TEMPLATE`.

     | *Used by:* ASCII2NC

   ASCII2NC_OUTPUT_TEMPLATE
     Filename template of the output file generated by ASCII2NC. See also :term:`ASCII2NC_OUTPUT_DIR`.

     | *Used by:* ASCII2NC

   SERIES_ANALYSIS_OUTPUT_TEMPLATE
     Filename template of the output file generated by SeriesAnalysis. See also :term:`SERIES_ANALYSIS_OUTPUT_DIR`.

     | *Used by:* SeriesAnalysis

   ASCII2NC_TIME_SUMMARY_FLAG
     Boolean value to turn on/off time summarization. Read by the ASCII2NC configuration file if specified by :term:`ASCII2NC_CONFIG_FILE`. See the `MET User's Guide <https://dtcenter.org/community-code/model-evaluation-tools-met/documentation>`_ section regarding ASCII2NC configuration for more information.

     | *Used by:* ASCII2NC

   ASCII2NC_TIME_SUMMARY_RAW_DATA
     Read by the ASCII2NC configuration file if specified by :term:`ASCII2NC_CONFIG_FILE`. See the `MET User's Guide <https://dtcenter.org/community-code/model-evaluation-tools-met/documentation>`_ section regarding ASCII2NC configuration files for more information.

     | *Used by:* ASCII2NC

   ASCII2NC_TIME_SUMMARY_BEG
     Read by the ASCII2NC configuration file if specified by :term:`ASCII2NC_CONFIG_FILE`. See the `MET User's Guide <https://dtcenter.org/community-code/model-evaluation-tools-met/documentation>`_ section regarding ASCII2NC configuration files for more information.

     | *Used by:* ASCII2NC

   ASCII2NC_TIME_SUMMARY_END
     Read by the ASCII2NC configuration file if specified by :term:`ASCII2NC_CONFIG_FILE`. See the `MET User's Guide <https://dtcenter.org/community-code/model-evaluation-tools-met/documentation>`_ section regarding ASCII2NC configuration files for more information.

     | *Used by:* ASCII2NC

   ASCII2NC_TIME_SUMMARY_STEP
     Read by the ASCII2NC configuration file if specified by :term:`ASCII2NC_CONFIG_FILE`. See the `MET User's Guide <https://dtcenter.org/community-code/model-evaluation-tools-met/documentation>`_ section regarding ASCII2NC configuration files for more information.

     | *Used by:* ASCII2NC

   ASCII2NC_TIME_SUMMARY_WIDTH
     Read by the ASCII2NC configuration file if specified by :term:`ASCII2NC_CONFIG_FILE`. See the `MET User's Guide <https://dtcenter.org/community-code/model-evaluation-tools-met/documentation>`_ section regarding ASCII2NC configuration files for more information.

     | *Used by:* ASCII2NC

   ASCII2NC_TIME_SUMMARY_GRIB_CODES
     Read by the ASCII2NC configuration file if specified by :term:`ASCII2NC_CONFIG_FILE`. See the `MET User's Guide <https://dtcenter.org/community-code/model-evaluation-tools-met/documentation>`_ section regarding ASCII2NC configuration files for more information.

     | *Used by:* ASCII2NC

   ASCII2NC_TIME_SUMMARY_VAR_NAMES
     Read by the ASCII2NC configuration file if specified by :term:`ASCII2NC_CONFIG_FILE`. See the `MET User's Guide <https://dtcenter.org/community-code/model-evaluation-tools-met/documentation>`_ section regarding ASCII2NC configuration files for more information.

     | *Used by:* ASCII2NC

   ASCII2NC_TIME_SUMMARY_TYPES
     Read by the ASCII2NC configuration file if specified by :term:`ASCII2NC_CONFIG_FILE`. See the `MET User's Guide <https://dtcenter.org/community-code/model-evaluation-tools-met/documentation>`_ section regarding ASCII2NC configuration files for more information.

     | *Used by:* ASCII2NC

   ASCII2NC_TIME_SUMMARY_VALID_FREQ
     Read by the ASCII2NC configuration file if specified by :term:`ASCII2NC_CONFIG_FILE`. See the `MET User's Guide <https://dtcenter.org/community-code/model-evaluation-tools-met/documentation>`_ section regarding ASCII2NC configuration files for more information.

     | *Used by:* ASCII2NC

   ASCII2NC_TIME_SUMMARY_VALID_THRESH
     Read by the ASCII2NC configuration file if specified by :term:`ASCII2NC_CONFIG_FILE`. See the `MET User's Guide <https://dtcenter.org/community-code/model-evaluation-tools-met/documentation>`_ section regarding ASCII2NC configuration files for more information.

     | *Used by:* ASCII2NC

   ASCII2NC_FILE_WINDOW_BEGIN
     Used to control the lower bound of the window around the valid time to determine if an ASCII2NC input file should be used for processing. Overrides :term:`OBS_FILE_WINDOW_BEGIN`. See 'Use Windows to Find Valid Files' section for more information.

     | *Used by:* ASCII2NC

   ASCII2NC_FILE_WINDOW_END
     Used to control the upper bound of the window around the valid time to determine if an ASCII2NC input file should be used for processing. Overrides :term:`OBS_FILE_WINDOW_BEGIN`. See 'Use Windows to Find Valid Files' section for more information.

     | *Used by:* ASCII2NC

   CLIMO_GRID_STAT_INPUT_DIR
     .. warning:: **DEPRECATED:** Please use :term:`GRID_STAT_CLIMO_MEAN_FILE_NAME`.

   GRID_STAT_CLIMO_MEAN_INPUT_DIR
     .. warning:: **DEPRECATED:** Please use :term:`GRID_STAT_CLIMO_MEAN_FILE_NAME`.

     | *Used by:* GridStat

   CLIMO_GRID_STAT_INPUT_TEMPLATE
     .. warning:: **DEPRECATED:** Please use :term:`GRID_STAT_CLIMO_MEAN_FILE_NAME`.

   GRID_STAT_CLIMO_MEAN_INPUT_TEMPLATE
     .. warning:: **DEPRECATED:** Please use :term:`GRID_STAT_CLIMO_MEAN_FILE_NAME`.

   CLIMO_POINT_STAT_INPUT_DIR
     .. warning:: **DEPRECATED:** Please use :term:`POINT_STAT_CLIMO_MEAN_FILE_NAME`.


   POINT2GRID_INPUT_TEMPLATE
     Filename template for the point file used by Point2Grid.

     | *Used by:* Point2Grid

   POINT2GRID_OUTPUT_TEMPLATE
     Filename template for the output of  Point2Grid.

     | *Used by:* Point2Grid

   POINT2GRID_INPUT_DIR
     Directory containing the file containing point data used by point2grid. This variable is optional because you can specify the full path to a point file using :term:`POINT2GRID_INPUT_TEMPLATE`.

     | *Used by:* Point2Grid

   POINT_STAT_CLIMO_MEAN_INPUT_DIR
     .. warning:: **DEPRECATED:** Please use :term:`POINT_STAT_CLIMO_MEAN_FILE_NAME`.

   CLIMO_POINT_STAT_INPUT_TEMPLATE
     .. warning:: **DEPRECATED:** Please use :term:`POINT_STAT_CLIMO_MEAN_FILE_NAME`.

   POINT_STAT_CLIMO_MEAN_INPUT_TEMPLATE
     .. warning:: **DEPRECATED:** Please use :term:`POINT_STAT_CLIMO_MEAN_FILE_NAME`.

   ENSEMBLE_STAT_CLIMO_MEAN_INPUT_DIR
     .. warning:: **DEPRECATED:** Please use :term:`ENSEMBLE_STAT_CLIMO_MEAN_FILE_NAME`.

   ENSEMBLE_STAT_CLIMO_MEAN_INPUT_TEMPLATE
     .. warning:: **DEPRECATED:** Please use :term:`ENSEMBLE_STAT_CLIMO_MEAN_FILE_NAME`.

   SERIES_ANALYSIS_CLIMO_MEAN_INPUT_DIR
     .. warning:: **DEPRECATED:** Please use :term:`SERIES_ANALYSIS_CLIMO_MEAN_FILE_NAME`.

   SERIES_ANALYSIS_CLIMO_MEAN_INPUT_TEMPLATE
     .. warning:: **DEPRECATED:** Please use :term:`SERIES_ANALYSIS_CLIMO_MEAN_FILE_NAME`.

   ENSEMBLE_STAT_CLIMO_STDEV_INPUT_DIR
     .. warning:: **DEPRECATED:** Please use :term:`ENSEMBLE_STAT_CLIMO_STDEV_FILE_NAME`.

   ENSEMBLE_STAT_CLIMO_STDEV_INPUT_TEMPLATE
     .. warning:: **DEPRECATED:** Please use :term:`ENSEMBLE_STAT_CLIMO_STDEV_FILE_NAME`.

   GRID_STAT_CLIMO_STDEV_INPUT_DIR
     .. warning:: **DEPRECATED:** Please use :term:`GRID_STAT_CLIMO_STDEV_FILE_NAME`.

   GRID_STAT_CLIMO_STDEV_INPUT_TEMPLATE
     .. warning:: **DEPRECATED:** Please use :term:`GRID_STAT_CLIMO_STDEV_FILE_NAME`.

   POINT_STAT_CLIMO_STDEV_INPUT_DIR
     .. warning:: **DEPRECATED:** Please use :term:`POINT_STAT_CLIMO_STDEV_FILE_NAME`.

   POINT_STAT_CLIMO_STDEV_INPUT_TEMPLATE
     .. warning:: **DEPRECATED:** Please use :term:`POINT_STAT_CLIMO_STDEV_FILE_NAME`.

   SERIES_ANALYSIS_CLIMO_STDEV_INPUT_DIR
     .. warning:: **DEPRECATED:** Please use :term:`SERIES_ANALYSIS_CLIMO_STDEV_FILE_NAME`.

   SERIES_ANALYSIS_CLIMO_STDEV_INPUT_TEMPLATE
     .. warning:: **DEPRECATED:** Please use :term:`SERIES_ANALYSIS_CLIMO_STDEV_FILE_NAME`.

   ADECK_FILE_PREFIX
     .. warning:: **DEPRECATED:** Please use :term:`TC_PAIRS_ADECK_TEMPLATE`.

   ADECK_TRACK_DATA_DIR
     .. warning:: **DEPRECATED:** Please use :term:`TC_PAIRS_ADECK_INPUT_DIR`.

   AMODEL
     .. warning:: **DEPRECATED:** Please use :term:`TC_STAT_AMODEL`.

   SERIES_ANALYSIS_GENERATE_PLOTS
     If set to True, run plot_data_plane and convert to generate images.
     Previously, plots were always generated.

     | *Used by:*  SeriesAnalysis

   SERIES_ANALYSIS_GENERATE_ANIMATIONS
     If set to True, create GIF animated images images.
     Previously, animated images were always generated.

     | *Used by:*  SeriesAnalysis

   SERIES_ANALYSIS_BACKGROUND_MAP
     Control whether or not a background map shows up for series analysis plots. Set to 'yes' if background map desired.

     | *Used by:*  SeriesAnalysis

   BACKGROUND_MAP
     .. warning:: **DEPRECATED:** Please use :term:`SERIES_ANALYSIS_BACKGROUND_MAP` instead.

   BASIN
     .. warning:: **DEPRECATED:** Please use :term:`TC_PAIRS_BASIN` or :term:`TC_STAT_BASIN`.

   BDECK_FILE_PREFIX
     .. warning:: **DEPRECATED:** Please use :term:`TC_PAIRS_BDECK_TEMPLATE`.

   BDECK_TRACK_DATA_DIR
     .. warning:: **DEPRECATED:** Please use :term:`TC_PAIRS_BDECK_INPUT_DIR`.

   BEG_TIME
     .. warning:: **DEPRECATED:** Please use :term:`INIT_BEG` or :term:`VALID_BEG` instead.

   BMODEL
     .. warning:: **DEPRECATED:** Please use :term:`TC_STAT_BMODEL`.

   CI_METHOD
     .. warning:: **DEPRECATED:** Please use :term:`MAKE_PLOTS_CI_METHOD`.

   MAKE_PLOTS_CI_METHOD
     The method for creating confidence intervals. Valid options are EMC, or NONE.

     | *Used by:*  MakePlots

   CYCLONE_CIRCLE_MARKER_SIZE
     .. warning:: **DEPRECATED:** Please use :term:`CYCLONE_PLOTTER_CIRCLE_MARKER_SIZE`.

   CYCLONE_PLOTTER_CIRCLE_MARKER_SIZE
     Control the size of the circle marker in the cyclone plotter.

     | *Used by:*  CyclonePlotter

   CLOCK_TIME
     Automatically set by METplus with the time that the run was started. Setting this variable has no effect as it will be overwritten. Can be used for reference in metplus_final.conf or used with other config variables.

     | *Used by:*  All

   CONFIG_DIR
     Directory containing config files relevant to MET tools.

     | *Used by:*  EnsembleStat, GridStat, MODE, StatAnalysis

   CONFIG_FILE
     .. warning:: **DEPRECATED:** Please use :term:`TCMPR_PLOTTER_CONFIG_FILE`.

     | *Used by:*  TCMPRPlotter

   CONVERT
     Path to the ImageMagick convert executable.

     | *Used by:*  PlotDataPlane

   CONVERT_EXE
     .. warning:: **DEPRECATED:** Please use :term:`CONVERT`.

   COV_THRESH
     .. warning:: **DEPRECATED:** Please use :term:`COV_THRESH_LIST` instead.

   COV_THRESH_LIST
     Specify the values of the COV_THRESH column in the MET .stat file to use;

     | *Used by:*  MakePlots, StatAnalysis

   CYCLONE_CROSS_MARKER_SIZE
     .. warning:: **DEPRECATED:** Please use :term:`CYCLONE_PLOTTER_CROSS_MARKER_SIZE`.

   CYCLONE_PLOTTER_CROSS_MARKER_SIZE
     Control the size of the cross marker in the cyclone plotter.

     | *Used by:*  CyclonePlotter

   CUT
     Path to the Linux cut executable.

     | *Used by:*  PB2NC, PointStat

   CUT_EXE
     .. warning:: **DEPRECATED:** Please use :term:`CUT`.

   CYCLONE
     .. warning:: **DEPRECATED:** Please use :term:`TC_PAIRS_CYCLONE` or :term:`TC_STAT_CYCLONE`.

   CYCLONE_INIT_DATE
     .. warning:: **DEPRECATED:** Please use :term:`CYCLONE_PLOTTER_INIT_DATE` instead.

   CYCLONE_PLOTTER_INIT_HR
     .. warning:: **DEPRECATED:** Please use :term:`CYCLONE_PLOTTER_INIT_DATE` instead.

   CYCLONE_PLOTTER_INIT_DATE
     Initialization date for the cyclone forecasts in YYYYMMDD format.

     | *Used by:*  CyclonePlotter

   CYCLONE_INIT_HR
     Initialization hour for the cyclone forecasts in HH format.

     | *Used by:*  CyclonePlotter

   CYCLONE_MODEL
     Define the model being used for the tropical cyclone forecasts.

     | *Used by:*  CyclonePlotter

   CYCLONE_OUT_DIR
     Specify the directory where the output from the cyclone plotter should go.

     | *Used by:*  CyclonePlotter

   CYCLONE_PLOT_TITLE
     .. warning:: **DEPRECATED:** Please use :term:`CYCLONE_PLOTTER_PLOT_TITLE`.

   CYCLONE_PLOTTER_PLOT_TITLE
     Title string for the cyclone plotter.

     | *Used by:*  CyclonePlotter

   DEMO_YR
     .. warning:: **DEPRECATED:** Please use :term:`TCMPR_PLOTTER_DEMO_YR` instead.

   TCMPR_PLOTTER_DEMO_YR
     The demo year. This is an optional value used by the plot_TCMPR.R script, (which is wrapped by TCMPRPlotter). Please refer to the `MET User's Guide <https://dtcenter.org/community-code/model-evaluation-tools-met/documentation>`_ for more details.

     | *Used by:*  TCMPRPlotter

   DEP_VARS
     .. warning:: **DEPRECATED:** Please use :term:`TCMPR_PLOTTER_DEP_VARS` instead.

   TCMPR_PLOTTER_DEP_VARS
     Corresponds to the optional flag -dep in the plot_TCMPR.R script, which is
     wrapped by TCMPRPlotter. The value to this flag is a comma-separated list
     (no whitespace) of dependent variable columns to plot ( e.g. AMSLP-BMSLP,
     AMAX_WIND-BMAX_WIND, TK_ERR). If this is undefined, then the default plot
     for TK_ERR (track error) is generated. The values in this list are looped
     over to run once for each and can be referenced in other variables using
     the {dep} tag. Note, if you want the track error
     plot generated, in addition to other plots, then you need to explicitly
     list this with the other variables. Please refer to the
     `MET User's Guide <https://dtcenter.org/community-code/model-evaluation-tools-met/documentation>`_
     for more details.

     | *Used by:*  TCMPRPlotter

   TCMPR_PLOTTER_DEP_LABELS
     List of strings that correspond to the values in
     :term:`TCMPR_PLOTTER_DEP_VARS` that can be referenced in other variables
     to set the plot title, axis labels, etc. with the {dep_label} tag.

     | *Used by:*  TCMPRPlotter


   TCMPR_PLOTTER_PLOT_LABELS
     List of strings that correspond to the values in
     :term:`TCMPR_PLOTTER_PLOT_TYPES` that can be referenced in other variables
     to set the plot title, axis labels, etc. with the {plot_label} tag.

     | *Used by:*  TCMPRPlotter

   DESC_LIST
     A single value or list of values used in the stat_analysis data stratification. Specifies the values of the DESC column in the MET .stat file to use.

     | *Used by:*  MakePlots, StatAnalysis

   ALPHA_LIST
     A single value or list of values used in the stat_analysis data stratification. Specifies the values of the ALPHA column in the MET .stat file to use.

     | *Used by:*  MakePlots, StatAnalysis

   DLAND_FILE
     .. warning:: **DEPRECATED:** Please use :term:`TC_PAIRS_DLAND_FILE`.

   EXTRACT_TILES_DLAT
     The latitude value, in degrees. Set to the value that defines the resolution of the data (in decimal degrees).

     | *Used by:*  ExtractTiles

   EXTRACT_TILES_DLON
     The longitude value, in degrees. Set to the value that defines the resolution of the data (in decimal degrees).

     | *Used by:*  ExtractTiles

   DLAT
     .. warning:: **DEPRECATED:** Please use :term:`EXTRACT_TILES_DLAT` instead.

   DLON
     .. warning:: **DEPRECATED:** Please use :term:`EXTRACT_TILES_DLON` instead.

   EXTRACT_TILES_PAIRS_INPUT_DIR
     .. warning:: **DEPRECATED:** Please use :term:`EXTRACT_TILES_TC_STAT_INPUT_DIR` instead.

   EXTRACT_TILES_STAT_INPUT_DIR
     .. warning:: **DEPRECATED:** Please use :term:`EXTRACT_TILES_TC_STAT_INPUT_DIR` instead.

   EXTRACT_TILES_TC_STAT_INPUT_DIR
     Directory containing TCStat output to be read by ExtractTiles.

     | *Used by:*  ExtractTiles

   SERIES_ANALYSIS_STAT_INPUT_DIR
     .. warning:: **DEPRECATED:** Please use :term:`SERIES_ANALYSIS_TC_STAT_INPUT_DIR` instead.

   SERIES_ANALYSIS_TC_STAT_INPUT_DIR
     Directory containing TCStat output to be read by SeriesAnalysis.

     | *Used by:*  SeriesAnalysis

   DO_NOT_RUN_EXE
     True/False. If True, applications will not run and will only output command that would have been called.

     | *Used by:*  All

   END_DATE
     .. warning:: **DEPRECATED:** Please use :term:`INIT_END` or :term:`VALID_END` instead.

   END_HOUR
     .. warning:: **DEPRECATED:** Ending hour for analysis with format HH.

   END_TIME
     .. warning:: **DEPRECATED:** Ending date string for analysis with format YYYYMMDD.

   ENSEMBLE_STAT_CONFIG
     .. warning:: **DEPRECATED:** Please use :term:`ENSEMBLE_STAT_CONFIG_FILE` instead.

   ENSEMBLE_STAT_CONFIG_FILE
     Path to configuration file read by ensemble_stat.
     If unset, parm/met_config/EnsembleStatConfig_wrapped will be used.

     | *Used by:*  EnsembleStat

   ENSEMBLE_STAT_ENS_THRESH
     Threshold for the ratio of the number of valid ensemble fields to the total number of expected ensemble members. This value is passed into the ensemble_stat config file to make sure the percentage of files that are valid meets the expectation.

     | *Used by:*  EnsembleStat

   ENSEMBLE_STAT_ENS_VLD_THRESH
     Threshold for the ratio of the number of valid data values to the total number of expected ensemble members. This value is passed into the ensemble_stat config file to make sure the percentage of files that are valid meets the expectation.

     | *Used by:*  EnsembleStat

   ENSEMBLE_STAT_ENS_OBS_THRESH
     Sets the ens.obs_thresh value in the ensemble_stat MET config file.

     | *Used by:*  EnsembleStat

   ENSEMBLE_STAT_GRID_VX
     .. warning:: **DEPRECATED:** Please use :term:`ENSEMBLE_STAT_REGRID_TO_GRID`.

   ENSEMBLE_STAT_REGRID_TO_GRID
     Used to set the regrid dictionary item 'to_grid' in the MET EnsembleStat config file. See the `MET User's Guide <https://dtcenter.org/community-code/model-evaluation-tools-met/documentation>`_ for more information.

     | *Used by:*  EnsembleStat

   GRID_STAT_REGRID_TO_GRID
     Used to set the regrid dictionary item 'to_grid' in the MET GridStat config file. See the `MET User's Guide <https://dtcenter.org/community-code/model-evaluation-tools-met/documentation>`_ for more information.

     | *Used by:*  GridStat

   POINT2GRID_REGRID_TO_GRID
     Used to set the regrid dictionary item 'to_grid' in the MET Point2Grid config file. See the `MET User's Guide <https://dtcenter.org/community-code/model-evaluation-tools-met/documentation>`_ for more information.

     | *Used by:*  Point2Grid

   POINT_STAT_REGRID_TO_GRID
     Used to set the regrid dictionary item 'to_grid' in the MET PointStat config file. See the `MET User's Guide <https://dtcenter.org/community-code/model-evaluation-tools-met/documentation>`_ for more information.

     | *Used by:*  PointStat

   REGRID_TO_GRID
     .. warning:: **DEPRECATED:** Please use :term:`POINT_STAT_REGRID_TO_GRID` instead.


   MODE_REGRID_TO_GRID
     Used to set the regrid dictionary item 'to_grid' in the MET MODE config file. See the `MET User's Guide <https://dtcenter.org/community-code/model-evaluation-tools-met/documentation>`_ for more information.

     | *Used by:*  MODE

   MTD_REGRID_TO_GRID
     Used to set the regrid dictionary item 'to_grid' in the MET MTD config file. See the `MET User's Guide <https://dtcenter.org/community-code/model-evaluation-tools-met/documentation>`_ for more information.

     | *Used by:*  MTD

   SERIES_ANALYSIS_REGRID_TO_GRID
     Used to set the regrid dictionary item 'to_grid' in the MET SeriesAnalysis config file. See the `MET User's Guide <https://dtcenter.org/community-code/model-evaluation-tools-met/documentation>`_ for more information.

     | *Used by:* SeriesAnalysis

   SERIES_ANALYSIS_IS_PAIRED
     If true, the -paired flag is added to the SeriesAnalysis command.

     | *Used by:* SeriesAnalysis

   ENSEMBLE_STAT_MET_OBS_ERR_TABLE

     | *Used by:*  EnsembleStat

   ENSEMBLE_STAT_MET_OBS_ERROR_TABLE
     .. warning:: **DEPRECATED:** Please use :term:`ENSEMBLE_STAT_MET_OBS_ERR_TABLE` instead.

   ENSEMBLE_STAT_N_MEMBERS
     Expected number of ensemble members found. This should correspond to the number of items in :term:`FCST_ENSEMBLE_STAT_INPUT_TEMPLATE`. If this number differs from the number of files are found for a given run, then ensemble_stat will not run for that time.

     | *Used by:*  EnsembleStat

   ENSEMBLE_STAT_OUTPUT_DIR
     Specify the output directory where files from the MET ensemble_stat tool are written.

     | *Used by:*  EnsembleStat

   ENSEMBLE_STAT_OUT_DIR
     .. warning:: **DEPRECATED:** Please use :term:`ENSEMBLE_STAT_OUTPUT_DIR` instead.

   ENSEMBLE_STAT_OUTPUT_TEMPLATE
     Sets the subdirectories below :term:`ENSEMBLE_STAT_OUTPUT_DIR` using a template to allow run time information. If :term:`LOOP_BY` = VALID, default value is valid time YYYYMMDDHHMM/ensemble_stat. If :term:`LOOP_BY` = INIT, default value is init time YYYYMMDDHHMM/ensemble_stat.

     | *Used by:*  EnsembleStat

   ENS_VAR<n>_LEVELS
     Define the levels for the <n>th ensemble variable to be used in the analysis where <n> is an integer >= 1. The value can be a single item or a comma separated list of items. You can define NetCDF levels, such as (0,*,*), but you will need to surround these values with quotation marks so that the commas in the item are not interpreted as an item delimeter. Some examples:

     | ENS_VAR1_LEVELS = A06, P500
     | ENS_VAR2_LEVELS ="(0,*,*)", "(1,*,*)"

     There can be <n> number of these variables defined in configuration files, simply increment the VAR1 string to match the total number of variables being used, e.g.:

     | ENS_VAR1_LEVELS
     | ENS_VAR2_LEVELS
     | ...
     | ENS_VAR<n>_LEVELS

     See :ref:`Field_Info` for more information.

     | *Used by:*  EnsembleStat

   ENS_VAR<n>_NAME
     Define the name for the <n>th ensemble variable to be used in the analysis where <n> is an integer >= 1. There can be <n> number of these variables defined in configuration files, simply increment the VAR1 string to match the total number of variables being used, e.g.:

     | ENS_VAR1_NAME
     | ENS_VAR2_NAME
     | ...
     | ENS_VAR<n>_NAME

     See :ref:`Field_Info` for more information.

     | *Used by:*  EnsembleStat

   ENS_VAR<n>_OPTIONS
     Define the options for the <n>th ensemble variable to be used in the analysis where <n> is an integer >= 1. These addition options will be applied to every name/level/threshold combination for VAR<n>. There can be <n> number of these variables defined in configuration files, simply increment the VAR1 string to match the total number of variables being used, e.g.:

     | ENS_VAR1_OPTIONS
     | ENS_VAR2_OPTIONS
     | ...
     | ENS_VAR<n>_OPTION

     See :ref:`Field_Info` for more information.

     | *Used by:*  EnsembleStat

   ENS_VAR<n>_THRESH
     Define the threshold(s) for the <n>th ensemble variable to be used in the analysis where <n> is an integer >= 1. The value can be a single item or a comma separated list of items that must start with a comparison operator (>,>=,==,!=,<,<=,gt,ge,eq,ne,lt,le). There can be <n> number of these variables defined in configuration files, simply increment the VAR1 string to match the total number of variables being used, e.g.:

     | ENS_VAR1_THRESH
     | ENS_VAR2_THRESH
     | ...
     | ENS_VAR<n>_THRESH

     See :ref:`Field_Info` for more information.

     | *Used by:*  EnsembleStat

   EVENT_EQUALIZATION
     .. warning:: **DEPRECATED:** Please use :term:`MAKE_PLOTS_EVENT_EQUALIZATION`.

   MAKE_PLOTS_EVENT_EQUALIZATION
     If event equalization is to be used (True) or not (False). If set to True, if any of the listed models are missing data for a particular time, data for all models will be masked out for this time. If set to False, there are no changes to the data.

     | *Used by:*  MakePlots

   EXTRACT_OUT_DIR
     .. warning:: **DEPRECATED:** Please use :term:`EXTRACT_TILES_OUTPUT_DIR`.

   EXTRACT_TILES_FILTER_OPTS
     .. warning:: **DEPRECATED:** Please use :term:`TC_STAT_JOB_ARGS` instead. Control what options are passed to the METplus extract_tiles utility.

     | *Used by:*  ExtractTiles

   EXTRACT_TILES_OUTPUT_DIR
     Set the output directory for the METplus extract_tiles utility.

     | *Used by:*  ExtractTiles

   EXTRACT_TILES_VAR_LIST
     Control what variables the METplus extract_tiles utility runs on. Additional filtering by summary (via the MET tc_stat tool). Please refer to the `MET User's Guide <https://dtcenter.org/community-code/model-evaluation-tools-met/documentation>`_ (TC-STAT Tools) for all the available options for filtering by summary method in tc-stat. If no additional filtering is required, simply leave the value to :term:`EXTRACT_TILES_FILTER_OPTS` blank/empty in the METplus configuration file.

     | *Used by:*  ExtractTiles

   FCST_EXACT_VALID_TIME
     .. warning:: **DEPRECATED:** No longer used. Please use :term:`FCST_WINDOW_BEGIN` and :term:`FCST_WINDOW_END` instead. If both of those variables are set to 0, the functionality is the same as FCST_EXACT_VALID_TIME = True.

   FCST_<n>_FIELD_NAME
     .. warning:: **DEPRECATED:** Please use :term:`FCST_PCP_COMBINE_<n>_FIELD_NAME` where N >=1 instead.

   FCST_ASCII_REGEX_LEAD
     .. warning:: **DEPRECATED:** Please use :term:`FCST_EXTRACT_TILES_PREFIX` instead.

   FCST_SERIES_ANALYSIS_ASCII_REGEX_LEAD
     .. warning:: **DEPRECATED:** Please use :term:`FCST_EXTRACT_TILES_PREFIX` instead.

   FCST_ENSEMBLE_STAT_FILE_WINDOW_BEGIN
     See :term:`OBS_ENSEMBLE_STAT_FILE_WINDOW_BEGIN`

     | *Used by:*

   FCST_ENSEMBLE_STAT_FILE_WINDOW_END
     See :term:`OBS_ENSEMBLE_STAT_FILE_WINDOW_END`

     | *Used by:*  EnsembleStat

   FCST_ENSEMBLE_STAT_INPUT_DIR
     Input directory for forecast files to use with the MET tool ensemble_stat. Corresponding variable exist for point and grid observation data called :term:`OBS_ENSEMBLE_STAT_GRID_INPUT_DIR` and :term:`OBS_ENSEMBLE_STAT_POINT_INPUT_DIR`.

     | *Used by:*  EnsembleStat

   FCST_ENSEMBLE_STAT_INPUT_TEMPLATE
     Template used to specify forecast input filenames for the MET tool ensemble_stat. Corresponding variables exist for point and grid observation data called :term:`OBS_ENSEMBLE_STAT_GRID_INPUT_TEMPLATE` and :term:`OBS_ENSEMBLE_STAT_POINT_INPUT_TEMPLATE`. To utilize Python Embedding as input to the MET tools, set this value to PYTHON_NUMPY or PYTHON_XARRAY.

     | *Used by:*  EnsembleStat

   FCST_FILE_WINDOW_BEGIN
     See :term:`OBS_FILE_WINDOW_BEGIN`

     | *Used by:*  EnsembleStat, GridStat, MODE, MTD, PB2NC, PointStat

   FCST_FILE_WINDOW_END
     See :term:`OBS_FILE_WINDOW_END`

     | *Used by:*  EnsembleStat, GridStat, MODE, MTD, PB2NC, PointStat

   FCST_GEMPAK_INPUT_DIR
     .. warning:: **DEPRECATED:** Please use :term:`GEMPAKTOCF_INPUT_DIR` instead.

   FCST_GEMPAK_TEMPLATE
     .. warning:: **DEPRECATED:** Please use :term:`GEMPAKTOCF_INPUT_TEMPLATE` if GempakToCF is in the PROCESS_LIST.

   FCST_GRID_STAT_FILE_WINDOW_BEGIN
     See :term:`OBS_GRID_STAT_FILE_WINDOW_BEGIN`

     | *Used by:*  GridStat

   FCST_GRID_STAT_FILE_WINDOW_END
     See :term:`OBS_GRID_STAT_FILE_WINDOW_END`

     | *Used by:*  GridStat

   FCST_GRID_STAT_INPUT_DATATYPE
     Specify the data type of the input directory for forecast files used with the MET grid_stat tool. Currently valid options are NETCDF, GRIB, and GEMPAK. If set to GEMPAK, data will automatically be converted to NetCDF via GempakToCF. A corresponding variable exists for observation data called :term:`OBS_GRID_STAT_INPUT_DATATYPE`.

     | *Used by:*  GridStat

   FCST_GRID_STAT_INPUT_DIR
     Input directory for forecast files to use with the MET tool grid_stat. A corresponding variable exists for observation data called :term:`OBS_GRID_STAT_INPUT_DIR`.

     | *Used by:*  GridStat

   FCST_GRID_STAT_INPUT_TEMPLATE
     Template used to specify forecast input filenames for the MET tool grid_stat. A corresponding variable exists for observation data called :term:`OBS_GRID_STAT_INPUT_TEMPLATE`. To utilize Python Embedding as input to the MET tools, set this value to PYTHON_NUMPY or PYTHON_XARRAY.

     | *Used by:*  GridStat

   FCST_GRID_STAT_PROB_THRESH
     Threshold values to be used for probabilistic data in grid_stat. The value can be a single item or a comma separated list of items that must start with a comparison operator (>,>=,==,!=,<,<=,gt,ge,eq,ne,lt,le). A corresponding variable exists for observation data called :term:`OBS_GRID_STAT_PROB_THRESH`.

     | *Used by:*  GridStat

   FCST_HR_END
     .. warning:: **DEPRECATED:** Please use :term:`LEAD_SEQ` instead.

   FCST_HR_INTERVAL
     .. warning:: **DEPRECATED:** Please use :term:`LEAD_SEQ` instead.

   FCST_HR_START
     .. warning:: **DEPRECATED:** Please use :term:`LEAD_SEQ` instead.

   FCST_INIT_INTERVAL
     .. warning:: **DEPRECATED:** Specify the stride for forecast initializations.

   FCST_INPUT_DIR_REGEX
     .. warning:: **DEPRECATED:** Please use :term:`FCST_POINT_STAT_INPUT_DIR` instead.

   FCST_INPUT_DIR
     .. warning:: **DEPRECATED:** Please use FCST_[MET-APP]_INPUT_DIR` instead, i.e. :term:`FCST_GRID_STAT_INPUT_DIR`

   FCST_INPUT_FILE_REGEX
     .. warning:: **DEPRECATED:** Regular expression to use when identifying which forecast file to use.

   FCST_INPUT_FILE_TMPL
     .. warning:: **DEPRECATED:** Please use :term:`FCST_POINT_STAT_INPUT_TEMPLATE` instead.

   FCST_IS_DAILY_FILE
     .. warning:: **DEPRECATED:** Please use :term:`FCST_PCP_COMBINE_IS_DAILY_FILE` instead.

   FCST_IS_PROB
     Specify whether the forecast data are probabilistic or not. Acceptable values: true/false

     | *Used by:*  EnsembleStat, GridStat, MODE, MTD, PointStat

   FCST_PROB_IN_GRIB_PDS
     Specify whether the probabilistic forecast data is stored in the GRIB Product Definition Section or not.Acceptable values: true/false. Only used when FCST_IS_PROB is True. This does not need to be set if the FCST_<APP_NAME>_INPUT_DATATYPE is set to NetCDF.

     | *Used by:*  EnsembleStat, GridStat, MODE, MTD, PointStat

   FCST_LEAD
     .. warning:: **DEPRECATED:** Please use :term:`FCST_LEAD_LIST` instead.

   FCST_LEVEL
     .. warning:: **DEPRECATED:** Please use :term:`FCST_PCP_COMBINE_INPUT_ACCUMS` instead.

   FCST_MAX_FORECAST
     .. warning:: **DEPRECATED:** Please use :term:`LEAD_SEQ_MAX` instead.

   FCST_MODE_CONV_RADIUS
     Comma separated list of convolution radius values used by mode for forecast fields. A corresponding variable exists for observation data called :term:`OBS_MODE_CONV_RADIUS`.

     | *Used by:*  MODE

   FCST_MODE_CONV_THRESH
     Comma separated list of convolution threshold values used by mode for forecast fields. A corresponding variable exists for observation data called :term:`OBS_MODE_CONV_THRESH`.

     | *Used by:*  MODE

   FCST_MODE_FILE_WINDOW_BEGIN
     See :term:`OBS_MODE_FILE_WINDOW_BEGIN`

     | *Used by:*  MODE

   FCST_MODE_FILE_WINDOW_END
     See :term:`OBS_MODE_FILE_WINDOW_END`

     | *Used by:*  MODE

   FCST_MODE_MERGE_FLAG
     Sets the merge_flag value in the mode config file for forecast fields. Valid values are NONE, THRESH, ENGINE, and BOTH. A corresponding variable exists for observation data called :term:`OBS_MODE_MERGE_FLAG`.

     | *Used by:*  MODE

   FCST_MODE_MERGE_THRESH
     Comma separated list of merge threshold values used by mode for forecast fields. A corresponding variable exists for observation data called :term:`OBS_MODE_MERGE_THRESH`.

     | *Used by:*  MODE

   FCST_MODE_INPUT_DATATYPE
     Specify the data type of the input directory for forecast files used with the MET mode tool. Currently valid options are NETCDF, GRIB, and GEMPAK. If set to GEMPAK, data will automatically be converted to NetCDF via GempakToCF. A corresponding variable exists for observation data called :term:`OBS_MODE_INPUT_DATATYPE`.

     | *Used by:*  MODE

   FCST_MODE_INPUT_DIR
     Input directory for forecast files to use with the MET tool mode. A corresponding variable exists for observation data called :term:`OBS_MODE_INPUT_DIR`.

     | *Used by:*  MODE

   FCST_MODE_INPUT_TEMPLATE
     Template used to specify forecast input filenames for the MET tool mode. A corresponding variable exists for observation data called :term:`OBS_MODE_INPUT_TEMPLATE`. To utilize Python Embedding as input to the MET tools, set this value to PYTHON_NUMPY or PYTHON_XARRAY.

     | *Used by:*  MODE

   FCST_MTD_CONV_RADIUS
     Comma separated list of convolution radius values used by mode-TD for forecast files. A corresponding variable exists for observation data called :term:`OBS_MTD_CONV_RADIUS`.

     | *Used by:*

   FCST_MTD_CONV_THRESH
     Comma separated list of convolution threshold values used by mode-TD for forecast files. A corresponding variable exists for observation data called :term:`OBS_MTD_CONV_THRESH`.

     | *Used by:*

   FCST_MTD_FILE_WINDOW_BEGIN
     See :term:`OBS_MTD_FILE_WINDOW_BEGIN`

     | *Used by:* MTD

   FCST_MTD_FILE_WINDOW_END
     See :term:`OBS_MTD_FILE_WINDOW_END`

     | *Used by:* MTD

   FCST_MTD_INPUT_DATATYPE
     Specify the data type of the input directory for forecast files used with the MET mode-TD tool. Currently valid options are NETCDF, GRIB, and GEMPAK. If set to GEMPAK, data will automatically be converted to NetCDF via GempakToCF. A corresponding variable exists for observation data called :term:`OBS_MTD_INPUT_DATATYPE`.

     | *Used by:* MTD

   FCST_MTD_INPUT_DIR
     Input directory for forecast files to use with the MET tool mode-TD. A corresponding variable exists for observation data called :term:`OBS_MTD_INPUT_DIR`.

     | *Used by:* MTD

   FCST_MTD_INPUT_TEMPLATE
     Template used to specify forecast input filenames for the MET tool mode-TD. A corresponding variable exists for observation data called :term:`OBS_MTD_INPUT_TEMPLATE`. To utilize Python Embedding as input to the MET tools, set this value to PYTHON_NUMPY or PYTHON_XARRAY.

     | *Used by:* MTD

   FCST_NATIVE_DATA_TYPE
     .. warning:: **DEPRECATED:** Please use :term:`FCST_PCP_COMBINE_INPUT_DATATYPE` instead

   FCST_NC_TILE_REGEX
     .. warning:: **DEPRECATED:** Please use :term:`FCST_EXTRACT_TILES_PREFIX` instead.

   FCST_SERIES_ANALYSIS_NC_TILE_REGEX
     .. warning:: **DEPRECATED:** Please use :term:`FCST_EXTRACT_TILES_PREFIX` instead.

   FCST_PCP_COMBINE_<n>_FIELD_NAME
     .. warning:: **DEPRECATED:** Please use :term:`FCST_PCP_COMBINE_INPUT_NAMES` instead.

   FCST_PCP_COMBINE_DATA_INTERVAL
     Specify the accumulation interval of the forecast dataset used by the MET pcp_combine tool when processing daily input files. A corresponding variable exists for observation data called :term:`OBS_PCP_COMBINE_DATA_INTERVAL`.

     | *Used by:*  PCPCombine

   FCST_PCP_COMBINE_DERIVE_LOOKBACK
     Specify how far to look back in time in hours to find files for running the MET pcp_combine tool in derive mode. If set to 0 or unset, data will be obtained by using the input template with the current runtime instead of looking backwards in time. A corresponding variable exists for observation data called :term:`OBS_PCP_COMBINE_DERIVE_LOOKBACK`.

     | *Used by:*  PCPCombine

   FCST_PCP_COMBINE_INPUT_DATATYPE
     Specify the data type of the input directory for forecast files used with the MET pcp_combine tool. Currently valid options are NETCDF, GRIB, and GEMPAK. Required by pcp_combine if :term:`FCST_PCP_COMBINE_RUN` is True. Replaces deprecated variable :term:`FCST_NATIVE_DATA_TYPE`. A corresponding variable exists for observation data called :term:`OBS_PCP_COMBINE_INPUT_DATATYPE`.

     | *Used by:*  PCPCombine

   FCST_PCP_COMBINE_INPUT_DIR
     Specify the input directory for forecast files used with the MET pcp_combine tool. A corresponding variable exists for observation data called :term:`OBS_PCP_COMBINE_INPUT_DIR`.

     | *Used by:*  PCPCombine

   FCST_PCP_COMBINE_INPUT_LEVEL
     .. warning:: **DEPRECATED:** Please use :term:`FCST_PCP_COMBINE_INPUT_ACCUMS`.

   FCST_PCP_COMBINE_INPUT_TEMPLATE
     Template used to specify input filenames for forecast files used by the MET pcp_combine tool. A corresponding variable exists for observation data called :term:`OBS_PCP_COMBINE_INPUT_TEMPLATE`. To utilize Python Embedding as input to the MET tools, set this value to PYTHON_NUMPY or PYTHON_XARRAY.

     | *Used by:*  PCPCombine

   FCST_PCP_COMBINE_IS_DAILY_FILE
     Specify whether the forecast file is a daily file or not. A corresponding variable exists for observation data called :term:`OBS_PCP_COMBINE_IS_DAILY_FILE`.Acceptable values: true/false

     | *Used by:*  PCPCombine

   FCST_PCP_COMBINE_METHOD
     Specify the method to be used with the MET pcp_combine tool processing forecast data.Valid options are ADD, SUM, SUBTRACT, DERIVE, and USER_DEFINED. A corresponding variable exists for observation data called :term:`OBS_PCP_COMBINE_METHOD`.

     | *Used by:*  PCPCombine

   FCST_MIN_FORECAST
     .. warning:: **DEPRECATED:** Please use :term:`FCST_PCP_COMBINE_MIN_FORECAST`.

   OBS_MIN_FORECAST
     .. warning:: **DEPRECATED:** Please use :term:`OBS_PCP_COMBINE_MIN_FORECAST`.

   OBS_MAX_FORECAST
     .. warning:: **DEPRECATED:** Please use :term:`OBS_PCP_COMBINE_MAX_FORECAST`.

   FCST_PCP_COMBINE_MIN_FORECAST
     Specify the minimum forecast lead time to use when finding the lowest forecast lead to use in pcp_combine. A corresponding variable exists for observation data called :term:`OBS_PCP_COMBINE_MIN_FORECAST`.

     | *Used by:*  PCPCombine

   FCST_PCP_COMBINE_MAX_FORECAST
     Specify the maximum forecast lead time to use when finding the lowest forecast lead to use in pcp_combine. A corresponding variable exists for observation data called :term:`OBS_PCP_COMBINE_MAX_FORECAST`.

     | *Used by:*  PCPCombine

   FCST_PCP_COMBINE_OUTPUT_DIR
     Specify the output directory for forecast files generated by the MET pcp_combine tool. A corresponding variable exists for observation data called :term:`OBS_PCP_COMBINE_OUTPUT_DIR`.

     | *Used by:*  PCPCombine

   FCST_PCP_COMBINE_OUTPUT_TEMPLATE
     Template used to specify output filenames for forecast files generated by the MET pcp_combine tool. A corresponding variable exists for observation data called :term:`OBS_PCP_COMBINE_OUTPUT_TEMPLATE`. To utilize Python Embedding as input to the MET tools, set this value to PYTHON_NUMPY or PYTHON_XARRAY.

     | *Used by:*  PCPCombine

   FCST_PCP_COMBINE_RUN
     Specify whether to run the MET pcp_combine tool on forecast data or not. A corresponding variable exists for observation data called :term:`OBS_PCP_COMBINE_RUN`.Acceptable values: true/false

     | *Used by:*  PCPCombine

   FCST_PCP_COMBINE_STAT_LIST
     List of statistics to process when using the MET pcp_combine tool on forecast data in derive mode. A corresponding variable exists for observation data called :term:`OBS_PCP_COMBINE_STAT_LIST`.Acceptable values: sum, min, max, range, mean, stdev, vld_count

     | *Used by:*  PCPCombine

   FCST_PCP_COMBINE_TIMES_PER_FILE
     Specify the number of accumulation intervals of the forecast dataset used by the MET pcp_combine tool when processing daily input files. A corresponding variable exists for observation data called :term:`OBS_PCP_COMBINE_TIMES_PER_FILE`.

     | *Used by:*  PCPCombine

   FCST_POINT_STAT_FILE_WINDOW_BEGIN
     See :term:`OBS_POINT_STAT_FILE_WINDOW_BEGIN`

     | *Used by:*  PointStat

   FCST_POINT_STAT_FILE_WINDOW_END
     See :term:`OBS_POINT_STAT_FILE_WINDOW_END`

     | *Used by:*  PointStat

   FCST_POINT_STAT_INPUT_DATATYPE
     Specify the data type of the input directory for forecast files used with the MET point_stat tool. Currently valid options are NETCDF, GRIB, and GEMPAK. If set to GEMPAK, data will automatically be converted to NetCDF via GempakToCF. A corresponding variable exists for observation data called :term:`OBS_POINT_STAT_INPUT_DATATYPE`.

     | *Used by:*  PointStat

   FCST_POINT_STAT_INPUT_DIR
     Input directory for forecast files to use with the MET tool point_stat. A corresponding variable exists for observation data called :term:`OBS_POINT_STAT_INPUT_DIR`.

     | *Used by:*  PointStat

   FCST_POINT_STAT_INPUT_TEMPLATE
     Template used to specify forecast input filenames for the MET tool point_stat. A corresponding variable exists for observation data called :term:`OBS_POINT_STAT_INPUT_TEMPLATE`. To utilize Python Embedding as input to the MET tools, set this value to PYTHON_NUMPY or PYTHON_XARRAY.

     | *Used by:*  GriPointStat

   FCST_REGRID_DATA_PLANE_RUN
     If True, process forecast data with RegridDataPlane.

     | *Used by:*  RegridDataPlane

   OBS_REGRID_DATA_PLANE_RUN
     If True, process observation data with RegridDataPlane.

     | *Used by:*  RegridDataPlane

   FCST_REGRID_DATA_PLANE_INPUT_DATATYPE
     Specify the data type of the input directory for forecast files used with the MET regrid_data_plane tool. Currently valid options are NETCDF, GRIB, and GEMPAK. Required by pcp_combine. A corresponding variable exists for observation data called :term:`OBS_REGRID_DATA_PLANE_INPUT_DATATYPE`.

     | *Used by:*  RegridDataPlane

   FCST_REGRID_DATA_PLANE_INPUT_DIR
     Specify the input directory for forecast files used with the MET regrid_data_plane tool. A corresponding variable exists for observation data called :term:`OBS_REGRID_DATA_PLANE_INPUT_DIR`.

     | *Used by:*  RegridDataPlane

   FCST_REGRID_DATA_PLANE_INPUT_TEMPLATE
     Template used to specify input filenames for forecast data used by the MET regrid_data_plane tool. It not set, METplus will use :term:`FCST_REGRID_DATA_PLANE_TEMPLATE`. A corresponding variable exists for observation data called :term:`OBS_REGRID_DATA_PLANE_INPUT_TEMPLATE`. To utilize Python Embedding as input to the MET tools, set this value to PYTHON_NUMPY or PYTHON_XARRAY.

     | *Used by:*  RegridDataPlane

   FCST_REGRID_DATA_PLANE_OUTPUT_TEMPLATE
     Template used to specify output filenames for forecast data used by the MET regrid_data_plane tool. It not set, METplus will use :term:`FCST_REGRID_DATA_PLANE_TEMPLATE`. A corresponding variable exists for observation data called :term:`OBS_REGRID_DATA_PLANE_OUTPUT_TEMPLATE`.

     | *Used by:*  RegridDataPlane

   FCST_REGRID_DATA_PLANE_TEMPLATE
     Template used to specify filenames for forecast data used by the MET regrid_data_plane tool. To specify different templates for input and output files , use :term:`FCST_REGRID_DATA_PLANE_INPUT_TEMPLATE` and :term:`FCST_REGRID_DATA_PLANE_OUTPUT_TEMPLATE`. A corresponding variable exists for observation data called :term:`OBS_REGRID_DATA_PLANE_TEMPLATE`.

     | *Used by:*  RegridDataPlane

   FCST_REGRID_DATA_PLANE_OUTPUT_DIR
     Specify the output directory for forecast files used with the MET regrid_data_plane tool. A corresponding variable exists for observation data called :term:`OBS_REGRID_DATA_PLANE_OUTPUT_DIR`.

     | *Used by:*  RegridDataPlane

   FCST_THRESH
     .. warning:: **DEPRECATED:** Please use :term:`FCST_THRESH_LIST` instead.

   FCST_THRESH_LIST
     Specify the values of the FCST_THRESH column in the MET .stat file to use. This is optional in the METplus configuration file for running with :term:`LOOP_ORDER` = times.

     | *Used by:*  StatAnalysis

   OBS_THRESH_LIST
     Specify the values of the OBS_THRESH column in the MET .stat file to use. This is optional in the METplus configuration file for running with :term:`LOOP_ORDER` = times.

     | *Used by:*  StatAnalysis

   FCST_TILE_PREFIX
     .. warning:: **DEPRECATED:** Please use :term:`FCST_EXTRACT_TILES_PREFIX` instead.

   FCST_TILE_REGEX
     .. warning:: **DEPRECATED:** No longer used. Regular expression for forecast input files that are in GRIB2.

   FCST_EXTRACT_TILES_PREFIX
     Prefix for forecast tile files. Used to create filename of intermediate files that are created while performing a series analysis.

     | *Used by:*  ExtractTiles

   FCST_VAR
     .. warning:: **DEPRECATED:** No longer used.

   FCST_VAR_LEVEL
     .. warning:: **DEPRECATED:** Please use :term:`FCST_LEVEL_LIST` instead.

   FCST_LEVEL_LIST
     Specify the values of the FCST_LEV column in the MET .stat file to use. This is optional in the METplus configuration file for running with :term:`LOOP_ORDER` = times.

     | *Used by:*  StatAnalysis

   FCST_VAR_NAME
     .. warning:: **DEPRECATED:** Please use :term:`FCST_VAR_LIST` instead.

   FCST_VAR_LIST
     Specify the values of the FCST_VAR column in the MET .stat file to use. This is optional in the METplus configuration file for running with :term:`LOOP_ORDER` = times.

     | *Used by:*  StatAnalysis

   FCST_UNITS_LIST
     Specify the values of the FCST_UNITS column in the MET .stat file to use. This is optional in the METplus configuration file for running with :term:`LOOP_ORDER` = times.

     | *Used by:*  StatAnalysis

   FCST_VAR<n>_LEVELS
     Define the levels for the <n>th forecast variable to be used in the analysis where <n> is an integer >= 1. The value can be a single item or a comma separated list of items. You can define NetCDF levels, such as (0,*,*), but you will need to surround these values with quotation marks so that the commas in the item are not interpreted as an item delimeter. Some examples:

     | FCST_VAR1_LEVELS = A06, P500
     | FCST_VAR2_LEVELS ="(0,*,*),(1,*,*)"

     There can be <n> number of these variables defined in configuration files, simply increment the VAR1 string to match the total number of variables being used, e.g.:

     | FCST_VAR1_LEVELS
     | FCST_VAR2_LEVELS
     | ...
     | FCST_VAR<n>_LEVELS

     If FCST_VAR<n>_LEVELS is set, then :term:`OBS_VAR<n>_LEVELS` must be set as well. If the same value applies to both forecast and observation data, use :term:`BOTH_VAR<n>_LEVELS`.

     See :ref:`Field_Info` for more information.

     | *Used by:*  GridStat, EnsembleStat, PointStat, MODE, MTD, PCPCombine

   FCST_VAR<n>_NAME
     Define the name for the <n>th forecast variable to be used in the analysis where <n> is an integer >= 1. If :term:`FCST_VAR<n>_NAME` is set, then :term:`OBS_VAR<n>_NAME` must be set. If the same value applies to both forecast and observation data, use :term:`BOTH_VAR<n>_NAME`. There can be s<n> number of these variables defined in configuration files, simply increment the VAR1 string to match the total number of variables being used, e.g.:

     | FCST_VAR1_NAME
     | FCST_VAR2_NAME
     | ...
     | FCST_VAR<n>_NAME

     See :ref:`Field_Info` for more information.

     This value can be set to a call to a python script with arguments to supply data to the MET tools via Python Embedding. Filename template syntax can be used here to specify time information of an input file, i.e. {valid?fmt=%Y%m%d%H}. See the `MET User's Guide <https://dtcenter.org/community-code/model-evaluation-tools-met/documentation>`_ for more information about Python Embedding in the MET tools.

     | *Used by:*  GridStat, EnsembleStat, PointStat, MODE, MTD, PCPCombine

   FCST_VAR<n>_OPTIONS
     Define the options for the <n>th forecast variable to be used in the analysis where <n> is an integer >= 1. These addition options will be applied to every name/level/threshold combination for VAR<n>. There can be <n> number of these variables defined in configuration files, simply increment the VAR1  string to match the total number of variables being used, e.g.:

     | FCST_VAR1_OPTIONS
     | FCST_VAR2_OPTIONS
     | ...
     | FCST_VAR<n>_OPTIONS

     See :ref:`Field_Info` for more information.

     | *Used by:*  GridStat, EnsembleStat, PointStat, MODE, MTD, PCPCombine

   FCST_VAR<n>_THRESH
     Define the threshold(s) for the <n>th forecast variable to be used in the analysis where <n> is an integer >= 1. The value can be a single item or a comma separated list of items that must start with a comparison operator (>,>=,==,!=,<,<=,gt,ge,eq,ne,lt,le). If :term:`FCST_VAR<n>_THRESH` is not set but :term:`OBS_VAR<n>_THRESH` is, the same information will be used for both variables. There can be <n> number of these variables defined in configuration files, simply increment the VAR1 string to match the total number of variables being used, e.g.:
     | FCST_VAR1_THRESH
     | FCST_VAR2_THRESH
     | ...
     | FCST_VAR<n>_THRESH

     If :term:`FCST_VAR<n>_THRESH` is set, then :term:`OBS_VAR<n>_THRESH` must be set as well. If the same value applies to both forecast and observation data, use :term:`BOTH_VAR<n>_THRESH`.

     See :ref:`Field_Info` for more information.

     | *Used by:*  GridStat, EnsembleStat, PointStat, MODE, MTD, PCPCombine

   BOTH_VAR<n>_LEVELS
     Define the levels for the <n>th forecast and observation variables to be used in the analysis where <n> is an integer >= 1. See :term:`FCST_VAR<n>_LEVELS`, :term:`OBS_VAR<n>_LEVELS`, or :ref:`Field_Info` for more information.

     | *Used by:*  GridStat, EnsembleStat, PointStat, MODE, MTD, PCPCombine

   BOTH_VAR<n>_NAME
     Define the name for the <n>th forecast and observation variables to be used in the analysis where <n> is an integer >= 1. See :term:`FCST_VAR<n>_NAME`, :term:`OBS_VAR<n>_NAME`, or :ref:`Field_Info` for more information.

     | *Used by:*  GridStat, EnsembleStat, PointStat, MODE, MTD, PCPCombine

   BOTH_VAR<n>_OPTIONS
     Define the extra options for the <n>th forecast and observation variables to be used in the analysis where <n> is an integer >= 1. See :term:`FCST_VAR<n>_OPTIONS`, :term:`OBS_VAR<n>_OPTIONS`, or :ref:`Field_Info` for more information.

     | *Used by:*  GridStat, EnsembleStat, PointStat, MODE, MTD, PCPCombine

   BOTH_VAR<n>_THRESH
     Define the threshold list for the <n>th forecast and observation variables to be used in the analysis where <n> is an integer >= 1. See :term:`FCST_VAR<n>_THRESH`, :term:`OBS_VAR<n>_THRESH`, or :ref:`Field_Info` for more information.

     | *Used by:*  GridStat, EnsembleStat, PointStat, MODE, MTD, PCPCombine

   FCST_MODE_VAR<n>_NAME
     Wrapper specific field info variable. See :term:`FCST_VAR<n>_NAME`.

     | *Used by:*  MODE

   FCST_MTD_VAR<n>_NAME
     Wrapper specific field info variable. See :term:`FCST_VAR<n>_NAME`.

     | *Used by:*  MTD

   FCST_GRID_STAT_VAR<n>_NAME
     Wrapper specific field info variable. See :term:`FCST_VAR<n>_NAME`.

     | *Used by:*  GridStat

   FCST_ENSEMBLE_STAT_VAR<n>_NAME
     Wrapper specific field info variable. See :term:`FCST_VAR<n>_NAME`.

     | *Used by:*  EnsembleStat

   FCST_POINT_STAT_VAR<n>_NAME
     Wrapper specific field info variable. See :term:`FCST_VAR<n>_NAME`.

     | *Used by:*  PointStat

   FCST_MODE_VAR<n>_LEVELS
     Wrapper specific field info variable. See :term:`FCST_VAR<n>_LEVELS`.

     | *Used by:*  MODE

   FCST_MTD_VAR<n>_LEVELS
     Wrapper specific field info variable. See :term:`FCST_VAR<n>_LEVELS`.

     | *Used by:*  MTD

   FCST_GRID_STAT_VAR<n>_LEVELS
     Wrapper specific field info variable. See :term:`FCST_VAR<n>_LEVELS`.

     | *Used by:*  GridStat

   FCST_ENSEMBLE_STAT_VAR<n>_LEVELS
     Wrapper specific field info variable. See :term:`FCST_VAR<n>_LEVELS`.

     | *Used by:*  EnsembleStat

   FCST_POINT_STAT_VAR<n>_LEVELS
     Wrapper specific field info variable. See :term:`FCST_VAR<n>_LEVELS`.

     | *Used by:*  PointStat

   FCST_MODE_VAR<n>_OPTIONS
     Wrapper specific field info variable. See :term:`FCST_VAR<n>_OPTIONS`.

     | *Used by:*  MODE

   FCST_MTD_VAR<n>_OPTIONS
     Wrapper specific field info variable. See :term:`FCST_VAR<n>_OPTIONS`.

     | *Used by:*  MTD

   FCST_GRID_STAT_VAR<n>_OPTIONS
     Wrapper specific field info variable. See :term:`FCST_VAR<n>_OPTIONS`.

     | *Used by:*  GridStat

   FCST_ENSEMBLE_STAT_VAR<n>_OPTIONS
     Wrapper specific field info variable. See :term:`FCST_VAR<n>_OPTIONS`.

     | *Used by:*  EnsembleStat

   FCST_POINT_STAT_VAR<n>_OPTIONS
     Wrapper specific field info variable. See :term:`FCST_VAR<n>_OPTIONS`.

     | *Used by:*  PointStat

   FCST_MODE_VAR<n>_THRESH
     Wrapper specific field info variable. See :term:`FCST_VAR<n>_THRESH`.

     | *Used by:*  MODE

   FCST_MTD_VAR<n>_THRESH
     Wrapper specific field info variable. See :term:`FCST_VAR<n>_THRESH`.

     | *Used by:*  MTD

   FCST_GRID_STAT_VAR<n>_THRESH
     Wrapper specific field info variable. See :term:`FCST_VAR<n>_THRESH`.

     | *Used by:*  GridStat

   FCST_ENSEMBLE_STAT_VAR<n>_THRESH
     Wrapper specific field info variable. See :term:`FCST_VAR<n>_THRESH`.

     | *Used by:*  EnsembleStat

   FCST_POINT_STAT_VAR<n>_THRESH
     Wrapper specific field info variable. See :term:`FCST_VAR<n>_THRESH`.

     | *Used by:*  PointStat

   OBS_MODE_VAR<n>_NAME
     Wrapper specific field info variable. See :term:`OBS_VAR<n>_NAME`.

     | *Used by:*  MODE

   OBS_MTD_VAR<n>_NAME
     Wrapper specific field info variable. See :term:`OBS_VAR<n>_NAME`.

     | *Used by:*  MTD

   OBS_GRID_STAT_VAR<n>_NAME
     Wrapper specific field info variable. See :term:`OBS_VAR<n>_NAME`.

     | *Used by:*  GridStat

   OBS_ENSEMBLE_STAT_VAR<n>_NAME
     Wrapper specific field info variable. See :term:`OBS_VAR<n>_NAME`.

     | *Used by:*  EnsembleStat

   OBS_POINT_STAT_VAR<n>_NAME
     Wrapper specific field info variable. See :term:`OBS_VAR<n>_NAME`.

     | *Used by:*  PointStat

   OBS_MODE_VAR<n>_LEVELS
     Wrapper specific field info variable. See :term:`OBS_VAR<n>_LEVELS`.

     | *Used by:*  MODE

   OBS_MTD_VAR<n>_LEVELS
     Wrapper specific field info variable. See :term:`OBS_VAR<n>_LEVELS`.

     | *Used by:*  MTD

   OBS_GRID_STAT_VAR<n>_LEVELS
     Wrapper specific field info variable. See :term:`OBS_VAR<n>_LEVELS`.

     | *Used by:*  GridStat

   OBS_ENSEMBLE_STAT_VAR<n>_LEVELS
     Wrapper specific field info variable. See :term:`OBS_VAR<n>_LEVELS`.

     | *Used by:*  EnsembleStat

   OBS_POINT_STAT_VAR<n>_LEVELS
     Wrapper specific field info variable. See :term:`OBS_VAR<n>_LEVELS`.

     | *Used by:*  PointStat

   OBS_MODE_VAR<n>_OPTIONS
     Wrapper specific field info variable. See :term:`OBS_VAR<n>_OPTIONS`.

     | *Used by:*  MODE

   OBS_MTD_VAR<n>_OPTIONS
     Wrapper specific field info variable. See :term:`OBS_VAR<n>_OPTIONS`.

     | *Used by:*  MTD

   OBS_GRID_STAT_VAR<n>_OPTIONS
     Wrapper specific field info variable. See :term:`OBS_VAR<n>_OPTIONS`.

     | *Used by:*  GridStat

   OBS_ENSEMBLE_STAT_VAR<n>_OPTIONS
     Wrapper specific field info variable. See :term:`OBS_VAR<n>_OPTIONS`.

     | *Used by:*  EnsembleStat

   OBS_POINT_STAT_VAR<n>_OPTIONS
     Wrapper specific field info variable. See :term:`OBS_VAR<n>_OPTIONS`.

     | *Used by:*  PointStat

   OBS_MODE_VAR<n>_THRESH
     Wrapper specific field info variable. See :term:`OBS_VAR<n>_THRESH`.

     | *Used by:*  MODE

   OBS_MTD_VAR<n>_THRESH
     Wrapper specific field info variable. See :term:`OBS_VAR<n>_THRESH`.

     | *Used by:*  MTD

   OBS_GRID_STAT_VAR<n>_THRESH
     Wrapper specific field info variable. See :term:`OBS_VAR<n>_THRESH`.

     | *Used by:*  GridStat

   OBS_ENSEMBLE_STAT_VAR<n>_THRESH
     Wrapper specific field info variable. See :term:`OBS_VAR<n>_THRESH`.

     | *Used by:*  EnsembleStat

   OBS_POINT_STAT_VAR<n>_THRESH
     Wrapper specific field info variable. See :term:`OBS_VAR<n>_THRESH`.

     | *Used by:*  PointStat

   FCST_WINDOW_BEGIN
     See :term:`OBS_WINDOW_BEGIN`

     | *Used by:*  EnsembleStat, GridStat, MODE, MTD, PB2NC, PointStat

   FCST_WINDOW_END
     See :term:`OBS_WINDOW_END`

     | *Used by:*  EnsembleStat, GridStat, MODE, MTD, PB2NC, PointStat

   FHR_BEG
     .. warning:: **DEPRECATED:** Please use :term:`LEAD_SEQ` instead.

   FHR_END
     .. warning:: **DEPRECATED:** Please use :term:`LEAD_SEQ` instead.

   FHR_GROUP_BEG
     .. warning:: **DEPRECATED:** Please use :term:`LEAD_SEQ_\<n>` instead.

   FHR_GROUP_END
     .. warning:: **DEPRECATED:** Please use :term:`LEAD_SEQ_\<n>` instead.

   FHR_GROUP_LABELS
     .. warning:: **DEPRECATED:** Please use :term:`LEAD_SEQ_\<n>_LABEL` instead.

   FHR_INC
     .. warning:: **DEPRECATED:** Please use :term:`LEAD_SEQ` instead.

   FILTER
     .. warning:: **DEPRECATED:** Please use :term:`TCMPR_PLOTTER_FILTER` instead.

   TCMPR_PLOTTER_FILTER
     Corresponds to the optional -filter argument to the plot_TCMPR.R script which is wrapped by TCMPRPlotter. This is a list of filtering options for the tc_stat tool.

     | *Used by:*  TCMPRPlotter

   FILTERED_TCST_DATA_FILE
     .. warning:: **DEPRECATED:** Please use :term:`TCMPR_PLOTTER_FILTERED_TCST_DATA_FILE` instead.

   TCMPR_PLOTTER_FILTERED_TCST_DATA_FILE
     Corresponds to the optional -tcst argument to the plot_TCMPR.R script which is wrapped by TCMPRPlotter. This is a tcst data file to be used instead of running the tc_stat tool. Indicate a full path to the data file.

     | *Used by:*  TCMPRPlotter

   FOOTNOTE_FLAG
     .. warning:: **DEPRECATED:** Please use :term:`TCMPR_PLOTTER_FOOTNOTE_FLAG` instead.

   TCMPR_PLOTTER_FOOTNOTE_FLAG
     This corresponds to the optional -footnote flag in the plot_TCMPR.R script which is wrapped by TCMPRPlotter. According to the plot_TCMPR.R usage, this flag is used to disable footnote (date).

     | *Used by:*  TCMPRPlotter

   FORECAST_TMPL
     .. warning:: **DEPRECATED:** Please use :term:`TC_PAIRS_ADECK_TEMPLATE`.

   GEMPAKTOCF_CLASSPATH
     .. warning:: **DEPRECATED:** Please use :term:`GEMPAKTOCF_JAR` instead. Path to the GempakToCF binary file and the NetCDF jar file required to run GempakToCF.

   GEMPAKTOCF_JAR
     Path to the GempakToCF.jar file to run GempakToCF.
     The tool is available on the MET webpage here:
     https://dtcenter.org/sites/default/files/community-code/metplus/utilities/GempakToCF.jar.
     Must be set if running GempakToCF wrapper, if using a filename template
     that ends with .grd, or if specifying an \*_INPUT_DATATYPE item as GEMPAK.

     | *Used by:*  GempakToCF, other wrappers that will read Gempak data

   GEMPAKTOCF_INPUT_DIR
     Specify the input directory for the tool used to convert GEMPAK files to netCDF.

     | *Used by:*  GempakToCF

   GEMPAKTOCF_INPUT_TEMPLATE
     Filename template used for input files to the tool used to convert GEMPAK files to netCDF.

     | *Used by:*  GempakToCF

   GEMPAKTOCF_OUTPUT_DIR
     Specify the output directory for files generated by the tool used to convert GEMPAK files to netCDF.

     | *Used by:*  GempakToCF

   GEMPAKTOCF_OUTPUT_TEMPLATE
     Filename template used for output files from the tool used to convert GEMPAK files to netCDF.

     | *Used by:*  GempakToCF

   GEMPAKTOCF_SKIP_IF_OUTPUT_EXISTS
     If True, do not run GempakToCF if output file already exists. Set to False to overwrite files.

     | *Used by:*  GempakToCF

   CYCLONE_GENERATE_TRACK_ASCII
     .. warning:: **DEPRECATED:** Please use :term:`CYCLONE_PLOTTER_GENERATE_TRACK_ASCII` instead.

   CYCLONE_PLOTTER_GENERATE_TRACK_ASCII
     Specify whether or not to produce an ASCII file containing all of the tracks in the plot. Acceptable values: true/false

     | *Used by:*  CyclonePlotter

   GEN_SEQ
     .. warning:: **DEPRECATED:**

   FCST_EXTRACT_TILES_INPUT_TEMPLATE
     Filename template used to identify forecast input file to ExtractTiles.

     | *Used by:*  ExtractTiles

   OBS_EXTRACT_TILES_INPUT_TEMPLATE
     Filename template used to identify observation input file to ExtractTiles.

     | *Used by:*  ExtractTiles

   FCST_EXTRACT_TILES_OUTPUT_TEMPLATE
     Filename template used to identify the forecast output file generated by ExtractTiles.

     | *Used by:* ExtractTiles

   OBS_EXTRACT_TILES_OUTPUT_TEMPLATE
     Filename template used to identify the observation output file generated by ExtractTiles.

     | *Used by:* ExtractTiles

   GFS_ANLY_FILE_TMPL
     .. warning:: **DEPRECATED:** Please use :term:`OBS_EXTRACT_TILES_INPUT_TEMPLATE` instead.

   GFS_FCST_FILE_TMPL
     .. warning:: **DEPRECATED:** Please use :term:`FCST_EXTRACT_TILES_INPUT_TEMPLATE` instead.


   GRID_STAT_CONFIG
     .. warning:: **DEPRECATED:** Please use :term:`GRID_STAT_CONFIG_FILE` instead.

   GRID_STAT_CONFIG_FILE
     Path to configuration file read by grid_stat.
     If unset, parm/met_config/GridStatConfig_wrapped will be used.

     | *Used by:*  GridStat

   GRID_STAT_ONCE_PER_FIELD
     True/False. If True, grid_stat will run once to process all name/level/threshold combinations specified. If False, it will run once for each name/level. Some cases require this to be set to False, for example processing probablistic forecasts or precipitation accumulations.

     | *Used by:*  GridStat

   GRID_STAT_NEIGHBORHOOD_WIDTH
     Sets the neighborhood width used by GridStat. See `MET User's Guide <https://dtcenter.org/community-code/model-evaluation-tools-met/documentation>`_ for more information.

     | *Used by:*  GridStat

   GRID_STAT_NEIGHBORHOOD_SHAPE
     Sets the neighborhood shape used by GridStat. See `MET User's Guide <https://dtcenter.org/community-code/model-evaluation-tools-met/documentation>`_ for more information.

     | *Used by:*  GridStat

   GRID_STAT_NEIGHBORHOOD_COV_THRESH
     Sets the neighborhood cov_thresh list used by GridStat. See `MET User's Guide <https://dtcenter.org/community-code/model-evaluation-tools-met/documentation>`_ for more information.

     | *Used by:*  GridStat

   POINT_STAT_NEIGHBORHOOD_WIDTH
     Sets the neighborhood width used by PointStat. See `MET User's Guide <https://dtcenter.org/community-code/model-evaluation-tools-met/documentation>`_ for more information.

     | *Used by:*  PointStat

   POINT_STAT_NEIGHBORHOOD_SHAPE
     Sets the neighborhood shape used by PointStat. See `MET User's Guide <https://dtcenter.org/community-code/model-evaluation-tools-met/documentation>`_ for more information.

     | *Used by:*  PointStat

   POINT_STAT_OBS_VALID_BEG
     Optional variable that sets the -obs_valid_beg command line argument for PointStat if set to something other than an empty string. Accepts filename template syntax, i.e. {valid?fmt=%Y%m%d_%H}

     | *Used by:* PointStat

   POINT_STAT_OBS_VALID_END
     Optional variable that sets the -obs_valid_end command line argument for PointStat if set to something other than an empty string. Accepts filename template syntax, i.e. {valid?fmt=%Y%m%d_%H}

     | *Used by:* PointStat

   GRID_STAT_OUT_DIR
     .. warning:: **DEPRECATED:** Please use :term:`GRID_STAT_OUTPUT_DIR` instead.

   GRID_STAT_OUTPUT_DIR
     Specify the output directory where files from the MET grid_stat tool are written.

     | *Used by:*  GridStat

   GRID_STAT_OUTPUT_TEMPLATE
     Sets the subdirectories below :term:`GRID_STAT_OUTPUT_DIR` using a template to allow run time information. If LOOP_BY = VALID, default value is valid time YYYYMMDDHHMM/grid_stat. If LOOP_BY = INIT, default value is init time YYYYMMDDHHMM/grid_stat.

     | *Used by:*  GridStat

   GRID_STAT_VERIFICATION_MASK_TEMPLATE
     Template used to specify the verification mask filename for the MET tool grid_stat. Now supports a list of filenames.

     | *Used by:*  GridStat

   ENSEMBLE_STAT_VERIFICATION_MASK_TEMPLATE
     Template used to specify the verification mask filename for the MET tool ensemble_stat. Now supports a list of filenames.

     | *Used by:*  EnsembleStat

   HFIP_BASELINE
     .. warning:: **DEPRECATED:** Please use :term:`TCMPR_PLOTTER_HFIP_BASELINE` instead.

   TCMPR_PLOTTER_HFIP_BASELINE
     Corresponds to the optional -hfip_bsln flag in the plot_TCMPR.R script which is wrapped by TCMPRPlotter. This is a string that indicates whether to add the HFIP baseline, and indicates the version (no, 0, 5, 10 year goal).

     | *Used by:*  TCMPRPlotter

   INIT_BEG
     Specify the beginning initialization time to be used in the analysis. Format can be controlled by :term:`INIT_TIME_FMT`. See :ref:`Looping_by_Initialization_Time` for more information.

     | *Used by:*  All

   INIT_END
     Specify the ending initialization time to be used in the analysis. Format can be controlled by :term:`INIT_TIME_FMT`. See :ref:`Looping_by_Initialization_Time` for more information.

     | *Used by:*  All

   INIT_EXCLUDE
     .. warning:: **DEPRECATED:** Please use :term:`TC_PAIRS_INIT_EXCLUDE`  instead.

   TC_PAIRS_INIT_EXCLUDE
     Specify which, if any, forecast initializations to exclude from the analysis.

     | *Used by:*  TCPairs

   FCST_INIT_HOUR_LIST
     Specify a list of hours for initialization times of forecast files for use in the analysis.

     | *Used by:*  MakePlots, StatAnalysis

   OBS_INIT_HOUR_LIST
     Specify a list of hours for initialization times of observation files for use in the analysis.

     | *Used by:*  MakePlots, StatAnalysis

   INIT_HOUR_BEG
     .. warning:: **DEPRECATED:** Please use :term:`FCST_INIT_HOUR_LIST` or :term:`OBS_INIT_HOUR_LIST` instead.

   INIT_HOUR_END
     .. warning:: **DEPRECATED:** Please use :term:`FCST_INIT_HOUR_LIST` or :term:`OBS_INIT_HOUR_LIST` instead.

   INIT_HOUR_INCREMENT
     .. warning:: **DEPRECATED:** Please use :term:`FCST_INIT_HOUR_LIST` or :term:`OBS_INIT_HOUR_LIST` instead.

   INIT_HOUR_METHOD
     .. warning:: **DEPRECATED:** No longer used.

   INIT_INCLUDE
     .. warning:: **DEPRECATED:** Please use :term:`TC_PAIRS_INIT_INCLUDE`  instead.

   TC_PAIRS_INIT_INCLUDE
     Specify which forecast initializations to include in the analysis.

     | *Used by:*  TCPairs

   INIT_INCREMENT
     Control the increment or stride to use when stepping between forecast initializations. Units are seconds. See :ref:`Looping_by_Initialization_Time` for more information. Units are assumed to be seconds unless specified with Y, m, d, H, M, or S.

     | *Used by:*  All

   INIT_SEQ
     Specify a list of initialization hours that are used to build a sequence of forecast lead times to include in the analysis. Used only when looping by valid time (LOOP_BY = VALID). Comma separated list format, e.g.:0, 6, 12 See :ref:`looping_over_forecast_leads` for more information.

     | *Used by:*  EnsembleStat, GridStat, MODE, MTD, PB2NC, PCPCombine, PointStat, RegridDataPlane, SeriesAnalysis

   INIT_TIME_FMT
     Specify a formatting string to use for :term:`INIT_BEG` and :term:`INIT_END`. See :ref:`Looping_by_Initialization_Time` for more information.

     | *Used by:*  All

   INTERP
     .. warning:: **DEPRECATED:** Please use :term:`INTERP_MTHD_LIST` instead.

   INTERP_MTHD_LIST
     Specify the values of the INTERP_MTHD column in the MET .stat file to use; specify the interpolation used to create the MET .stat files.

     | *Used by:*  MakePlots, StatAnalysis

   INTERP_PTS
     .. warning:: **DEPRECATED:** Please use :term:`INTERP_PNTS_LIST` instead.

   INTERP_PNTS_LIST
     Specify the values of the INTERP_PNTS column in the MET .stat file to use; corresponds to the interpolation in the MET .stat files.

     | *Used by:*  MakePlots, StatAnalysis

   INTERVAL_TIME
     Define the interval time in hours (HH) to be used by the MET pb2nc tool.

     | *Used by:*  PB2NC

   JOB_ARGS
     .. warning:: **DEPRECATED:** Please use :term:`STAT_ANALYSIS_JOB_ARGS` instead.

   STAT_ANALYSIS_JOB_ARGS
     Specify stat_analysis job arguments to run. The job arguments that are to be run with the corresponding :term:`STAT_ANALYSIS_JOB_NAME`. If using -dump_row, use -dump_row [dump_row_filename]. If using -out_stat, -out_stat [out_stat_filename]. For more information on these job arguments, please see the `MET User's Guide <https://dtcenter.org/community-code/model-evaluation-tools-met/documentation>`_.

     | *Used by:*  StatAnalysis

   JOB_NAME
     .. warning:: **DEPRECATED:** Please use :term:`STAT_ANALYSIS_JOB_NAME` instead.

   STAT_ANALYSIS_JOB_NAME
     Specify stat_analysis job name to run. Valid options are filter, summary, aggregate, aggregate_stat, go_index, and ramp. For more information on these job names and what they do, please see the `MET User's Guide <https://dtcenter.org/community-code/model-evaluation-tools-met/documentation>`_.

     | *Used by:*  StatAnalysis

   EXTRACT_TILES_LAT_ADJ
     Specify a latitude adjustment, in degrees to be used in the analysis. In the ExtractTiles wrapper, this corresponds to the 2m portion of the 2n x 2m subregion tile.

     | *Used by:*  ExtractTiles

   LAT_ADJ
     .. warning:: **DEPRECATED:** Please use :term:`EXTRACT_TILES_LAT_ADJ` instead.

   LEAD
     .. warning:: **DEPRECATED:** Please use :term:`TCMPR_PLOTTER_LEAD` instead.

   TCMPR_PLOTTER_LEAD
     For CyclonePlotter, this refers to the column of interest in the input ASCII cyclone file.In the TCMPRPlotter, this corresponds to the optional -lead argument in the plot_TCMPR.R script (which is wrapped by TCMPRPlotter). This argument is set to a comma-separted list of lead times (h) to be plotted.In TCStat, this corresponds to the name of the column of interest in the input ASCII data file.

     | *Used by:*  TCMPRPlotter

   LEAD_LIST
     .. warning:: **DEPRECATED:** Please use :term:`FCST_LEAD_LIST` instead.

   FCST_LEAD_LIST
     Specify the values of the FSCT_LEAD column in the MET .stat file to use. Comma separated list format, e.g.: 00, 24, 48, 72, 96, 120

     | *Used by:*  MakePlots, StatAnalysis

   OBS_LEAD_LIST
     Specify the values of the OBS_LEAD column in the MET .stat file to use. Comma separated list format, e.g.: 00, 24, 48, 72, 96, 120

     | *Used by:*  MakePlots, StatAnalysis

   LEAD_SEQ
     Specify the sequence of forecast lead times to include in the analysis. Comma separated list format, e.g.:0, 6, 12. See :ref:`looping_over_forecast_leads` for more information. Units are assumed to be hours unless specified with Y, m, d, H, M, or S.

     | *Used by:*  All

   LEAD_SEQ_MIN
     Minimum forecast lead to be processed. Used primarily with INIT_SEQ but also affects LEAD_SEQ. See :ref:`looping_over_forecast_leads` for more information. Units are assumed to be hours unless specified with Y, m, d, H, M, or S.

     | *Used by:*  All

   LEAD_SEQ_MAX
     Maximum forecast lead to be processed. Used primarily with :term:`INIT_SEQ` but also affects :term:`LEAD_SEQ`. See :ref:`looping_over_forecast_leads` for more information. Units are assumed to be hours unless specified with Y, m, d, H, M, or S.

     | *Used by:*  All

   LEAD_SEQ_<n>
     Specify the sequence of forecast lead times to include in the analysis. Comma separated list format, e.g.:0, 6, 12. <n> corresponds to the bin in which the user wishes to aggregate series by lead results.

     | *Used by:*  SeriesAnalysis

   LEAD_SEQ_<n>_LABEL
     Required when SERIES_BY_LEAD_GROUP_FCSTS=True. Specify the label of the corresponding bin of series by lead results.

     | *Used by:*  SeriesAnalysis

   LEGEND
     .. warning:: **DEPRECATED:** Please use :term:`TCMPR_PLOTTER_LEGEND` instead.

   TCMPR_PLOTTER_LEGEND
     The text to be included in the legend of your plot.

     | *Used by:*  TCMPRPlotter

   LINE_TYPE
     .. warning:: **DEPRECATED:** Please use :term:`LINE_TYPE_LIST` instead.


   LINE_TYPE_LIST
     Specify the MET STAT line types to be considered. For TCMPRPlotter, this is optional in the METplus configuration file for running with :term:`LOOP_ORDER` = times.

     | *Used by:*  MakePlots, StatAnalysis, TCMPRPlotter

   LOG_DIR
     Specify the directory where log files from MET and METplus should be written.

     | *Used by:*  All

   LOG_LEVEL
     Specify the level of logging. Everything above this level is sent to standard output. To quiet the output to a comfortable level, set this to "ERROR"

     Options (ordered MOST verbose to LEAST verbose):
     | NOTSET
     | DEBUG
     | INFO
     | WARNING
     | ERROR
     | CRITICAL

     | *Used by:*  All

   LOG_METPLUS
     Control the filename of the METplus log file. Control the timestamp appended to the filename with LOG_TIMESTAMP_TEMPLATE. To turn OFF all logging, do not set this option.

     | *Used by:*  All

   LOG_MET_OUTPUT_TO_METPLUS
     Control whether logging output from the MET tools is sent to the METplus log file, or individual log files for each MET tool.

     | *Used by:*  All

   LOG_MET_VERBOSITY
     Control the verbosity of the logging from the MET tools.0 = Least amount of logging (lowest verbosity)5 = Most amount of logging (highest verbosity)

     | *Used by:*  All

   LOG_TIMESTAMP_TEMPLATE
     Set the timestamp template for the METplus log file. Use Python strftime directives, e.g.%Y%m%d for YYYYMMDD.

     | *Used by:*  All

   LOG_TIMESTAMP_USE_DATATIME
     True/False. Determines which time to use for the log filenames. If True, use :term:`INIT_BEG` if LOOP_BY is INIT or :term:`VALID_BEG` if LOOP_BY is VALID. If False, use current time.

     | *Used by:*  All

   EXTRACT_TILES_LON_ADJ
     Specify a longitude adjustment, in degrees to be used in the analysis. In the ExtractTiles wrapper, this corresponds to the 2n portion of the 2n x 2m subregion tile.

     | *Used by:*  ExtractTiles

   LON_ADJ
     .. warning:: **DEPRECATED:** Please use :term:`EXTRACT_TILES_LON_ADJ` instead.

   LOOP_BY
     Control whether the analysis is processed across valid or initialization times. See section :ref:`LOOP_BY_ref` for more information.

     | *Used by:*  All

   LOOP_BY_INIT
     .. warning:: **DEPRECATED:** Please use :term:`LOOP_BY` instead.

   LOOP_ORDER
     Control the looping order for METplus. Valid options are "times" or "processes". "times" runs all items in the :term:`PROCESS_LIST` for a single run time, then repeat until all times have been evaluated. "processes" runs each item in the :term:`PROCESS_LIST` for all times specified, then repeat for the next item in the :term:`PROCESS_LIST`.

     | *Used by:*  All

   METPLUS_BASE
     This variable will automatically be set by METplus when it is started. It will be set to the location of METplus that is currently being run. Setting this variable in a config file will have no effect and will report a warning that it is being overridden.

     | *Used by:*  All

   METPLUS_CONF
     Provide the absolute path to the METplus final configuration file. This file will contain every configuration option and value used when METplus was run.

     | *Used by:*  All

   MET_BASE
     .. warning:: **DEPRECATED:** Do not set.

   MET_BIN
     .. warning:: **DEPRECATED:** Please use :term:`MET_INSTALL_DIR` instead.

   MET_BUILD_BASE
     The base directory of the MET install. Only needed if using MET version 6.0

     | *Used by:*  TCMPRPlotter

   MET_INSTALL_DIR
     The base directory of the MET install. To be defined when using MET version 6.1 and beyond. Used to get the full path of the MET executable and the share directory when calling from METplus Wrappers.

     | *Used by:*  All

   MET_BIN_DIR
     The directory of the MET executables. Used to get the full path of the MET executable when calling from METplus Wrappers. When using the --bindir option in configuring MET, set MET_BIN_DIR to the same location.  MET_BIN_DIR will be set to {MET_INSTALL_DIR}/bin. Users can unset MET_BIN_DIR or set it to an empty string if the MET tools are found in the user's path, e.g. when using module loads.
     | *Used by:*  All

   MISSING_VAL
     .. warning:: **DEPRECATED:** Please use :term:`TC_PAIRS_MISSING_VAL`.

   MISSING_VAL_TO_REPLACE
     .. warning:: **DEPRECATED:** Please use :term:`TC_PAIRS_MISSING_VAL_TO_REPLACE`.

   MODEL
     Specify the model name. This is the model name listed in the MET .stat files.

     | *Used by:*  EnsembleStat, GridStat, PointStat, PCPCombine, TCPairs, GridDiag, TCRMW

   MODEL_LIST
     List of the specified the model names.

     | *Used by:*  MakePlots, StatAnalysis

   MODEL<n>_NAME
        .. warning:: **DEPRECATED:** Please use :term:`MODEL\<n\>`.

   MODEL<n>
     Define the model name for the first model to be used in the analysis. This is the model name listed in the MET .stat files.There can be <n> number of models defined in configuration files, simply increment the "MODEL1" string to match the total number of models being used, e.g.:

     | MODEL1
     | MODEL2
     | ...
     | MODEL<n>

     | *Used by:*  MakePlots, StatAnalysis

   MODEL<n>_NAME_ON_PLOT
     .. warning:: **DEPRECATED:** Please use :term:`MODEL<n>_REFERENCE_NAME` instead.

   MODEL<n>_REFERENCE_NAME
     Define the name the first model will be listed as on the plots. There can be <n> number of models defined in configuration files, simply increment the "MODEL1" string to match the total number of models being used, e.g.:

     | MODEL1_REFERENCE_NAME
     | MODEL2_REFERENCE_NAME
     | ...
     | MODELN_REFERENCE_NAME

     | *Used by:*  MakePlots, StatAnalysis

   MODEL<n>_OBS_NAME
     .. warning:: **DEPRECATED:** Please use :term:`MODEL<n>_OBTYPE` instead.

   MODEL<n>_OBTYPE
     Define the observation name that was used to compare the first model to be. This is the observation name listed in the MET .stat files. There can be <n> number of observation names defined in configuration files, simply increment the "MODEL1" string to match the total number of models being used, e.g.:

     | MODEL1_OBTYPE
     | MODEL2_OBTYPE
     | ...
     | MODEL<n>_OBTYPE

     | *Used by:*  MakePlots, StatAnalysis

   MODEL<n>_STAT_DIR
     .. warning:: **DEPRECATED:** Please use :term:`MODEL<n>_STAT_ANALYSIS_LOOKIN_DIR` instead.

   EXTRACT_TILES_GRID_INPUT_DIR
     .. warning:: **DEPRECATED:** Please use :term:`FCST_EXTRACT_TILES_INPUT_DIR` and :term:`OBS_EXTRACT_TILES_INPUT_DIR` instead.

   FCST_EXTRACT_TILES_INPUT_DIR
     Directory containing gridded forecast data to be used in ExtractTiles

     | *Used by:*  ExtractTiles

   OBS_EXTRACT_TILES_INPUT_DIR
     Directory containing gridded observation data to be used in ExtractTiles

     | *Used by:*  ExtractTiles

   EXTRACT_TILES_FILTERED_OUTPUT_TEMPLATE
     .. warning:: **DEPRECATED:** Please use :term:`EXTRACT_TILES_TC_STAT_INPUT_TEMPLATE` instead.

   EXTRACT_TILES_STAT_INPUT_TEMPLATE
     .. warning:: **DEPRECATED:** Please use :term:`EXTRACT_TILES_TC_STAT_INPUT_TEMPLATE` instead.

   EXTRACT_TILES_TC_STAT_INPUT_TEMPLATE
     Template used to specify the dump row output tcst file generated by TCStat
     to filter input data to be used in ExtractTiles.
     Example: {init?fmt=%Y%m%d_%H}/filter_{init?fmt=%Y%m%d_%H}.tcst
     Must set either this
     variable OR :term:`EXTRACT_TILES_MTD_INPUT_TEMPLATE` but not both.

     | *Used by:*  ExtractTiles

   SERIES_ANALYSIS_STAT_INPUT_TEMPLATE
     .. warning:: **DEPRECATED:** Please use :term:`SERIES_ANALYSIS_TC_STAT_INPUT_TEMPLATE` instead.

   SERIES_ANALYSIS_TC_STAT_INPUT_TEMPLATE
     Template used to specify the dump row output tcst file generated by TCStat
     to filter input data to be used in SeriesAnalysis.
     Example: {init?fmt=%Y%m%d_%H}/filter_{init?fmt=%Y%m%d_%H}.tcst

     | *Used by:*  SeriesAnalysis

   MODEL_DATA_DIR
     .. warning:: **DEPRECATED:** Please use :term:`EXTRACT_TILES_GRID_INPUT_DIR` instead.

   MODEL_NAME
     .. warning:: **DEPRECATED:** Please use :term:`MODEL` instead.

   MODE_CONFIG
     .. warning:: **DEPRECATED:** Please use :term:`MODE_CONFIG_FILE` instead. Path to mode configuration file.

   MODE_CONFIG_FILE
     Path to configuration file read by mode.
     If unset, parm/met_config/MODEConfig_wrapped will be used.

     | *Used by:*  MODE

   MODE_CONV_RADIUS
     Comma separated list of convolution radius values used by mode for both forecast and observation fields. Has the same behavior as setting :term:`FCST_MODE_CONV_RADIUS` and :term:`OBS_MODE_CONV_RADIUS` to the same value.

     | *Used by:*  MODE

   MODE_CONV_THRESH
     Comma separated list of convolution threshold values used by mode for both forecast and observation fields. Has the same behavior as setting :term:`FCST_MODE_CONV_THRESH` and :term:`OBS_MODE_CONV_THRESH` to the same value.

     | *Used by:*  MODE

   MODE_FCST_CONV_RADIUS
     Comma separated list of convolution radius values used by mode for forecast fields.

     | *Used by:*  MODE

   MODE_FCST_CONV_THRESH
     Comma separated list of convolution threshold values used by mode for forecast fields.

     | *Used by:*  MODE

   MODE_FCST_MERGE_FLAG
     Sets the merge_flag value in the mode config file for forecast fields. Valid values are NONE, THRESH, ENGINE, and BOTH.

     | *Used by:*  MODE

   MODE_FCST_MERGE_THRESH
     Comma separated list of merge threshold values used by mode for forecast fields.

     | *Used by:*  MODE

   MODE_MERGE_CONFIG_FILE
     Path to mode merge config file.

     | *Used by:*  MODE

   MODE_MERGE_FLAG
     Sets the merge_flag value in the mode config file for both forecast and observation fields. Has the same behavior as setting :term:`MODE_FCST_MERGE_FLAG` and :term:`MODE_OBS_MERGE_FLAG` to the same value. Valid values are NONE, THRESH, ENGINE, and BOTH.

     | *Used by:*  MODE

   MODE_MERGE_THRESH
     Comma separated list of merge threshold values used by mode for forecast and observation fields. Has the same behavior as setting :term:`MODE_FCST_MERGE_THRESH` and :term:`MODE_OBS_MERGE_THRESH` to the same value.

     | *Used by:*  MODE

   MODE_OBS_CONV_RADIUS
     .. warning:: **DEPRECATED:** Please see `MET User's Guide <https://dtcenter.org/community-code/model-evaluation-tools-met/documentation>`_ instead.

   MODE_OBS_CONV_THRESH
     .. warning:: **DEPRECATED:** Please use :term:`OBS_MODE_CONV_THRESH` instead.

   MODE_OBS_MERGE_FLAG
     .. warning:: **DEPRECATED:** Please use :term:`OBS_MODE_MERGE_FLAG` instead.

   MODE_OBS_MERGE_THRESH
     .. warning:: **DEPRECATED:** Please use :term:`OBS_MODE_MERGE_THRESH` instead.

   MODE_OUT_DIR
     .. warning:: **DEPRECATED:** Please use :term:`MODE_OUTPUT_DIR` instead.

   MODE_OUTPUT_DIR
     Output directory to write mode files.

     | *Used by:*  MODE

   MODE_OUTPUT_TEMPLATE
     Sets the subdirectories below :term:`MODE_OUTPUT_DIR` using a template to allow run time information. If LOOP_BY = VALID, default value is valid time YYYYMMDDHHMM/mode. If LOOP_BY = INIT, default value is init time YYYYMMDDHHMM/mode.

     | *Used by:*  MODE

   MODE_VERIFICATION_MASK_TEMPLATE
     Template used to specify the verification mask filename for the MET tool mode. Now supports a list of filenames.

     | *Used by:*  MODE

   MODE_QUILT
     True/False. If True, run all permutations of radius and threshold.

     | *Used by:*  MODE

   MTD_CONFIG
     .. warning:: **DEPRECATED:** Please use :term:`MTD_CONFIG_FILE` instead.

   MTD_CONFIG_FILE
     Path to configuration file read by mtd.
     If unset, parm/met_config/MTDConfig_wrapped will be used.

     | *Used by:* MTD

   MTD_CONV_RADIUS
     Comma separated list of convolution radius values used by mode-TD for both forecast and observation files. Has the same behavior as setting :term:`FCST_MTD_CONV_RADIUS` and :term:`OBS_MTD_CONV_RADIUS` to the same value.

     | *Used by:* MTD

   MTD_CONV_THRESH
     Comma separated list of convolution threshold values used by mode-TD for both forecast and observation files. Has the same behavior as setting :term:`FCST_MTD_CONV_THRESH` and :term:`OBS_MTD_CONV_THRESH` to the same value.

     | *Used by:* MTD

   MTD_FCST_CONV_RADIUS
     Comma separated list of convolution radius values used by mode-TD for forecast files.

     | *Used by:* MTD

   MTD_MIN_VOLUME
     Sets min_volume in the MET MODE-TD config file. Refer to the `MET User's Guide <https://dtcenter.org/community-code/model-evaluation-tools-met/documentation>`_ for more information.

     | *Used by:* MTD

   MTD_SINGLE_RUN
     Set to True to only process one data set (forecast or observation) in MODE-TD. If True, must set :term:`MTD_SINGLE_RUN_SRC` to either 'FCST' or 'OBS'.

     | *Used by:* MTD

   MTD_SINGLE_RUN_SRC
     .. warning:: **DEPRECATED:** Please use :term:`MTD_SINGLE_DATA_SRC` instead.

   MTD_SINGLE_DATA_SRC
     Used only if MTD_SINGLE_RUN is set to True. Valid options are 'FCST' or 'OBS'.

     | *Used by:* MTD

   MTD_FCST_CONV_THRESH
     Comma separated list of convolution threshold values used by mode-TD for forecast files.

     | *Used by:* MTD

   MTD_OBS_CONV_RADIUS
     Comma separated list of convolution radius values used by mode-TD for observation files.

     | *Used by:* MTD

   MTD_OBS_CONV_THRESH
     Comma separated list of convolution threshold values used by mode-TD for observation files.

     | *Used by:* MTD

   MTD_OUT_DIR
     .. warning:: **DEPRECATED:** Please use :term:`MTD_OUTPUT_DIR`.

   MTD_OUTPUT_DIR
     Output directory to write mode-TD files.

     | *Used by:* MTD

   MTD_OUTPUT_TEMPLATE
     Sets the subdirectories below :term:`MTD_OUTPUT_DIR` using a template to allow run time information. If LOOP_BY = VALID, default value is valid time YYYYMMDDHHMM/mtd. If LOOP_BY = INIT, default value is init time YYYYMMDDHHMM/mtd.

     | *Used by:* MTD

   NCDUMP
     Path to thencdump executable.

     | *Used by:*  PB2NC, PointStat

   NCDUMP_EXE
     .. warning:: **DEPRECATED:** Please use :term:`NCDUMP`.

   NC_FILE_TMPL
     .. warning:: **DEPRECATED:** Please use :term:`PB2NC_OUTPUT_TEMPLATE` instead.

   PB2NC_OUTPUT_TEMPLATE
     File template used to create netCDF files generated by PB2NC.

     | *Used by:*  PB2NC

   EXTRACT_TILES_NLAT
     The number of latitude points, set to a whole number. This defines the number of latitude points to incorporate into the subregion (density).

     | *Used by:*  ExtractTiles

   EXTRACT_TILES_NLON
     The number of longitude points, set to a whole number. This defines the number of longitude points to incorporate into the subregion (density).

     | *Used by:*  ExtractTiles

   NLAT
     .. warning:: **DEPRECATED:** Please use :term:`EXTRACT_TILES_NLAT` instead.

   NLON
     .. warning:: **DEPRECATED:** Please use :term:`EXTRACT_TILES_NLON` instead.

   NO_EE
     .. warning:: **DEPRECATED:** Please use :term:`TCMPR_PLOTTER_NO_EE` instead.

   TCMPR_PLOTTER_NO_EE
     Set the :term:`NO_EE` flag for the TC Matched Pairs plotting utility.Acceptable values: yes/no

     | *Used by:*  TCMPRPlotter

   NO_LOG
     .. warning:: **DEPRECATED:** Please use :term:`TCMPR_PLOTTER_NO_LOG` instead.

   TCMPR_PLOTTER_NO_LOG
     Set the NO_LOG flag for the TC Matched Pairs plotting utility.Acceptable values: yes/no

     | *Used by:*  TCMPRPlotter

   OBS_<n>_FIELD_NAME
     .. warning:: **DEPRECATED:** Please use :term:`OBS_PCP_COMBINE_<n>_FIELD_NAME` instead.

   OBS_BUFR_VAR_LIST
     .. warning:: **DEPRECATED:** Please use :term:`PB2NC_OBS_BUFR_VAR_LIST` instead.

   OBS_DATA_INTERVAL
     .. warning:: **DEPRECATED:** Use :term:`OBS_PCP_COMBINE_DATA_INTERVAL` instead.

   FCST_DATA_INTERVAL
     .. warning:: **DEPRECATED:** Use :term:`FCST_PCP_COMBINE_DATA_INTERVAL` instead.

   FCST_ENSEMBLE_STAT_INPUT_DATATYPE
     Specify the data type of the input directory for forecast files used with the MET ensemble_stat tool. Currently valid options are NETCDF, GRIB, and GEMPAK. If set to GEMPAK, data will automatically be converted to NetCDF via GempakToCF. Similar variables exists for observation grid and point data called :term:`OBS_ENSEMBLE_STAT_INPUT_GRID_DATATYPE` and :term:`OBS_ENSEMBLE_STAT_INPUT_POINT_DATATYPE`.

     | *Used by:*  EnsembleStat

   OBS_ENSEMBLE_STAT_INPUT_GRID_DATATYPE
     Specify the data type of the input directory for grid observation files used with the MET ensemble_stat tool. Currently valid options are NETCDF, GRIB, and GEMPAK. If set to GEMPAK, data will automatically be converted to NetCDF via GempakToCF. A similar variable exists for forecast data called :term:`FCST_ENSEMBLE_STAT_INPUT_DATATYPE`.

     | *Used by:*  EnsembleStat

   OBS_ENSEMBLE_STAT_GRID_INPUT_DIR
     Input directory for grid observation files to use with the MET tool ensemble_stat. A similar variable exists for forecast data called :term:`FCST_ENSEMBLE_STAT_INPUT_DIR`.

     | *Used by:*  EnsembleStat

   OBS_ENSEMBLE_STAT_GRID_INPUT_TEMPLATE
     Template used to specify grid observation input filenames for the MET tool ensemble_stat. A similar variable exists for forecast data called :term:`FCST_ENSEMBLE_STAT_INPUT_TEMPLATE`. To utilize Python Embedding as input to the MET tools, set this value to PYTHON_NUMPY or PYTHON_XARRAY.

     | *Used by:*  EnsembleStat

   OBS_ENSEMBLE_STAT_INPUT_POINT_DATATYPE
     Specify the data type of the input directory for point observation files used with the MET ensemble_stat tool. Currently valid options are NETCDF, GRIB, and GEMPAK. If set to GEMPAK, data will automatically be converted to NetCDF via GempakToCF. A similar variable exists for forecast data called :term:`FCST_ENSEMBLE_STAT_INPUT_DATATYPE`.

     | *Used by:*  EnsembleStat

   OBS_ENSEMBLE_STAT_POINT_INPUT_DIR
     Input directory for point observation files to use with the MET tool ensemble_stat. A similar variable exists for forecast data called :term:`FCST_ENSEMBLE_STAT_INPUT_DIR`.

     | *Used by:*  EnsembleStat

   OBS_ENSEMBLE_STAT_POINT_INPUT_TEMPLATE
     Template used to specify point observation input filenames for the MET tool ensemble_stat. A similar variable exists for forecast data called :term:`FCST_ENSEMBLE_STAT_INPUT_TEMPLATE`. To utilize Python Embedding as input to the MET tools, set this value to PYTHON_PANDAS.

     | *Used by:*  EnsembleStat

   OBS_ENSEMBLE_STAT_FILE_WINDOW_BEGIN
     Used to control the lower bound of the window around the valid time to determine if a file should be used for processing by EnsembleStat. See :ref:`Directory_and_Filename_Template_Info` subsection called 'Using Windows to Find Valid Files.' Units are seconds. If :term:`OBS_ENSEMBLE_STAT_FILE_WINDOW_BEGIN` is not set in the config file, the value of :term:`OBS_FILE_WINDOW_BEGIN` will be used instead. If both file window begin and window end values are set to 0, then METplus will require an input file with an exact time match to process.

     | *Used by:*  EnsembleStat

   OBS_ENSEMBLE_STAT_FILE_WINDOW_END
     Used to control the upper bound of the window around the valid time to determine if a file should be used for processing by EnsembleStat. See :ref:`Directory_and_Filename_Template_Info` subsection called 'Using Windows to Find Valid Files.' Units are seconds. If :term:`OBS_ENSEMBLE_STAT_FILE_WINDOW_END` is not set in the config file, the value of :term:`OBS_FILE_WINDOW_END` will be used instead. If both file window begin and window end values are set to 0, then METplus will require an input file with an exact time match to process.

     | *Used by:*  EnsembleStat

   OBS_FILE_WINDOW_BEGIN
     Used to control the lower bound of the window around the valid time to determine if a file should be used for processing. See :ref:`Directory_and_Filename_Template_Info` subsection called 'Using Windows to Find Valid Files.' Units are seconds.This value will be used for all wrappers that look for an observation file unless it is overridden by a wrapper specific configuration variable. For example, if :term:`OBS_GRID_STAT_FILE_WINDOW_BEGIN` is set, the GridStat wrapper will use that value. If :term:`PB2NC_FILE_WINDOW_BEGIN` is not set, then the PB2NC wrapper will use :term:`OBS_FILE_WINDOW_BEGIN`.A corresponding variable exists for forecast data called :term:`FCST_FILE_WINDOW_BEGIN`.

     | *Used by:*  EnsembleStat, GridStat, MODE, MTD, PB2NC, PointStat

   OBS_FILE_WINDOW_END
     Used to control the upper bound of the window around the valid time to determine if a file should be used for processing. See :ref:`Directory_and_Filename_Template_Info` subsection called 'Using Windows to Find Valid Files.' Units are seconds.This value will be used for all wrappers that look for an observation file unless it is overridden by a wrapper specific configuration variable. For example, if :term:`OBS_GRID_STAT_WINDOW_END` is set, the GridStat wrapper will use that value. If :term:`PB2NC_WINDOW_END` is not set, then the PB2NC wrapper will use :term:`OBS_WINDOW_END`. A corresponding variable exists for forecast data called :term:`FCST_FILE_WINDOW_END`.

     | *Used by:*  EnsembleStat, GridStat, MODE, MTD, PB2NC, PointStat

   FILE_WINDOW_BEGIN
     Used to control the lower bound of the window around the valid time to determine if a file should be used
     for processing. See :ref:`Directory_and_Filename_Template_Info` subsection called
     'Using Windows to Find Valid Files.' Units are seconds. This value will be used for all wrappers that look for
     all files unless it is overridden by a wrapper specific configuration variable. For example,
     if :term:`OBS_GRID_STAT_FILE_WINDOW_BEGIN` is set, the GridStat wrapper will use that value.
     If :term:`PB2NC_FILE_WINDOW_BEGIN` is not set, then the PB2NC wrapper will use
     :term:`OBS_FILE_WINDOW_BEGIN`. If :term:`OBS_FILE_WINDOW_BEGIN` is not set, it will use FILE_WINDOW_BEGIN if it
     is set. If not, it will default to 0. If the begin and end file window values are both 0, then only a file
     matching the exact run time will be considered.

     | *Used by:*  All

   FILE_WINDOW_END
     Used to control the upper bound of the window around the valid time to determine if a file should be used
     for processing. See :ref:`Directory_and_Filename_Template_Info` subsection called
     'Using Windows to Find Valid Files.' Units are seconds. This value will be used for all wrappers that look for
     all files unless it is overridden by a wrapper specific configuration variable. For example,
     if :term:`OBS_GRID_STAT_FILE_WINDOW_END` is set, the GridStat wrapper will use that value.
     If :term:`PB2NC_FILE_WINDOW_END` is not set, then the PB2NC wrapper will use
     :term:`OBS_FILE_WINDOW_END`. If :term:`OBS_FILE_WINDOW_END` is not set, it will use FILE_WINDOW_END if it
     is set. If not, it will default to 0. If the begin and end file window values are both 0, then only a file
     matching the exact run time will be considered.

     | *Used by:*  All

   OBS_GRID_STAT_FILE_WINDOW_BEGIN
     Used to control the lower bound of the window around the valid time to determine if a file should be used for processing by GridStat. See :ref:`Directory_and_Filename_Template_Info` subsection called 'Using Windows to Find Valid Files.' Units are seconds. If :term:`OBS_GRID_STAT_FILE_WINDOW_BEGIN` is not set in the config file, the value of :term:`OBS_FILE_WINDOW_BEGIN` will be used instead. If both file window begin and window end values are set to 0, then METplus will require an input file with an exact time match to process.

     | *Used by:*  GridStat

   OBS_GRID_STAT_FILE_WINDOW_END
     Used to control the upper bound of the window around the valid time to determine if a file should be used for processing by GridStat. See :ref:`Directory_and_Filename_Template_Info` subsection called 'Using Windows to Find Valid Files.' Units are seconds. If :term:`OBS_GRID_STAT_FILE_WINDOW_END` is not set in the config file, the value of :term:`OBS_FILE_WINDOW_END` will be used instead. If both file window begin and window end values are set to 0, then METplus will require an input file with an exact time match to process.

     | *Used by:*  GridStat

   OBS_GRID_STAT_INPUT_DATATYPE
     See :term:`FCST_GRID_STAT_INPUT_DATATYPE`

     | *Used by:*  GridStat

   OBS_GRID_STAT_INPUT_DIR
     See :term:`FCST_GRID_STAT_INPUT_DIR`

     | *Used by:*  GridStat

   OBS_GRID_STAT_INPUT_TEMPLATE
     See :term:`FCST_GRID_STAT_INPUT_TEMPLATE`

     | *Used by:*  GridStat

   OBS_GRID_STAT_PROB_THRESH
     See :term:`FCST_GRID_STAT_PROB_THRESH`

     | *Used by:*  GridStat

   OBS_GEMPAK_INPUT_DIR
     .. warning:: **DEPRECATED:** Please use :term:`GEMPAKTOCF_INPUT_DIR` instead.

   OBS_GEMPAK_TEMPLATE
     .. warning:: **DEPRECATED:** Please use :term:`GEMPAKTOCF_INPUT_TEMPLATE` instead.

   OBS_INPUT_DIR
     .. warning:: **DEPRECATED:** Please use :term:`OBS_POINT_STAT_INPUT_DIR` instead.

   OBS_INPUT_DIR_REGEX
     .. warning:: **DEPRECATED:** Please use :term:`OBS_POINT_STAT_INPUT_DIR` instead.

   OBS_INPUT_FILE_REGEX
     .. warning:: **DEPRECATED:** Please use :term:`OBS_POINT_STAT_INPUT_TEMPLATE` instead.

   OBS_INPUT_FILE_TMPL
     .. warning:: **DEPRECATED:** Please use :term:`OBS_POINT_STAT_INPUT_TEMPLATE` instead.

   OBS_IS_DAILY_FILE
     .. warning:: **DEPRECATED:** Please use :term:`OBS_PCP_COMBINE_IS_DAILY_FILE` instead.

   OBS_IS_PROB
     Used when setting OBS_* variables to process forecast data for comparisons with mtd. Specify whether the observation data are probabilistic or not. See :term:`FCST_IS_PROB` .Acceptable values: true/false

     | *Used by:*  EnsembleStat, GridStat, MODE, MTD, PointStat

   OBS_PROB_IN_GRIB_PDS
     Specify whether the probabilistic observation data is stored in the GRIB Product Definition Section or not.Acceptable values: true/false. Only used when :term:`OBS_IS_PROB` is True. This does not need to be set if the OBS_<APP_NAME>_INPUT_DATATYPE is set to NetCDF.

     | *Used by:*  EnsembleStat, GridStat, MODE, MTD, PointStat

   OBS_LEVEL
     .. warning:: **DEPRECATED:** Please use :term:`OBS_PCP_COMBINE_INPUT_LEVEL` instead.

   OBS_MODE_CONV_RADIUS
     See :term:`FCST_MODE_CONV_RADIUS`

     | *Used by:*  MODE

   OBS_MODE_CONV_THRESH
     See :term:`FCST_MODE_CONV_THRESH`

     | *Used by:*  MODE

   OBS_MODE_FILE_WINDOW_BEGIN
     Used to control the lower bound of the window around the valid time to determine if a file should be used for processing by MODE. See :ref:`Directory_and_Filename_Template_Info` subsection called 'Using Windows to Find Valid Files.' Units are seconds. If :term:`OBS_MODE_FILE_WINDOW_BEGIN` is not set in the config file, the value of :term:`OBS_FILE_WINDOW_BEGIN` will be used instead. If both file window begin and window end values are set to 0, then METplus will require an input file with an exact time match to process.

     | *Used by:*  MODE

   OBS_MODE_FILE_WINDOW_END
     Used to control the upper bound of the window around the valid time to determine if a file should be used for processing by MODE. See :ref:`Directory_and_Filename_Template_Info` subsection called 'Using Windows to Find Valid Files.' Units are seconds. If :term:`OBS_MODE_FILE_WINDOW_END` is not set in the config file, the value of :term:`OBS_FILE_WINDOW_END` will be used instead. If both file window begin and window end values are set to 0, then METplus will require an input file with an exact time match to process.

     | *Used by:*  MODE

   OBS_MODE_MERGE_FLAG
     See :term:`FCST_MODE_MERGE_FLAG`.

     | *Used by:*  MODE

   OBS_MODE_MERGE_THRESH
     See :term:`FCST_MODE_MERGE_THRESH`.

     | *Used by:*  MODE

   OBS_MODE_INPUT_DATATYPE
     See :term:`FCST_MODE_INPUT_DATATYPE`.

     | *Used by:*  MODE

   OBS_MODE_INPUT_DIR
     See :term:`FCST_MODE_INPUT_DIR`.

     | *Used by:*  MODE

   OBS_MODE_INPUT_TEMPLATE
     See :term:`FCST_MODE_INPUT_TEMPLATE`.

     | *Used by:*  MODE

   OBS_MTD_CONV_RADIUS
     See :term:`FCST_MTD_CONV_RADIUS`.

     | *Used by:* MTD

   OBS_MTD_CONV_THRESH
     See :term:`FCST_MTD_CONV_THRESH`.

     | *Used by:* MTD

   OBS_MTD_FILE_WINDOW_BEGIN
     Used to control the lower bound of the window around the valid time to determine if a file should be used for processing by MTD. See :ref:`Directory_and_Filename_Template_Info` subsection called 'Using Windows to Find Valid Files.' Units are seconds. If :term:`OBS_MTD_FILE_WINDOW_BEGIN` is not set in the config file, the value of :term:`OBS_FILE_WINDOW_BEGIN` will be used instead. If both file window begin and window end values are set to 0, then METplus will require an input file with an exact time match to process.

     | *Used by:*

   OBS_MTD_FILE_WINDOW_END
     Used to control the upper bound of the window around the valid time to determine if a file should be used for processing by MTD. See :ref:`Directory_and_Filename_Template_Info` subsection called 'Using Windows to Find Valid Files.' Units are seconds. If :term:`OBS_MTD_FILE_WINDOW_END` is not set in the config file, the value of :term:`OBS_FILE_WINDOW_END` will be used instead. If both file window begin and window end values are set to 0, then METplus will require an input file with an exact time match to process.

     | *Used by:* MTD

   OBS_MTD_INPUT_DATATYPE
     See :term:`FCST_MTD_INPUT_DATATYPE`.

     | *Used by:* MTD

   OBS_MTD_INPUT_DIR
     See :term:`FCST_MTD_INPUT_DIR`.

     | *Used by:* MTD

   OBS_MTD_INPUT_TEMPLATE
     See :term:`FCST_MTD_INPUT_TEMPLATE`.

     | *Used by:*

   OBS_NAME
     .. warning:: **DEPRECATED:** No longer used. Provide a string to identify the observation dataset name.

   OBS_NATIVE_DATA_TYPE
     .. warning:: **DEPRECATED:** Please use :term:`OBS_PCP_COMBINE_INPUT_DATATYPE` instead.

   OBS_TIMES_PER_FILE
     .. warning:: **DEPRECATED:** Please use :term:`OBS_PCP_COMBINE_TIMES_PER_FILE` instead.

   FCST_TIMES_PER_FILE
     .. warning:: **DEPRECATED:** Please use :term:`FCST_PCP_COMBINE_TIMES_PER_FILE` instead.

   OBS_PCP_COMBINE_<n>_FIELD_NAME
     See :term:`FCST_PCP_COMBINE_<n>_FIELD_NAME`.

     | *Used by:*  PCPCombine

   OBS_PCP_COMBINE_DATA_INTERVAL
     See :term:`FCST_PCP_COMBINE_DATA_INTERVAL`.

     | *Used by:*  PCPCombine

   OBS_PCP_COMBINE_DERIVE_LOOKBACK
     See :term:`FCST_PCP_COMBINE_DERIVE_LOOKBACK`.

     | *Used by:*  PCPCombine

   OBS_PCP_COMBINE_INPUT_DATATYPE
     See :term:`FCST_PCP_COMBINE_INPUT_DATATYPE`.

     | *Used by:*  PCPCombine

   OBS_PCP_COMBINE_INPUT_DIR
     See :term:`FCST_PCP_COMBINE_INPUT_DIR`.

     | *Used by:*  PCPCombine

   OBS_PCP_COMBINE_INPUT_LEVEL
     See :term:`FCST_PCP_COMBINE_INPUT_LEVEL`.

     | *Used by:*  PCPCombine

   OBS_PCP_COMBINE_INPUT_TEMPLATE
     See :term:`FCST_PCP_COMBINE_INPUT_TEMPLATE`.

     | *Used by:*  PCPCombine

   OBS_PCP_COMBINE_IS_DAILY_FILE
     See :term:`FCST_PCP_COMBINE_IS_DAILY_FILE`. Acceptable values: true/false

     | *Used by:*  PCPCombine

   OBS_PCP_COMBINE_METHOD
     See :term:`FCST_PCP_COMBINE_METHOD`.

     | *Used by:*  PCPCombine

   OBS_PCP_COMBINE_MIN_FORECAST
     See :term:`FCST_PCP_COMBINE_MIN_FORECAST`.

     | *Used by:*  PCPCombine

   OBS_PCP_COMBINE_MAX_FORECAST
     See :term:`FCST_PCP_COMBINE_MAX_FORECAST`.

     | *Used by:*  PCPCombine

   OBS_PCP_COMBINE_OUTPUT_DIR
     See :term:`FCST_PCP_COMBINE_OUTPUT_DIR`.

     | *Used by:*  PCPCombine

   OBS_PCP_COMBINE_OUTPUT_TEMPLATE
     See :term:`FCST_PCP_COMBINE_OUTPUT_TEMPLATE`.

     | *Used by:*  PCPCombine

   OBS_PCP_COMBINE_RUN
     See :term:`FCST_PCP_COMBINE_RUN`. Acceptable values: true/false

     | *Used by:*  PCPCombine

   OBS_PCP_COMBINE_STAT_LIST
     See :term:`FCST_PCP_COMBINE_STAT_LIST`. Acceptable values: sum, min, max, range, mean, stdev, vld_count

     | *Used by:*  PCPCombine

   OBS_PCP_COMBINE_TIMES_PER_FILE
     See :term:`FCST_PCP_COMBINE_TIMES_PER_FILE`.

     | *Used by:*  PCPCombine

   OBS_POINT_STAT_FILE_WINDOW_BEGIN
     Used to control the lower bound of the window around the valid time to determine if a file should be used for processing by PointStat. See :ref:`Directory_and_Filename_Template_Info` subsection called 'Using Windows to Find Valid Files.' Units are seconds. If :term:`OBS_POINT_STAT_FILE_WINDOW_BEGIN` is not set in the config file, the value of :term:`OBS_FILE_WINDOW_BEGIN` will be used instead. If both file window begin and window end values are set to 0, then METplus will require an input file with an exact time match to process.

     | *Used by:*  PointStat

   OBS_POINT_STAT_FILE_WINDOW_END
     Used to control the upper bound of the window around the valid time to determine if a file should be used for processing by PointStat. See :ref:`Directory_and_Filename_Template_Info` subsection called 'Using Windows to Find Valid Files.' Units are seconds. If :term:`OBS_POINT_STAT_FILE_WINDOW_END` is not set in the config file, the value of :term:`OBS_FILE_WINDOW_END` will be used instead. If both file window begin and window end values are set to 0, then METplus will require an input file with an exact time match to process.

     | *Used by:*  PointStat

   OBS_POINT_STAT_INPUT_DATATYPE
     See :term:`FCST_POINT_STAT_INPUT_DATATYPE`.

     | *Used by:*  PointStat

   OBS_POINT_STAT_INPUT_DIR
     See :term:`FCST_POINT_STAT_INPUT_DIR`.

     | *Used by:*  PointStat

   OBS_POINT_STAT_INPUT_TEMPLATE
     See :term:`FCST_POINT_STAT_INPUT_TEMPLATE`.

     | *Used by:*  GriPointStat

   FCST_POINT_STAT_WINDOW_BEGIN
     Passed to the PointStat MET config file to determine the range of data within a file that should be used for processing forecast data. Units are seconds. If the variable is not set, PointStat will use :term:`OBS_WINDOW_BEGIN`.

     | *Used by:*  PointStat

   FCST_POINT_STAT_WINDOW_END
     Passed to the PointStat MET config file to determine the range of data within a file that should be used for processing forecast data. Units are seconds. If the variable is not set, PointStat will use :term:`OBS_WINDOW_END`.

     | *Used by:*  PointStat

   OBS_POINT_STAT_WINDOW_BEGIN
     Passed to the PointStat MET config file to determine the range of data within a file that should be used for processing observation data. Units are seconds. If the variable is not set, PointStat will use :term:`OBS_WINDOW_BEGIN`.

     | *Used by:*  PointStat

   OBS_POINT_STAT_WINDOW_END
     Passed to the PointStat MET config file to determine the range of data within a file that should be used for processing observation data. Units are seconds. If the variable is not set, PointStat will use :term:`OBS_WINDOW_END`.

     | *Used by:*  PointStat

   FCST_GRID_STAT_WINDOW_BEGIN
     Passed to the GridStat MET config file to determine the range of data within a file that should be used for processing. Units are seconds. If the variable is not set, GridStat will use :term:`FCST_WINDOW_BEGIN`.

     | *Used by:*  GridStat

   FCST_GRID_STAT_WINDOW_END
     Passed to the GridStat MET config file to determine the range of data within a file that should be used for processing. Units are seconds. If the variable is not set, GridStat will use :term:`FCST_WINDOW_END`.

     | *Used by:*  GridStat

   OBS_GRID_STAT_WINDOW_BEGIN
     Passed to the GridStat MET config file to determine the range of data within a file that should be used for processing. Units are seconds. If the variable is not set, GridStat will use :term:`OBS_WINDOW_BEGIN`.

     | *Used by:*  GridStat

   OBS_GRID_STAT_WINDOW_END
     Passed to the GridStat MET config file to determine the range of data within a file that should be used for processing. Units are seconds. If the variable is not set, GridStat will use :term:`OBS_WINDOW_END`.

     | *Used by:*  GridStat

   FCST_MODE_WINDOW_BEGIN
     Passed to the MODE MET config file to determine the range of data within a file that should be used for processing. Units are seconds. If the variable is not set, MODE will use :term:`FCST_WINDOW_BEGIN`.

     | *Used by:*  MODE

   FCST_MODE_WINDOW_END
     Passed to the MODE MET config file to determine the range of data within a file that should be used for processing. Units are seconds. If the variable is not set, MODE will use :term:`FCST_WINDOW_END`.

     | *Used by:*  MODE

   OBS_MODE_WINDOW_BEGIN
     Passed to the MODE MET config file to determine the range of data within a file that should be used for processing. Units are seconds. If the variable is not set, MODE will use :term:`OBS_WINDOW_BEGIN`.

     | *Used by:*  MODE

   OBS_MODE_WINDOW_END
     Passed to the MODE MET config file to determine the range of data within a file that should be used for processing. Units are seconds. If the variable is not set, MODE will use :term:`OBS_WINDOW_END`.

     | *Used by:*  MODE

   OBS_ENSEMBLE_STAT_WINDOW_BEGIN
     Passed to the EnsembleStat MET config file to determine the range of data within a file that should be used for processing observation data. Units are seconds. If the variable is not set, EnsembleStat will use :term:`OBS_WINDOW_BEGIN`.

     | *Used by:*  EnsembleStat

   OBS_ENSEMBLE_STAT_WINDOW_END
     Passed to the EnsembleStat MET config file to determine the range of data within a file that should be used for processing observation data. Units are seconds. If the variable is not set, ensemble_stat will use :term:`OBS_WINDOW_END`.

     | *Used by:*  EnsembleStat

   FCST_ENSEMBLE_STAT_WINDOW_BEGIN
     Passed to the EnsembleStat MET config file to determine the range of data within a file that should be used for processing forecast data. Units are seconds. If the variable is not set, EnsembleStat will use :term:`FCST_WINDOW_BEGIN`.

     | *Used by:*  EnsembleStat

   FCST_ENSEMBLE_STAT_WINDOW_END
     Passed to the EnsembleStat MET config file to determine the range of data within a file that should be used for processing forecast data. Units are seconds. If the variable is not set, ensemble_stat will use :term:`FCST_WINDOW_END`.

     | *Used by:*  EnsembleStat

   OBS_REGRID_DATA_PLANE_INPUT_DATATYPE
     See :term:`FCST_REGRID_DATA_PLANE_INPUT_DATATYPE`.

     | *Used by:*  RegridDataPlane

   OBS_REGRID_DATA_PLANE_INPUT_DIR
     See :term:`FCST_REGRID_DATA_PLANE_INPUT_DIR`.

     | *Used by:*  RegridDataPlane

   OBS_REGRID_DATA_PLANE_INPUT_TEMPLATE
     See :term:`FCST_REGRID_DATA_PLANE_INPUT_TEMPLATE`.

     | *Used by:*  RegridDataPlane

   OBS_REGRID_DATA_PLANE_OUTPUT_TEMPLATE
     See :term:`FCST_REGRID_DATA_PLANE_OUTPUT_TEMPLATE`.

     | *Used by:*  RegridDataPlane

   OBS_REGRID_DATA_PLANE_TEMPLATE
     See :term:`FCST_REGRID_DATA_PLANE_TEMPLATE`.

     | *Used by:*  RegridDataPlane

   OBS_REGRID_DATA_PLANE_OUTPUT_DIR
     See :term:`FCST_REGRID_DATA_PLANE_OUTPUT_DIR`.

     | *Used by:*  RegridDataPlane

   OBS_VAR
     .. warning:: **DEPRECATED:** Specify the string for the observation variable used in the analysis. See :term:`OBS_VAR<n>_NAME`, :term:`OBS_VAR<n>_LEVELS`, :term:`OBS_VAR<n>_OPTIONS` and :term:`OBS_VAR<n>_THRESH` where n = integer >= 1.

   OBS_VAR_LEVEL
     .. warning:: **DEPRECATED:** Please use :term:`OBS_LEVEL_LIST` instead.

   OBS_LEVEL_LIST
     Specify the values of the OBS_LEV column in the MET .stat file to use. This is optional in the METplus configuration file for running with :term:`LOOP_ORDER` = times.

     | *Used by:*  StatAnalysis

   OBS_VAR_NAME
     .. warning:: **DEPRECATED:** Please use :term:`OBS_VAR_LIST` instead.

   OBS_VAR_LIST
     Specify the values of the OBS_VAR column in the MET .stat file to use. This is optional in the METplus configuration file for running with :term:`LOOP_ORDER` = times.

     | *Used by:*  StatAnalysis

   OBS_UNITS_LIST
     Specify the values of the OBS_UNITS column in the MET .stat file to use. This is optional in the METplus configuration file for running with :term:`LOOP_ORDER` = times.

     | *Used by:*  StatAnalysis

   OBS_VAR<n>_LEVELS
     Define the levels for the <n>th observation variable to be used in the analysis where <n> is an integer >= 1. The value can be a single item or a comma separated list of items. You can define NetCDF levels, such as (0,*,*), but you will need to surround these values with quotation marks so that the commas in the item are not interpreted as an item delimeter. Some examples:

     | OBS_VAR1_LEVELS = A06, P500
     | OBS_VAR2_LEVELS = "(0,*,*)", "(1,*,*)"

     There can be <n> number of these variables defined in configuration files, simply increment the VAR1 string to match the total number of variables being used, e.g.:

     | OBS_VAR1_LEVELS
     | OBS_VAR2_LEVELS
     | ...
     | OBS_VAR<n>_LEVELS

     If :term:`OBS_VAR<n>_LEVELS` is set, then :term:`FCST_VAR<n>_LEVELS` must be set as well. If the same value applies to both forecast and observation data, use :term:`BOTH_VAR<n>_LEVELS`.

     See :ref:`Field_Info` for more information.

     | *Used by:*  GridStat, EnsembleStat, PointStat, MODE, MTD, PCPCombine

   OBS_VAR<n>_NAME
     Define the name for the <n>th observation variable to be used in the analysis where <n> is an integer >= 1. If :term:`OBS_VAR<n>_NAME` is set, then :term:`FCST_VAR<n>_NAME` must be set. If the same value applies to both forecast and observation data, use :term:`BOTH_VAR<n>_NAME`. There can be <n> number of these variables defined in configuration files, simply increment the VAR1 string to match the total number of variables being used, e.g.:

     | OBS_VAR1_NAME
     | OBS_VAR2_NAME
     | ...
     | OBS_VAR<n>_NAME

     This value can be set to a call to a python script with arguments to supply data to the MET tools via Python Embedding. Filename template syntax can be used here to specify time information of an input file, i.e. {valid?fmt=%Y%m%d%H}. See the `MET User's Guide <https://dtcenter.org/community-code/model-evaluation-tools-met/documentation>`_ for more information about Python Embedding in the MET tools.

     | *Used by:*  GridStat, EnsembleStat, PointStat, MODE, MTD, PCPCombine

   OBS_VAR<n>_OPTIONS
     Define the options for the <n>th observation variable to be used in the analysis where <n> is an integer >= 1. These addition options will be applied to every name/level/threshold combination for VAR<n>. If OBS_VAR<n>_OPTIONS is not set but :term:`FCST_VAR<n>_OPTIONS` is, the same information will be used for both variables. There can be <n> number of these variables defined in configuration files, simply increment the VAR1 string to match the total number of variables being used, e.g.:

     | OBS_VAR1_OPTIONS
     | OBS_VAR2_OPTIONS
     | ...
     | OBS_VAR<n>_OPTIONS

     | *Used by:*  GridStat, EnsembleStat, PointStat, MODE, MTD, PCPCombine

   OBS_VAR<n>_THRESH
     Define the threshold(s) for the <n>th observation variable to be used in the analysis where <n> is an integer >= 1. The value can be a single item or a comma separated list of items that must start with a comparison operator (>,>=,==,!=,<,<=,gt,ge,eq,ne,lt,le). If :term:`OBS_VAR<n>_THRESH` is not set but :term:`FCST_VAR<n>_THRESH` is, the same information will be used for both variables. There can be <n> number of these variables defined in configuration files, simply increment the VAR1 string to match the total number of variables being used, e.g.:

     | OBS_VAR1_THRESH
     | OBS_VAR2_THRESH
     | ...
     | OBS_VAR<n>_THRESH

     If OBS_VAR<n>_THRESH is set, then :term:`FCST_VAR<n>_THRESH` must be set as well. If the same value applies to both forecast and observation data, use :term:`BOTH_VAR<n>_THRESH`.

     See :ref:`Field_Info` for more information.

     | *Used by:*  GridStat, EnsembleStat, PointStat, MODE, MTD, PCPCombine

   OBS_WINDOW_BEG
     .. warning:: **DEPRECATED:** Please use :term:`OBS_WINDOW_BEGIN`.

   OBS_WINDOW_BEGIN
     Passed to the MET config file to determine the range of data within a file that should be used for processing.Units are seconds. This value will be used for all wrappers that look for an observation file unless it is overridden by a wrapper specific configuration variable. For example, if :term:`OBS_POINT_STAT_WINDOW_BEGIN` is set, the PointStat wrapper will use that value. If :term:`PB2NC_WINDOW_BEGIN` is not set, then the PB2NC wrapper will use :term:`OBS_WINDOW_BEGIN`. A corresponding variable exists for forecast data called :term:`FCST_WINDOW_BEGIN`.

     | *Used by:*  PB2NC, PointStat

   OBS_WINDOW_END
     Passed to the MET config file to determine the range of data within a file that should be used for processing.Units are seconds. This value will be used for all wrappers that look for an observation file unless it is overridden by a wrapper specific configuration variable. For example, if :term:`OBS_POINT_STAT_WINDOW_END` is set, the PointStat wrapper will use that value. If :term:`PB2NC_WINDOW_END` is not set, then the PB2NC wrapper will use :term:`OBS_WINDOW_END`. A corresponding variable exists for forecast data called :term:`FCST_WINDOW_END`.

     | *Used by:*  PB2NC, PointStat

   OBTYPE
     Provide a string to represent the type of observation data used in the analysis. This is the observation time listed in the MET .stat files and is used in setting output filename.

     | *Used by:*  EnsembleStat, GridStat, MODE, MTD, PointStat

   OB_TYPE
     .. warning:: **DEPRECATED:** Please use :term:`OBTYPE` instead.

   OUTPUT_BASE
     Provide a path to the top level output directory for METplus.

     | *Used by:*  All

   OVERWRITE_NC_OUTPUT
     .. warning:: **DEPRECATED:** Please use :term:`PB2NC_SKIP_IF_OUTPUT_EXISTS` instead.

   EXTRACT_TILES_SKIP_IF_OUTPUT_EXISTS
     Specify whether to overwrite the track data or not.
     Acceptable values: yes/no

     | *Used by:*  ExtractTiles

   EXTRACT_TILES_OVERWRITE_TRACK
     .. warning:: **DEPRECATED:** Please use :term:`EXTRACT_TILES_SKIP_IF_OUTPUT_EXISTS` instead.

   OVERWRITE_TRACK
     .. warning:: **DEPRECATED:** Please use :term:`EXTRACT_TILES_SKIP_IF_OUTPUT_EXISTS` instead.

   PARM_BASE
     This variable will automatically be set by METplus when it is started. Specifies the top level METplus parameter file directory. You can override this value by setting the environment variable METPLUS_PARM_BASE to another directory containing a copy of the METPlus parameter file directory. If the environment variable is not set, the parm directory corresponding to the calling script is used. It is recommended that this variable is not set by the user. If it is set and is not equivalent to the value determined by METplus, execution will fail.

     | *Used by:*  All

   PB2NC_CONFIG_FILE
     Path to configuration file read by pb2nc.
     If unset, parm/met_config/PB2NCConfig_wrapped will be used.

     | *Used by:*  PB2NC

   PB2NC_FILE_WINDOW_BEGIN
     Used to control the lower bound of the window around the valid time to determine if a file should be used for processing by PB2NC. See :ref:`Directory_and_Filename_Template_Info` subsection called 'Using Windows to Find Valid Files.' Units are seconds. If :term:`PB2NC_FILE_WINDOW_BEGIN` is not set in the config file, the value of :term:`OBS_FILE_WINDOW_BEGIN` will be used instead. If both file window begin and window end values are set to 0, then METplus will require an input file with an exact time match to process.

     | *Used by:*  PB2NC

   PB2NC_FILE_WINDOW_END
     Used to control the upper bound of the window around the valid time to determine if a file should be used for processing by PB2NC. See :ref:`Directory_and_Filename_Template_Info` subsection called 'Using Windows to Find Valid Files.' Units are seconds. If :term:`PB2NC_FILE_WINDOW_END` is not set in the config file, the value of :term:`OBS_FILE_WINDOW_END` will be used instead. If both file window begin and window end values are set to 0, then METplus will require an input file with an exact time match to process.

     | *Used by:*  PB2NC

   PB2NC_VALID_BEGIN
     Used to set the command line argument -valid_beg that controls the lower bound of valid times of data to use. Filename template notation can be used, i.e. {valid?fmt=%Y%m%d_%H%M%S}

     | *Used by:*  PB2NC

   PB2NC_VALID_END
     Used to set the command line argument -valid_end that controls the upper bound of valid times of data to use. Filename template notation can be used, i.e. {valid?fmt=%Y%m%d_%H%M%S?shift=1d} (valid time shifted forward one day)

     | *Used by:*  PB2NC

   PB2NC_GRID
     Specify a grid to use with the MET pb2nc tool.

     | *Used by:*  PB2NC

   PB2NC_INPUT_DATATYPE
     Specify the data type of the input directory for prepbufr files used with the MET pb2nc tool. Currently valid options are NETCDF, GRIB, and GEMPAK. If set to GEMPAK, data will automatically be converted to NetCDF via GempakToCF.

     | *Used by:*  PB2NC

   PB2NC_MESSAGE_TYPE
     Specify which PREPBUFR (PB) message types to convert using the MET pb2nc tool.

     | *Used by:*  PB2NC

   PB2NC_OBS_BUFR_VAR_LIST
     Specify which BUFR codes to use from the observation dataset when using the MET pb2nc tool. Format is comma separated list, e.g.:PMO, TOB, TDO

     | *Used by:*  PB2NC

   PB2NC_OFFSETS
     A list of potential offsets (in hours) that can be found in the :term:`PB2NC_INPUT_TEMPLATE`. METplus will check if a file with a given offset exists in the order specified in this list, to be sure to put favored offset values first.

     | *Used by:*  PB2NC

   POINT_STAT_OFFSETS
     A list of potential offsets (in hours) that can be found in the :term:`OBS_POINT_STAT_INPUT_TEMPLATE` and  :term:`FCST_POINT_STAT_INPUT_TEMPLATE`. METplus will check if a file with a given offset exists in the order specified in this list, to be sure to put favored offset values first.

     | *Used by:*  PointStat

   PB2NC_OUTPUT_DIR
     Specify the directory where files will be written from the MET pb2nc tool. 

     | *Used by:*  PB2NC

   PB2NC_SKIP_IF_OUTPUT_EXISTS
     If True, do not run PB2NC if output file already exists. Set to False to overwrite files.

     | *Used by:*  PB2NC

   PB2NC_STATION_ID
     Specify the ID of the station to use with the MET PB2NC tool.

     | *Used by:*  PB2NC

   PB2NC_TIME_SUMMARY_FLAG
     Specify the time summary flag item in the MET pb2nc config file. Refer to the `MET User's Guide <https://dtcenter.org/community-code/model-evaluation-tools-met/documentation>`_ for more information.

     | *Used by:*  PB2NC

   PB2NC_TIME_SUMMARY_BEG
     Specify the time summary beg item in the MET pb2nc config file. Refer to the `MET User's Guide <https://dtcenter.org/community-code/model-evaluation-tools-met/documentation>`_ for more information.

     | *Used by:*  PB2NC

   PB2NC_TIME_SUMMARY_END
     Specify the time summary end item in the MET pb2nc config file. Refer to the `MET User's Guide <https://dtcenter.org/community-code/model-evaluation-tools-met/documentation>`_ for more information.

     | *Used by:*  PB2NC

   PB2NC_TIME_SUMMARY_VAR_NAMES
     Specify the time summary obs_var list item in the MET pb2nc config file. Refer to the `MET User's Guide <https://dtcenter.org/community-code/model-evaluation-tools-met/documentation>`_ for more information.

     | *Used by:*  PB2NC

   TIME_SUMMARY_VAR_NAMES
     .. warning:: **DEPRECATED:** Please use :term:`PB2NC_TIME_SUMMARY_VAR_NAMES` instead.

   TIME_SUMMARY_TYPES
     .. warning:: **DEPRECATED:** Please use :term:`PB2NC_TIME_SUMMARY_TYPES` instead.

   PB2NC_TIME_SUMMARY_TYPES
     Specify the time summary type list item in the MET pb2nc config file. Refer to the `MET User's Guide <https://dtcenter.org/community-code/model-evaluation-tools-met/documentation>`_ for more information.

     | *Used by:*  PB2NC

   PB2NC_WINDOW_BEGIN
     Passed to the pb2nc MET config file to determine the range of data within a file that should be used for processing.Units are seconds. If the variable is not set, pb2nc will use :term:`OBS_WINDOW_BEGIN`.

     | *Used by:*  PB2NC

   PB2NC_WINDOW_END
     Passed to the pb2nc MET config file to determine the range of data within a file that should be used for processing. Units are seconds. If the variable is not set, pb2nc will use :term:`OBS_WINDOW_END`.

     | *Used by:*  PB2NC

   PCP_COMBINE_METHOD
     .. warning:: **DEPRECATED:** Please use :term:`OBS_PCP_COMBINE_METHOD` and/or  :term:`FCST_PCP_COMBINE_METHOD` instead.

   PCP_COMBINE_SKIP_IF_OUTPUT_EXISTS
     If True, do not run pcp_combine if output file already exists. Set to False to overwrite files.

     | *Used by:*  PCPCombine

   PLOTTING_OUTPUT_DIR
     .. warning:: **DEPRECATED:** Please use :term:`MAKE_PLOTS_OUTPUT_DIR` instead.

   PLOTTING_SCRIPTS_DIR
      .. warning:: **DEPRECATED:** Please use :term:`MAKE_PLOTS_SCRIPTS_DIR` instead.

   PLOT_CONFIG_OPTS
     .. warning:: **DEPRECATED:** Please use :term:`TCMPR_PLOTTER_PLOT_CONFIG_OPTS` instead.

   TCMPR_PLOTTER_PLOT_CONFIG_OPTS
     Specify plot configuration options for the TC Matched Pairs plotting tool.

     | *Used by:*  TCMPRPlotter

   PLOT_STATS_LIST
     .. warning:: **DEPRECATED:** Please use :term:`MAKE_PLOTS_STATS_LIST` instead.

   MAKE_PLOTS_STATS_LIST
     This is a list of the statistics to calculate and create plots for. Specify the list in a comma-separated list, e.g.:

     acc, bias, rmse

     The list of valid options varies depending on line type that was used during the filtering of stat_analysis_wrapper. For SL1L2, VL1L2 valid options are bias, rms, msess, rsd, rmse_md, rmse_pv, pcor, fbar, and fbar_obar. For SAL1L2, VAL1L2, the valid options is acc. For VCNT, bias, fbar, fbar_obar, speed_err, dir_err, rmsve, vdiff_speed, vdiff_dir, rsd, fbar_speed, fbar_dir, fbar_obar_speed, and fbar_obar_dir. For CTC, rate, baser, frate, orate_frate, baser_frate, accuracy, bias, fbias, pod, hrate, pofd, farate, podn, faratio, csi, ts, gss, ets, hk, tss, pss, hs

     | *Used by:*  MakePlots

   PLOT_TIME
     .. warning:: **DEPRECATED:** Please use :term:`DATE_TYPE` instead.

   DATE_TYPE
     In StatAnalysis, this specifies the way to treat the date information, where valid options are VALID and INIT.

     | *Used by:*  MakePlots, StatAnalysis

   PLOT_TYPES
     .. warning:: **DEPRECATED:** Please use :term:`TCMPR_PLOTTER_PLOT_TYPES` instead.

   TCMPR_PLOTTER_PLOT_TYPES
     Specify what plot types are desired for the TC Matched Pairs plotting
     tool. By default, a boxplot is generated if this is undefined in the
     configuration file. If other plots are requested and a boxplot is also
     desired, you must explicitly list boxplot in your list of plot types.
     Supported plot types: BOXPLOT, POINT, MEAN, MEDIAN, RELPERF
     (relative performance), RANK (time series of ranks for the first model),
     SCATTER, SKILL_MN (mean skill scores) and SKILL_MD (median skill scores).
     The values in this list are looped over to run once for each and can be
     referenced in other variables using the {plot} tag.

     | *Used by:*  TCMPRPlotter

   POINT_STAT_CONFIG_FILE
     Path to configuration file read by point_stat.
     If unset, parm/met_config/PointStatConfig_wrapped will be used.

     | *Used by:*  PointStat

   POINT_STAT_GRID
     Specify the grid to use with the MET point_stat tool.

     .. note:: please use :term:`POINT_STAT_MASK_GRID`

     | *Used by:*  PointStat

   POINT_STAT_MESSAGE_TYPE
     Specify which PREPBUFR message types to process with the MET point_stat tool.

     | *Used by:*  PointStat

   POINT2GRID_OUTPUT_DIR
     Specify the directory where output files from the MET point2grid tool are written.

     | *Used by:*  Point2Grid

   POINT_STAT_OUTPUT_DIR
     Specify the directory where output files from the MET point_stat tool are written.

     | *Used by:*  PointStat

   POINT_STAT_OUTPUT_TEMPLATE
     Sets the subdirectories below :term:`POINT_STAT_OUTPUT_DIR` using a template to allow run time information. If LOOP_BY = VALID, default value is valid time YYYYMMDDHHMM/point_stat. If LOOP_BY = INIT, default value is init time YYYYMMDDHHMM/point_stat.

     | *Used by:*  PointStat

   POINT_STAT_POLY
     Specify a polygon to use with the MET PointStat tool.

     .. note:: please use :term:`POINT_STAT_MASK_POLY`

     | *Used by:*  PointStat

   PB2NC_POLY
     .. note:: please use :term:`PB2NC_MASK_POLY`

     | *Used by:*  PB2NC

   POINT_STAT_STATION_ID
     Specify the ID of a specific station to use with the MET point_stat tool.

     | *Used by:*  PointStat

   POINT_STAT_VERIFICATION_MASK_TEMPLATE
     Template used to specify the verification mask filename for the MET tool point_stat. Now supports a list of filenames.

     | *Used by:*  PointStat

   PB2NC_VERTICAL_LEVEL
     .. warning:: **DEPRECATED:** No longer used.

   PREFIX
     This corresponds to the optional -prefix flag of the plot_TCMPR.R script (which is wrapped by TCMPRPlotter). This is the output file name prefix.

     | *Used by:*  TCMPRPlotter

   PREPBUFR_DIR_REGEX
     .. warning:: **DEPRECATED:** No longer used. Regular expression to use when searching for PREPBUFR data.

   PREPBUFR_FILE_REGEX
     .. warning:: **DEPRECATED:** No longer used. Regular expression to use when searching for PREPBUFR files.

   PREPBUFR_MODEL_DIR_NAME
     .. warning:: **DEPRECATED:** Please put the value previously used here in the :term:`PB2NC_INPUT_DIR` path. Specify the name of the model being used with the MET pb2nc tool.

   PROCESS_LIST
     Specify the list of processes for METplus to perform, in a comma separated list.

     | *Used by:*  All

   INPUT_BASE
     Provide a path to the top level output directory for METplus.  It is required and must be set correctly to run any of the use cases. This can be the location of sample input data to run use cases found in the METplus repository.  Each of the sample data tarballs attached to the METplus release should be untarred in this directory. If done correctly, this directory should contain a directory named 'met_test' and a directory named 'model_applications.'

     | *Used by:*  All

   PROJ_DIR
     .. warning:: **DEPRECATED:** Please use :term:`INPUT_BASE` instead.

   REFERENCE_TMPL
     .. warning:: **DEPRECATED:** Please use :term:`TC_PAIRS_BDECK_TEMPLATE`.

   REGION
     .. warning:: **DEPRECATED:** Please use :term:`VX_MASK_LIST` instead.

   REGION_LIST
     .. warning:: **DEPRECATED:** Please use :term:`VX_MASK_LIST` instead.

   VX_MASK_LIST
     Specify the values of the VX_MASK column in the MET .stat file to use; a list of the verification regions of interest.

     | *Used by:*  MakePlots, StatAnalysis

   POINT2GRID_REGRID_METHOD
     Sets the gridding method used by point2grid.

     | *Used by:*  Point2Grid

   REGRID_DATA_PLANE_METHOD
     Sets the method used by regrid_data_plane. See `MET User's Guide <https://dtcenter.org/community-code/model-evaluation-tools-met/documentation>`_ for more information.

     | *Used by:*  RegridDataPlane

   REGRID_DATA_PLANE_SKIP_IF_OUTPUT_EXISTS
     If True, do not run regrid_data_plane if output file already exists. Set to False to overwrite files.

     | *Used by:*  RegridDataPlane

   REGRID_DATA_PLANE_WIDTH
     Sets the width used by regrid_data_plane. See `MET User's Guide <https://dtcenter.org/community-code/model-evaluation-tools-met/documentation>`_ for more information.

     | *Used by:*  RegridDataPlane

   REGRID_DATA_PLANE_VERIF_GRID
     Specify the absolute path to a file containing information about the desired output grid from the MET regrid_data_plane tool.

     | *Used by:*  RegridDataPlane

   RM
     .. warning:: **DEPRECATED:** Do not use.

   RM_EXE
     .. warning:: **DEPRECATED:** Do not use.

   RP_DIFF
     .. warning:: **DEPRECATED:** Please use :term:`TCMPR_PLOTTER_RP_DIFF` instead.

   TCMPR_PLOTTER_RP_DIFF
     This corresponds to the optional -rp_diff flag of the plot_TCMPR.R script (which is wrapped by TCMPRPlotter). This a comma-separated list of thresholds to specify meaningful differences for the relative performance plot.

     | *Used by:*  TCMPRPlotter

   SAVE
     .. warning:: **DEPRECATED:** Please use :term:`TCMPR_PLOTTER_SAVE` instead.

   TCMPR_PLOTTER_SAVE
     Corresponds to the optional -save flag in plot_TCMPR.R (which is wrapped by TCMPRPlotter). This is a yes/no value to indicate whether to save the image (yes).

     | *Used by:*  TCMPRPlotter

   SAVE_DATA
     .. warning:: **DEPRECATED:** Please use :term:`TCMPR_PLOTTER_SAVE_DATA` instead.

   TCMPR_PLOTTER_SAVE_DATA
     Corresponds to the optional -save_data flag in plot_TCMPR.R (which is wrapped by TCMPRPlotter). Indicates whether to save the filtered track data to a file instead of deleting it.

     | *Used by:*  TCMPRPlotter

   SCATTER_X
     .. warning:: **DEPRECATED:** Please use :term:`TCMPR_PLOTTER_SCATTER_X` instead.

   TCMPR_PLOTTER_SCATTER_X
     Corresponds to the optional -scatter_x flag in plot_TCMPR.R (which is wrapped by TCMPRPlotter). This is a comma-separated list of x-axis variable columns to plot.

     | *Used by:*  TCMPRPlotter

   SCATTER_Y
     .. warning:: **DEPRECATED:** Please use :term:`TCMPR_PLOTTER_SCATTER_Y` instead.

   TCMPR_PLOTTER_SCATTER_Y
     Corresponds to the optional -scatter_y flag in plot_TCMPR.R (which is wrapped by TCMPRPlotter). This is a comma-separated list of y-axis variable columns to plot.

     | *Used by:*  TCMPRPlotter

   SCRUB_STAGING_DIR
     Remove staging directory after METplus has completed running if set to True. Set to False to preserve data for subsequent runs.

     | *Used by:* All

   SERIES
     .. warning:: **DEPRECATED:** Please use :term:`TCMPR_PLOTTER_SERIES` instead.

   TCMPR_PLOTTER_SERIES
     Corresponds to the optional -series flag in plot_TCMPR.R (which is wrapped by TCMPRPlotter). This is the column whose unique values define the series on the plot, optionally followed by a comma-separated list of values, including: ALL, OTHER, and colon-separated groups.

     | *Used by:*  TCMPRPlotter

   SERIES_ANALYSIS_CONFIG_FILE
     Path to configuration file read by series_analysis.
     If unset, parm/met_config/SeriesAnalysisConfig_wrapped will be used.

     | *Used by:* SeriesAnalysis

   SERIES_ANALYSIS_BY_INIT_CONFIG_FILE
     .. warning:: **DEPRECATED:** Please use :term:`SERIES_ANALYSIS_CONFIG_FILE` instead.

   SERIES_ANALYSIS_BY_LEAD_CONFIG_FILE
     .. warning:: **DEPRECATED:** Please use :term:`SERIES_ANALYSIS_CONFIG_FILE` instead.

   SERIES_ANALYSIS_FILTER_OPTS
     .. warning:: **DEPRECATED:** Please use :term:`TC_STAT_JOB_ARGS` instead.

   SERIES_ANALYSIS_FILTERED_OUTPUT
     .. warning:: **DEPRECATED:** No longer used.


   SERIES_ANALYSIS_FILTERED_OUTPUT_DIR
     .. warning:: **DEPRECATED:** No longer used.

   SERIES_BY_INIT_FILTERED_OUTPUT_DIR
     .. warning:: **DEPRECATED:** No longer used.

   SERIES_BY_INIT_OUTPUT_DIR
     .. warning:: **DEPRECATED:** Please use :term:`SERIES_ANALYSIS_OUTPUT_DIR` instead.

   SERIES_BY_LEAD_FILTERED_OUTPUT_DIR
     .. warning:: **DEPRECATED:** Please use :term:`SERIES_ANALYSIS_FILTERED_OUTPUT_DIR` instead.

   SERIES_BY_LEAD_FILTERED_OUTPUT
     .. warning:: **DEPRECATED:** Please use :term:`SERIES_ANALYSIS_FILTERED_OUTPUT_DIR` instead.

   SERIES_ANALYSIS_GROUP_FCSTS
     .. warning:: **DEPRECATED:** Please use :term:`LEAD_SEQ_\<n>` and :term:`SERIES_ANALYSIS_RUNTIME_FREQ` instead.

   SERIES_BY_LEAD_GROUP_FCSTS
     .. warning:: **DEPRECATED:** Please use :term:`SERIES_ANALYSIS_GROUP_FCSTS` instead.

   SERIES_CI
     .. warning:: **DEPRECATED:** Please use :term:`TCMPR_PLOTTER_SERIES_CI` instead.

   TCMPR_PLOTTER_SERIES_CI
     Corresponds to the optional -series_ci flag in plot_TCMPR.R (which is wrapped by TCMPRPlotter). This is a list of true/false for confidence intervals. This list can be optionally followed by a comma-separated list of values, including ALL, OTHER, and colon-separated groups.

     | *Used by:*  TCMPRPlotter

   SERIES_INIT_FILTERED_OUT_DIR
     .. warning:: **DEPRECATED:** Please use :term:`SERIES_ANALYSIS_FILTERED_OUTPUT_DIR` instead.

   SERIES_ANALYSIS_INPUT_DIR
     .. warning:: **DEPRECATED:** Please use :term:`SERIES_ANALYSIS_TILE_INPUT_DIR` instead.

   SERIES_ANALYSIS_TILE_INPUT_DIR
     .. warning:: **DEPRECATED:** Please use :term:`FCST_SERIES_ANALYSIS_INPUT_DIR` and  :term:`OBS_SERIES_ANALYSIS_INPUT_DIR` instead.

   FCST_SERIES_ANALYSIS_TILE_INPUT_DIR
     .. warning:: **DEPRECATED:** Please use :term:`FCST_SERIES_ANALYSIS_INPUT_DIR` instead.

   OBS_SERIES_ANALYSIS_TILE_INPUT_DIR
     .. warning:: **DEPRECATED:** Please use :term:`OBS_SERIES_ANALYSIS_INPUT_DIR` instead.

   FCST_SERIES_ANALYSIS_INPUT_DIR
     Specify the directory to read forecast input in SeriesAnalysis. See also :term:`FCST_SERIES_ANALYSIS_INPUT_TEMPLATE`

     | *Used by:*  SeriesAnalysis

   OBS_SERIES_ANALYSIS_INPUT_DIR
     Specify the directory to read observation input in SeriesAnalysis. See also :term:`OBS_SERIES_ANALYSIS_INPUT_TEMPLATE`

     | *Used by:*  SeriesAnalysis

   FCST_SERIES_ANALYSIS_INPUT_TEMPLATE
     Template to find forecast input in SeriesAnalysis. See also :term:`FCST_SERIES_ANALYSIS_INPUT_DIR`

     | *Used by:*  SeriesAnalysis

   OBS_SERIES_ANALYSIS_INPUT_TEMPLATE
     Template to find observation input in SeriesAnalysis. See also :term:`OBS_SERIES_ANALYSIS_INPUT_DIR`

     | *Used by:*  SeriesAnalysis

   SERIES_ANALYSIS_OUTPUT_DIR
     Specify the directory where files will be written from the MET series analysis tool.

     | *Used by:*  SeriesAnalysis

   SERIES_INIT_OUT_DIR
     .. warning:: **DEPRECATED:** Please use :term:`SERIES_ANALYSIS_OUTPUT_DIR` instead.

   SERIES_LEAD_FILTERED_OUT_DIR
     .. warning:: **DEPRECATED:** Please use :term:`SERIES_ANALYSIS_FILTERED_OUTPUT_DIR`.

   SERIES_LEAD_OUT_DIR
     .. warning:: **DEPRECATED:** Please use :term:`SERIES_ANALYSIS_OUTPUT_DIR` instead.

   SERIES_BY_LEAD_OUTPUT_DIR
     .. warning:: **DEPRECATED:** Please use :term:`SERIES_ANALYSIS_OUTPUT_DIR` instead.

   SKILL_REF
     .. warning:: **DEPRECATED:** Please use :term:`TCMPR_PLOTTER_SKILL_REF` instead.

   TCMPR_PLOTTER_SKILL_REF
     This corresponds to the optional -skill_ref flag in plot_TCMPR.R (which is wrapped by TCMPRPlotter). This is the identifier for the skill score reference.

     | *Used by:*  TCMPRPlotter

   START_DATE
     .. warning:: **DEPRECATED:** Please use :term:`INIT_BEG` or :term:`VALID_BEG` instead.

   STAGING_DIR
     Directory to uncompress or convert data into for use in METplus.

     | *Used by:* All

   START_HOUR
     .. warning:: **DEPRECATED:** Please use :term:`INIT_BEG` or :term:`VALID_BEG` instead.

   STAT_ANALYSIS_CONFIG
     .. warning:: **DEPRECATED:** Please use :term:`STAT_ANALYSIS_CONFIG_FILE` instead.

   STAT_ANALYSIS_CONFIG_FILE
     Path to optional configuration file read by stat_analysis.
     To utilize a configuration file, set this to
     {PARM_BASE}/parm/met_config/STATAnalysisConfig_wrapped.
     If unset, no config file will be used.

     | *Used by:*  StatAnalysis

   STAT_ANALYSIS_DUMP_ROW_TMPL
     .. warning:: **DEPRECATED:** Please use :term:`MODEL<n>_STAT_ANALYSIS_DUMP_ROW_TEMPLATE` instead.

   MODEL<n>_STAT_ANALYSIS_DUMP_ROW_TEMPLATE
     Specify the template to use for the stat_analysis dump_row file. A user customized template to use for the dump_row file. If left blank and a dump_row file is requested, a default version will be used. This is optional in the METplus configuration file for running with :term:`LOOP_ORDER` = times.

     | *Used by:*  StatAnalysis

   STAT_ANALYSIS_LOOKIN_DIR
     .. warning:: **DEPRECATED:** Please use :term:`MODEL<n>_STAT_ANALYSIS_LOOKIN_DIR` instead.

   MODEL<n>_STAT_ANALYSIS_LOOKIN_DIR
     Specify the input directory where the MET stat_analysis tool will find input files. This is the directory that the stat_analysis wrapper will use to build the argument to -lookin for the MET stat_analysis tool. It can contain wildcards, i.e. \*.

     | *Used by:*  StatAnalysis

   STAT_ANALYSIS_OUT_STAT_TMPL
     .. warning:: **DEPRECATED:** Please use :term:`MODEL<n>_STAT_ANALYSIS_OUT_STAT_TEMPLATE` instead.

   MODEL<n>_STAT_ANALYSIS_OUT_STAT_TEMPLATE
     Specify the template to use for the stat_analysis out_stat file. A user customized template to use for the out_stat file. If left blank and a out_stat file is requested, a default version will be used. This is optional in the METplus configuration file for running with :term:`LOOP_ORDER` = times.

     | *Used by:*  StatAnalysis

   STAT_ANALYSIS_OUT_DIR
     .. warning:: **DEPRECATED:** Please use :term:`STAT_ANALYSIS_OUTPUT_DIR` instead.

   STAT_ANALYSIS_OUTPUT_DIR
     This is the base directory where the output from running stat_analysis_wrapper will be put.

     | *Used by:*  StatAnalysis

   STAT_FILES_INPUT_DIR
      .. warning:: **DEPRECATED:** Please use :term:`MAKE_PLOTS_INPUT_DIR` instead.

   SERIES_ANALYSIS_STAT_LIST
     Specify a list of statistics to be computed by the MET series_analysis tool. Sets the 'cnt' value in the output_stats dictionary in the MET SeriesAnalysis config file

     | *Used by:* SeriesAnalysis

   SERIES_ANALYSIS_CTS_LIST
     Specify a list of contingency table statistics to be computed by the MET series_analysis tool. Sets the 'cts' value in the output_stats dictionary in the MET SeriesAnalysis config file

     | *Used by:* SeriesAnalysis

   STAT_LIST
     .. warning:: **DEPRECATED:** Please use :term:`SERIES_ANALYSIS_STAT_LIST` instead.

   STORM_ID
     .. warning:: **DEPRECATED:** Please use :term:`TC_PAIRS_STORM_ID` or :term:`TC_STAT_STORM_ID`.

   STORM_NAME
     .. warning:: **DEPRECATED:** Please use :term:`TC_PAIRS_STORM_NAME`.

   SUBTITLE
     .. warning:: **DEPRECATED:** Please use :term:`TCMPR_PLOTTER_SUBTITLE`.

   TCMPR_PLOTTER_SUBTITLE
     The subtitle of the plot.

     | *Used by:*  TCMPRPlotter

   TCMPR_DATA_DIR
     .. warning:: **DEPRECATED:** Please use :term:`TCMPR_PLOTTER_TCMPR_DATA_DIR`.

   TCMPR_PLOTTER_TCMPR_DATA_DIR
     Provide the input directory for the track data for the TC Matched Pairs plotting tool.

     | *Used by:*  TCMPRPlotter

   TCMPR_PLOT_OUT_DIR
     .. warning:: **DEPRECATED:** Please use :term:`TCMPR_PLOTTER_PLOT_OUTPUT_DIR`.

   TCMPR_PLOTTER_PLOT_OUTPUT_DIR
     Provide the output directory where the TC Matched Pairs plotting tool will create files.

     | *Used by:*  TCMPRPlotter

   TC_PAIRS_ADECK_INPUT_DIR
     Directory that contains the ADECK files.

     | *Used by:*  TCPairs

   TC_PAIRS_ADECK_TEMPLATE
     .. warning:: **DEPRECATED:** Please use :term:`TC_PAIRS_ADECK_INPUT_TEMPLATE`.

   TC_PAIRS_BDECK_TEMPLATE
     .. warning:: **DEPRECATED:** Please use :term:`TC_PAIRS_BDECK_INPUT_TEMPLATE`.

   TC_PAIRS_EDECK_TEMPLATE
     .. warning:: **DEPRECATED:** Please use :term:`TC_PAIRS_EDECK_INPUT_TEMPLATE`.

   TC_PAIRS_ADECK_INPUT_TEMPLATE
     Template of the file names of ADECK data.

     | *Used by:*  TCPairs

   TC_PAIRS_BASIN
     Control what basins are desired for tropical cyclone analysis. Per the `MET User's Guide <https://dtcenter.org/community-code/model-evaluation-tools-met/documentation>`_ acceptable basin ID's are:WP = Western Northern PacificIO = Northern Indian OceanSH = Southern HemisphereCP = Central Northern PacificEP = Eastern Northern PacificAL = Northern AtlanticSL = Southern Atlantic

     | *Used by:*  TCPairs

   TC_PAIRS_BDECK_INPUT_DIR
     Directory that contains the BDECK files.

     | *Used by:*  TCPairs

   TC_PAIRS_BDECK_INPUT_TEMPLATE
     Template of the file names of BDECK data.

     | *Used by:*  TCPairs

   TC_PAIRS_CONFIG_FILE
     Path to configuration file read by tc_pairs.
     If unset, parm/met_config/TCPairsConfig_wrapped will be used.

     | *Used by:*  TCPairs

   TC_PAIRS_CYCLONE
     Specify which cyclone numbers to include in the tropical cyclone analysis. Per the `MET User's Guide <https://dtcenter.org/community-code/model-evaluation-tools-met/documentation>`_, this can be any number 01-99 (HH format). Use a space or comma separated list, or leave unset if all cyclones are desired.

     | *Used by:*  TCPairs

   TC_PAIRS_DLAND_FILE
     The file generated by the MET tool tc_dland, containing the gridded representation of the minimum distance to land. Please refer to the `MET User's Guide <https://dtcenter.org/community-code/model-evaluation-tools-met/documentation>`_ for more information about the tc_dland tool.

     | *Used by:*  TCPairs

   TC_PAIRS_EDECK_INPUT_DIR
     Directory that contains the EDECK files.

     | *Used by:*  TCPairs

   TC_PAIRS_EDECK_INPUT_TEMPLATE
     Template of the file names of EDECK data.

     | *Used by:*  TCPairs

   TC_PAIRS_DIR
     .. warning:: **DEPRECATED:** Please use :term:`TC_PAIRS_OUTPUT_DIR`.

   TC_PAIRS_FORCE_OVERWRITE
     .. warning:: **DEPRECATED:** Please use :term:`TC_PAIRS_SKIP_IF_OUTPUT_EXISTS`.

   TC_PAIRS_MODEL
     .. warning:: **DEPRECATED:** Please use :term:`MODEL` instead.

   TC_PAIRS_MISSING_VAL
     Specify the missing value code.

     | *Used by:*  TCPairs

   TC_PAIRS_MISSING_VAL_TO_REPLACE
     Specify the missing value code to replace.

     | *Used by:*  TCPairs

   TC_PAIRS_OUTPUT_DIR
     Specify the directory where the MET tc_pairs tool will write files.

     | *Used by:*  TCPairs

   TC_PAIRS_OUTPUT_TEMPLATE
     Template of the output file names created by tc_pairs.

     | *Used by:*  TCPairs

   TC_PAIRS_READ_ALL_FILES
     Specify whether to pass the value specified in :term:`TC_PAIRS_ADECK_INPUT_DIR`, :term:`TC_PAIRS_BDECK_INPUT_DIR` and  :term:`TC_PAIRS_EDECK_INPUT_DIR`  to the MET tc_pairs utility or have the wrapper search for valid files in that directory based on the value of :term:`TC_PAIRS_ADECK_TEMPLATE`, :term:`TC_PAIRS_BDECK_TEMPLATE` and  :term:`TC_PAIRS_EDECK_TEMPLATE` and pass them individually to tc_pairs. Set to false or no to have the wrapper find valid files. This can speed up execution time of tc_pairs.Acceptable values: yes/no

     | *Used by:*  TCPairs


   TC_PAIRS_REFORMAT_DECK
     Set to true or yes if using cyclone data that needs to be reformatted to match the ATCF (Automated Tropical Cyclone Forecasting) format. If set to true or yes, you will need to set :term:`TC_PAIRS_REFORMAT_TYPE` to specify which type of reformatting to perform.

     | *Used by:*  TCPairs

   TC_PAIRS_REFORMAT_DIR
     Specify the directory to write reformatted track data to be read by tc_pairs. Used only if :term:`TC_PAIRS_REFORMAT_DECK` is true or yes.

     | *Used by:*  TCPairs

   TC_PAIRS_REFORMAT_TYPE
     Specify which type of reformatting to perform on cyclone data. Currently only SBU extra tropical cyclone reformatting is available. Only used if :term:`TC_PAIRS_REFORMAT_DECK` is true or yes.Acceptable values: SBU

     | *Used by:*  TCPairs

   TC_PAIRS_SKIP_IF_REFORMAT_EXISTS
     Specify whether to overwrite the reformatted cyclone data or not. If set to true or yes and the reformatted file already exists for a given run, the reformatting code will not be run. Used only when :term:`TC_PAIRS_REFORMAT_DECK` is set to true or yes.Acceptable values: yes/no

     | *Used by:*  TCPairs

   TC_PAIRS_SKIP_IF_OUTPUT_EXISTS
     Specify whether to overwrite the output from the MET tc_pairs tool or not. If set to true or yes and the output file already exists for a given run, tc_pairs will not be run.Acceptable values: yes/no

     | *Used by:*  TCPairs

   TC_PAIRS_STORM_ID
     The identifier of the storm(s) of interest.

     | *Used by:*  TCPairs

   TC_PAIRS_STORM_NAME
     The name(s) of the storm of interest.

     | *Used by:*  TCPairs

   TC_STAT_AMODEL
     Specify the AMODEL for the MET tc_stat tool.

     | *Used by:*  TCStat

   TC_STAT_BASIN
     Specify the BASIN for the MET tc_stat tool.

     | *Used by:*  TCStat

   TC_STAT_BMODEL
     Specify the BMODEL for the MET tc_stat tool.

     | *Used by:*  TCStat

   TC_STAT_CMD_LINE_JOB
     .. warning:: **DEPRECATED:** Please set :term:`TC_STAT_CONFIG_FILE` to run using a config file and leave it unset to run via the command line.

     Old: Specify expression(s) that will be passed to the MET tc_stat tool via the command line. Only specify if TC_STAT_RUN_VIA=CLI. Please refer to the `MET User's Guide <https://dtcenter.org/community-code/model-evaluation-tools-met/documentation>`_ chapter for tc-stat for the details on performing job summaries and job filters.

     | *Used by:*  TCStat

   TC_STAT_COLUMN_STR_NAME
     Specify the string names of the columns for stratification with the MET tc_stat tool.

     | *Used by:*  TCStat

   TC_STAT_COLUMN_STR_VAL
     Specify the values for the columns set via the :term:`TC_STAT_COLUMN_STR_NAME` option for use with the MET tc_stat tool.

     | *Used by:*  TCStat

   TC_STAT_COLUMN_THRESH_NAME
     Specify the string names of the columns for stratification by threshold with the MET tc_stat tool.

     | *Used by:*  TCStat

   TC_STAT_COLUMN_THRESH_VAL
     Specify the values used for thresholding the columns specified in the :term:`TC_STAT_COLUMN_THRESH_NAME` option for use with the MET tc_stat tool.

     | *Used by:*  TCStat

   TC_STAT_INIT_THRESH_NAME
     Specify the string names of the columns for stratification by threshold with the MET tc_stat tool.

     | *Used by:*  TCStat

   TC_STAT_INIT_THRESH_VAL
     Specify the values used for thresholding the columns specified in the :term:`TC_STAT_INIT_THRESH_NAME` option for use with the MET tc_stat tool.

     | *Used by:*  TCStat

   TC_STAT_CYCLONE
     Specify the cyclone of interest for use with the MET tc_stat tool.

     | *Used by:*  TCStat

   TC_STAT_DESC
     Specify the desc option for use with the MET tc_stat tool.

     | *Used by:*  TCStat

   TC_STAT_INIT_BEG
     Specify the beginning initialization time for stratification when using the MET tc_stat tool. Acceptable formats: YYYYMMDD_HH, YYYYMMDD_HHmmss

     | *Used by:*  TCStat

   TC_STAT_INIT_END
     Specify the ending initialization time for stratification when using the MET tc_stat tool. Acceptable formats: YYYYMMDD_HH, YYYYMMDD_HHmmss

     | *Used by:*  TCStat

   TC_STAT_INIT_EXCLUDE
     Specify the initialization times to exclude when using the MET tc_stat tool, via a comma separated list e.g.:20141220_18, 20141221_00Acceptable formats: YYYYMMDD_HH, YYYYMMDD_HHmmss

     | *Used by:*  TCStat

   TC_STAT_INIT_HOUR
     The beginning hour (HH) of the initialization time of interest.

     | *Used by:*  TCStat

   TC_STAT_INIT_INCLUDE
     Specify the initialization times to include when using the MET tc_stat tool, via a comma separated list e.g.:20141220_00, 20141220_06, 20141220_12Acceptable formats: YYYYMMDD_HH, YYYYMMDD_HHmmss

     | *Used by:*  TCStat

   TC_STAT_INIT_MASK
     This corresponds to the INIT_MASK keyword in the MET tc_stat config file. For more information, please refer to the `MET User's Guide <https://dtcenter.org/community-code/model-evaluation-tools-met/documentation>`_ .

     | *Used by:*  TCStat

   TC_STAT_INIT_STR_NAME
     This corresponds to the INIT_STR_NAME keyword in the MET tc_stat config file. Please refer to  the `MET User's Guide <https://dtcenter.org/community-code/model-evaluation-tools-met/documentation>`_ for more details.

     | *Used by:*  TCStat

   TC_STAT_INIT_STR_VAL
     This corresponds to the INIT_STR_VAL keyword in the MET tc_stat config file. Please refer to the `MET User's Guide <https://dtcenter.org/community-code/model-evaluation-tools-met/documentation>`_ for more information.

     | *Used by:*  TCStat

   TC_STAT_INPUT_DIR
     .. warning:: **DEPRECATED:** Please use :term:`TC_STAT_LOOKIN_DIR`.

     | *Used by:*  TCStat

   TC_STAT_LOOKIN_DIR
     Specify the input directory where the MET tc_stat tool will look for files.

     | *Used by:*  TCStat

   PB2NC_INPUT_DIR
     Specify the input directory where the MET PB2NC tool will look for files.

     | *Used by:*  PB2NC

   TC_STAT_JOB_ARGS
     Specify expressions for the MET tc_stat tool to execute.

     | *Used by:*  TCStat

   TC_STAT_JOBS_LIST
     .. warning:: **DEPRECATED:** Please use :term:`TC_STAT_JOB_ARGS`.

   TC_STAT_LANDFALL
     Specify whether only those points occurring near landfall should be retained when using the MET tc_stat tool. Acceptable values: True/False

     | *Used by:*  TCStat

   TC_STAT_LANDFALL_BEG
     Specify the beginning of the landfall window for use with the MET tc_stat tool. Acceptable formats: HH, HHmmss

     | *Used by:*  TCStat

   TC_STAT_LANDFALL_END
     Specify the end of the landfall window for use with the MET tc_stat tool. Acceptable formats: HH, HHmmss

     | *Used by:*  TCStat

   TC_STAT_LEAD
     Specify the lead times to stratify by when using the MET tc_stat tool. Acceptable formats: HH, HHmmss

     | *Used by:*  TCStat

   TC_STAT_LEAD_REQ
     Specify the LEAD_REQ when using the MET tc_stat tool.

     | *Used by:*  TCStat

   TC_STAT_MATCH_POINTS
     Specify whether only those points common to both the ADECK and BDECK tracks should be written out or not when using the MET tc_stat tool. Acceptable values: True/False

     | *Used by:*  TCStat

   TC_STAT_OUTPUT_DIR
     Specify the output directory where the MET tc_stat tool will write files.

     | *Used by:*  TCStat

   TC_STAT_RUN_VIA
     .. warning:: **DEPRECATED:** Please set :term:`TC_STAT_CONFIG_FILE` to run using a config file and leave it unset to run via the command line.

     Old: Specify the method for running the MET tc_stat tool. Acceptable values: CONFIG. If left blank (unset), tc_stat will run via the command line.

     | *Used by:*  TCStat

   TC_STAT_STORM_ID
     Set the STORM_ID(s) of interest with the MET tc_stat tool.

     | *Used by:*  TCStat

   TC_STAT_STORM_NAME
     Set the environment variable STORM_NAME for use with the MET tc_stat tool.

     | *Used by:*  TCStat

   TC_STAT_TRACK_WATCH_WARN
     Specify which watches and warnings to stratify over when using the MET tc_stat tool. Acceptable values: HUWARN, HUWATCH, TSWARN, TSWATCH, ALLIf left blank (unset), no stratification will be done.

     | *Used by:*  TCStat

   TC_STAT_VALID_BEG
     Specify a comma separated list of beginning valid times to stratify with when using the MET tc_stat tool. Acceptable formats: YYYYMMDD_HH, YYYYMMDD_HHmmss

     | *Used by:*  TCStat

   TC_STAT_VALID_END
     Specify a comma separated list of ending valid times to stratify with when using the MET tc_stat tool. Acceptable formats: YYYYMMDD_HH, YYYYMMDD_HHmmss

     | *Used by:*  TCStat

   TC_STAT_VALID_EXCLUDE
     Specify a comma separated list of valid times to exclude from the stratification with when using the MET tc_stat tool. Acceptable formats: YYYYMMDD_HH, YYYYMMDD_HHmmss

     | *Used by:*  TCStat

   TC_STAT_VALID_HOUR
     This corresponds to the VALID_HOUR keyword in the MET tc_stat config file. For more information, please refer to the `MET User's Guide <https://dtcenter.org/community-code/model-evaluation-tools-met/documentation>`_.

     | *Used by:*  TCStat

   TC_STAT_VALID_INCLUDE
     Specify a comma separated list of valid times to include in the stratification with when using the MET tc_stat tool. Acceptable formats: YYYYMMDD_HH, YYYYMMDD_HHmmss

     | *Used by:*  TCStat

   TC_STAT_VALID_MASK
     This corresponds to the VALID_MASK in the MET tc_stat config file. Please refer to the `MET User's Guide <https://dtcenter.org/community-code/model-evaluation-tools-met/documentation>`_ for more information.

     | *Used by:*  TCStat

   TC_STAT_WATER_ONLY
     Specify whether to exclude points where the distance to land is <= 0. If set to TRUE, once land is encountered the remainder of the forecast track is not used for the verification, even if the track moves back over water.Acceptable values: true/false

     | *Used by:*  TCStat

   TIME_METHOD
     .. warning:: **DEPRECATED:** Please use :term:`LOOP_BY` instead.

   TIME_SUMMARY_BEG
     .. warning:: **DEPRECATED:** Please use :term:`PB2NC_TIME_SUMMARY_BEG` instead.

   TIME_SUMMARY_END
     .. warning:: **DEPRECATED:** Please use :term:`PB2NC_TIME_SUMMARY_END` instead.

   TIME_SUMMARY_FLAG
     .. warning:: **DEPRECATED:** Please use :term:`PB2NC_TIME_SUMMARY_FLAG` instead.

   TITLE
     .. warning:: **DEPRECATED:** Please use :term:`TCMPR_PLOTTER_TITLE` instead.

   TCMPR_PLOTTER_TITLE
     Specify a title string for the TC Matched Pairs plotting tool.

     | *Used by:*  TCMPRPlotter

   TMP_DIR
     Specify the path to a temporary directory where the user has write permissions.

     | *Used by:*  PB2NC, PointStat, TCStat

   TOP_LEVEL_DIRS
     .. warning:: **DEPRECATED:** Please use :term:`TC_PAIRS_READ_ALL_FILES`.

   TRACK_DATA_DIR
     .. warning:: **DEPRECATED:** Please use :term:`TC_PAIRS_ADECK_INPUT_DIR`, :term:`TC_PAIRS_BDECK_INPUT_DIR` and :term:`TC_PAIRS_EDECK_INPUT_DIR`.

   TRACK_DATA_MOD_FORCE_OVERWRITE
     .. warning:: **DEPRECATED:** Please use :term:`TC_PAIRS_SKIP_IF_REFORMAT_EXISTS`.

   TRACK_DATA_SUBDIR_MOD
     .. warning:: **DEPRECATED:** No longer used.

   TRACK_TYPE
     .. warning:: **DEPRECATED:** Please use :term:`TC_PAIRS_REFORMAT_DECK`.

   TR
     Specify the path to the Linux "tr" executable.

     | *Used by:*  PB2NC, PointStat

   TR_EXE
     .. warning:: **DEPRECATED:** Please use :term:`TR`.

   VALID_BEG
     Specify a begin time for valid times for use in the analysis. This is the starting date in the format set in the :term:`VALID_TIME_FMT`. It is named accordingly to the value set for :term:`LOOP_BY`. However, in StatAnalysis, it is named accordingly to the value set for :term:`PLOT_TIME`. See :ref:`Looping_by_Valid_Time` for more information.

     | *Used by:*  All

   VALID_END
     Specify an end time for valid times for use in the analysis. This is the ending date in the format set in the :term:`VALID_TIME_FMT`. It is named accordingly to the value set for :term:`LOOP_BY`. See :ref:`Looping_by_Valid_Time` for more information.

     | *Used by:*  All

   FCST_VALID_HOUR_LIST
     Specify a list of hours for valid times of forecast files for use in the analysis.

     | *Used by:*  MakePlots, StatAnalysis

   OBS_VALID_HOUR_LIST
     Specify a list of hours for valid times of observation files for use in the analysis.

     | *Used by:*  MakePlots, StatAnalysis

   VALID_HOUR_BEG
     .. warning:: **DEPRECATED:** Please use :term:`FCST_VALID_HOUR_LIST` or :term:`OBS_VALID_HOUR_LIST` instead.

   VALID_HOUR_END
     .. warning:: **DEPRECATED:** Please use :term:`FCST_VALID_HOUR_LIST` or :term:`OBS_VALID_HOUR_LIST` instead.

   VALID_HOUR_INCREMENT
     .. warning:: **DEPRECATED:** Please use :term:`FCST_VALID_HOUR_LIST` or :term:`OBS_VALID_HOUR_LIST` instead.

   VALID_HOUR_METHOD
     .. warning:: **DEPRECATED:** No longer used.

   VALID_INCREMENT
     Specify the time increment for valid times for use in the analysis. See :ref:`Looping_by_Valid_Time` for more information. Units are assumed to be seconds unless specified with Y, m, d, H, M, or S.

     | *Used by:*  All

   VALID_TIME_FMT
     Specify a strftime formatting string for use with :term:`VALID_BEG` and :term:`VALID_END`. See :ref:`Looping_by_Valid_Time` for more information.

     | *Used by:*  All

   SERIES_ANALYSIS_VAR_LIST
     .. warning:: **DEPRECATED:** Please use :term:`FCST_VAR<n>_NAME` and :term:`OBS_VAR<n>_NAME` instead.

   VAR_LIST
     .. warning:: **DEPRECATED:** Please use :term:`FCST_VAR<n>_NAME` and :term:`OBS_VAR<n>_NAME` instead.

   VAR<n>_FOURIER_DECOMP
     Specify if Fourier decomposition is to be considered (True) or not (False). If this is set to True, data stratification will be done for the Fourier decomposition of FCS_VAR<n>_NAME. This should have been previously run in grid_stat_wrapper. The default value is set to False.

     | *Used by:*  MakePlots, StatAnalysis

   VAR<n>_WAVE_NUM_LIST
     Specify a comma separated list of wave numbers pairings of the Fourier decomposition.

     | *Used by:*  MakePlots, StatAnalysis

   VERIFICATION_GRID
     .. warning:: **DEPRECATED:** Please use :term:`REGRID_DATA_PLANE_VERIF_GRID` instead.

   VERIF_CASE
     .. warning:: **DEPRECATED:** Please use :term:`MAKE_PLOTS_VERIF_CASE` instead.

   VERIF_GRID
     .. warning:: **DEPRECATED:** Please use :term:`MAKE_PLOTS_VERIF_GRID` instead.

   MAKE_PLOTS_VERIF_GRID
     Specify a string describing the grid the verification was performed on. This is the name of the grid upon which the verification was done on, ex. G002.

     | *Used by:*  MakePlots

   VERIF_TYPE
     .. warning:: **DEPRECATED:** Please use :term:`MAKE_PLOTS_VERIF_TYPE` instead.

   MAKE_PLOTS_VERIF_TYPE
     Specify a string describing the type of verification being performed. For MAKE_PLOTS_VERIF_CASE = grid2grid, valid options are anom, pres, and sfc. For MAKE_PLOTS_VERIF_CASE = grid2obs, valid options are conus_sfc and upper_air. For MAKE_PLOTS_VERIF_CASE = precip, any accumulation amount is valid, ex. A24.

     | *Used by:*  MakePlots

   VERTICAL_LOCATION
     .. warning:: **DEPRECATED:** Specify the vertical location desired when using the MET pb2nc tool.

   XLAB
     .. warning:: **DEPRECATED:** Please use :term:`TCMPR_PLOTTER_XLAB` instead.

   TCMPR_PLOTTER_XLAB
     Specify the x-axis label when using the TC Matched Pairs plotting tool.

     | *Used by:*  TCMPRPlotter

   XLIM
     .. warning:: **DEPRECATED:** Please use :term:`TCMPR_PLOTTER_XLIM` instead.

   TCMPR_PLOTTER_XLIM
     Specify the x-axis limit when using the TC Matched Pairs plotting tool.

     | *Used by:*  TCMPRPlotter

   YLAB
     .. warning:: **DEPRECATED:** Please use :term:`TCMPR_PLOTTER_YLAB` instead.

   TCMPR_PLOTTER_YLAB
     Specify the y-axis label when using the TC Matched Pairs plotting tool.

     | *Used by:*  TCMPRPlotter

   YLIM
     .. warning:: **DEPRECATED:** Please use :term:`TCMPR_PLOTTER_YLIM` instead.

   TCMPR_PLOTTER_YLIM
     Specify the y-axis limit when using the TC Matched Pairs plotting tool.

     | *Used by:*  TCMPRPlotter

   FCST_PCP_COMBINE_INPUT_ACCUMS
     Specify what accumulation levels should be used from the forecast data for the analysis. This is a list of input accumulations in the order of preference to use to build the desired accumulation. If an accumulation cannot be used (i.e. it is larger than the remaining accumulation that needs to be built) then the next value in the list is tried. Units are assumed to be hours unless a time identifier such as Y, m, d, H, M, S is specifed at the end of the value, i.e. 30M or 1m.

     If the name and/or level of the accumulation value must be specified for the data, then a list of equal length to this variable must be set for :term:`FCST_PCP_COMBINE_INPUT_NAMES` and :term:`FCST_PCP_COMBINE_INPUT_LEVELS`. See this sections for more information.

     This variable can be set to {lead} if the accumulation found in a given file corresponds to the forecast lead of the data. If this is the case, :term:`FCST_PCP_COMBINE_BUCKET_INTERVAL` can be used to reset the accumulation at a given interval.

     A corresponding variable exists for observation data called :term:`OBS_PCP_COMBINE_INPUT_ACCUMS`.

     Examples:

     1H, 30M

     This will attempt to use a 1 hour accumulation, then try to use a 30 minute accumulation if the first value did not succeed.

     | *Used by:*  PCPCombine

   OBS_PCP_COMBINE_INPUT_ACCUMS
     See :term:`FCST_PCP_COMBINE_INPUT_ACCUMS`

     | *Used by:*  PCPCombine

   FCST_PCP_COMBINE_BUCKET_INTERVAL
     Used when :term:`FCST_PCP_COMBINE_INPUT_ACCUMS` contains {lead} in the list. This is the interval to reset the bucket accumulation. For example, if the accumulation is reset every 3 hours (forecast 1 hour has 1 hour accum, forecast 2 hour has 2 hour accum, forecast 3 hour has 3 hour accum, forecast 4 hour has 1 hour accum, etc.) then this should be set to 3 or 3H. Units are assumed to be hours unless specified with Y, m, d, H, M, or S.

     | *Used by:*  PCPCombine

   OBS_PCP_COMBINE_BUCKET_INTERVAL
     See :term:`FCST_PCP_COMBINE_BUCKET_INTERVAL`.

     | *Used by:*  PCPCombine

   FCST_PCP_COMBINE_INPUT_NAMES
     Specify which field names correspond to each accumulation specifed in FCST_PCP_COMBINE_INPUT_ACCUMS for the forecast data for the analysis. See :term:`FCST_PCP_COMBINE_INPUT_ACCUMS` for more information. A corresponding variable exists for observation data called :term:`OBS_PCP_COMBINE_INPUT_NAMES`. Examples:

     | FCST_PCP_COMBINE_INPUT_ACCUMS = 6, 1
     | FCST_PCP_COMBINE_INPUT_NAMES = P06M_NONE, P01M_NONE

     This says that the 6 hour accumulation field name is P06M_NONE and the 1 hour accumulation field name is P01M_NONE.

     To utilize Python Embedding as input to the MET tools, set this value to the python script command with arguments. This value can include filename template syntax such as {valid?fmt=%Y%m%d%H}.

     | *Used by:*  PCPCombine

   OBS_PCP_COMBINE_INPUT_NAMES
     See :term:`FCST_PCP_COMBINE_INPUT_NAMES`

     | *Used by:*  PCPCombine

   FCST_PCP_COMBINE_INPUT_LEVELS
     Specify which levels correspond to each accumulation specifed in FCST_PCP_COMBINE_INPUT_ACCUMS for the forecast data for the analysis. See :term:`FCST_PCP_COMBINE_INPUT_ACCUMS` for more information. A corresponding variable exists for observation data called :term:`OBS_PCP_COMBINE_INPUT_LEVELS`. Examples:

     | FCST_PCP_COMBINE_INPUT_ACCUMS = 1
     | FCST_PCP_COMBINE_INPUT_NAMES = P01M_NONE
     | FCST_PCP_COMBINE_INPUT_LEVELS = "(0,*,*)"

     This says that the 1 hour accumulation field name is P01M_NONE and the level (0,*,*), which is NetCDF format to specify the first item of the first dimension.

     | *Used by:*  PCPCombine

   OBS_PCP_COMBINE_INPUT_LEVELS
     See :term:`FCST_PCP_COMBINE_INPUT_LEVELS`

     | *Used by:*  PCPCombine

   FCST_PCP_COMBINE_INPUT_OPTIONS
     Specify optional additional options that correspond to each accumulation specifed in FCST_PCP_COMBINE_INPUT_ACCUMS for the forecast data for the analysis. See :term:`FCST_PCP_COMBINE_INPUT_ACCUMS` for more information. A corresponding variable exists for observation data called :term:`OBS_PCP_COMBINE_INPUT_OPTIONS`. Examples:

     | FCST_PCP_COMBINE_INPUT_ACCUMS = 6, 1
     | FCST_PCP_COMBINE_INPUT_NAMES = P06M_NONE, P01M_NONE
     | FCST_PCP_COMBINE_INPUT_OPTIONS = something = else;, another_thing = else;

     | *Used by:*  PCPCombine

   OBS_PCP_COMBINE_INPUT_OPTIONS
     See :term:`FCST_PCP_COMBINE_INPUT_OPTIONS`

     | *Used by:*  PCPCombine

   FCST_PCP_COMBINE_OUTPUT_ACCUM
     Specify desired accumulation to be built from the forecast data. Units are assumed to be hours unless a time identifier such as Y, m, d, H, M, S is specifed at the end of the value, i.e. 30M or 1m. If this variable is not set, then FCST_VAR<n>_LEVELS is used.

     A corresponding variable exists for observation data called :term:`OBS_PCP_COMBINE_OUTPUT_ACCUM`.

     Examples:

     15H

     This will attempt to build a 15 hour accumulation.

     | *Used by:*  PCPCombine

   FCST_PCP_COMBINE_OUTPUT_NAME
     Specify the output field name from processing forecast data. If this variable is not set, then :term:`FCST_VAR<n>_NAME` is used.

     A corresponding variable exists for observation data called :term:`OBS_PCP_COMBINE_OUTPUT_NAME`.

     Example: APCP

   OBS_PCP_COMBINE_OUTPUT_ACCUM
     See :term:`FCST_PCP_COMBINE_OUTPUT_NAME`.

     | *Used by:*  PCPCombine

   OBS_PCP_COMBINE_OUTPUT_NAME
     See :term:`FCST_PCP_COMBINE_OUTPUT_NAME`.

     | *Used by:*  PCPCombine

   PREPBUFR_DATA_DIR
     .. warning:: **DEPRECATED:** Please use :term:`PB2NC_INPUT_DIR` instead.

   GEN_VX_MASK_INPUT_DIR
     Directory containing input data to GenVxMask. This variable is optional because you can specify a
     full path to the input files using :term:`GEN_VX_MASK_INPUT_TEMPLATE`.

     | *Used by:* GenVxMask

   GEN_VX_MASK_INPUT_TEMPLATE
     Filename template of the input grid used by GenVxMask. This can be an input filename or a grid definition.
     See also :term:`GEN_VX_MASK_INPUT_DIR`.

     | *Used by:* GenVxMask

   GEN_VX_MASK_INPUT_MASK_DIR
     Directory containing mask data used by GenVxMask. This variable is optional because you can specify the
     full path to the input files using :term:`GEN_VX_MASK_INPUT_MASK_TEMPLATE`.

     | *Used by:* GenVxMask

   GEN_VX_MASK_INPUT_MASK_TEMPLATE
     Filename template of the mask files used by GenVxMask. This can be a list of files or grids separated
     by commas to apply to the input grid. The wrapper will call GenVxMask once for each item in the list, passing
     its output to temporary files until the final command, which will write to the file specified by
     :term:`GEN_VX_MASK_OUTPUT_TEMPLATE` (and optionally :term:`GEN_VX_MASK_OUTPUT_DIR`. The length of this
     list must be the same length as :term:`GEN_VX_MASK_OPTIONS`. When "-type lat" or "-type lon" is set in
     :term:`GEN_VX_MASK_OPTIONS`, the corresponding mask template is ignored, but must be set to a placeholder
     string. See also :term:`GEN_VX_MASK_INPUT_MASK_DIR`.

     | *Used by:* GenVxMask

   GEN_VX_MASK_OPTIONS
     Command line arguments to pass to each call of GenVxMask. This can be a list of sets of arguments
     separated by commas to apply to the input grid. The length of this list must be the same length as
     :term:`GEN_VX_MASK_INPUT_MASK_TEMPLATE`.

     | *Used by:* GenVxMask

   GEN_VX_MASK_OUTPUT_DIR
     Directory to write output data generated by GenVxMask. This variable is optional because you can
     specify the full path to the input files using :term:`GEN_VX_MASK_OUTPUT_TEMPLATE`.

     | *Used by:* GenVxMask

   GEN_VX_MASK_OUTPUT_TEMPLATE
     Filename template of the output file generated by GenVxMask. See also :term:`GEN_VX_MASK_OUTPUT_DIR`.

     | *Used by:* GenVxMask

   LOG_GEN_VX_MASK_VERBOSITY
     Overrides the log verbosity for GenVxMask only. If not set, the verbosity level is controlled by :term:`LOG_MET_VERBOSITY`.

     | *Used by:* GenVxMask

   GEN_VX_MASK_SKIP_IF_OUTPUT_EXISTS
     If True, do not run GenVxMask if output file already exists. Set to False to overwrite files.

     | *Used by:*  GenVxMask

   GEN_VX_MASK_CUSTOM_LOOP_LIST
    Sets custom string loop list for a specific wrapper. See :term:`CUSTOM_LOOP_LIST`.

     | *Used by:* GenVxMask

   GEN_VX_MASK_FILE_WINDOW_BEGIN
     Used to control the lower bound of the window around the valid time to determine if a GenVxMask input file should be used for processing. Overrides :term:`FILE_WINDOW_BEGIN`. See 'Use Windows to Find Valid Files' section for more information.

     | *Used by:* GenVxMask

   GEN_VX_MASK_FILE_WINDOW_END
     Used to control the upper bound of the window around the valid time to determine if an GenVxMask input file should be used for processing. Overrides :term:`FILE_WINDOW_BEGIN`. See 'Use Windows to Find Valid Files' section for more information.

     | *Used by:* GenVxMask

   TC_RMW_BASIN
     Specify the value for 'basin' in the MET configuration file for TCRMW.

     | *Used by:*  TCRMW

   TC_RMW_CYCLONE
     Specify the value for 'cyclone' in the MET configuration file for TCRMW.

     | *Used by:*  TCRMW

   TC_RMW_STORM_ID
     Specify the value for 'storm_id' in the MET configuration file for TCRMW.

     | *Used by:*  TCRMW

   TC_RMW_STORM_NAME
     Specify the value for 'storm_name' in the MET configuration file for TCRMW.

     | *Used by:*  TCRMW

   TC_RMW_SCALE
     Specify the value for 'rmw_scale' in the MET configuration file for TCRMW.

     | *Used by:*  TCRMW

   TC_RMW_REGRID_METHOD
     Specify the value for 'regrid.method' in the MET configuration file for TCRMW.

     | *Used by:*  TCRMW

   TC_RMW_REGRID_WIDTH
     Specify the value for 'regrid.width' in the MET configuration file for TCRMW.

     | *Used by:*  TCRMW

   TC_RMW_REGRID_VLD_THRESH
     Specify the value for 'regrid.vld_thresh' in the MET configuration file for TCRMW.

     | *Used by:*  TCRMW

   TC_RMW_REGRID_SHAPE
     Specify the value for 'regrid.shape' in the MET configuration file for TCRMW.

     | *Used by:*  TCRMW

   TC_RMW_N_AZIMUTH
     Specify the value for 'n_azimuth' in the MET configuration file for TCRMW.

     | *Used by:*  TCRMW

   TC_RMW_N_RANGE
     Specify the value for 'n_range' in the MET configuration file for TCRMW.

     | *Used by:*  TCRMW

   TC_RMW_MAX_RANGE_KM
     Specify the value for 'max_range_km' in the MET configuration file for TCRMW.

     | *Used by:*  TCRMW

   TC_RMW_DELTA_RANGE_KM
     Specify the value for 'delta_range_km' in the MET configuration file for TCRMW.

     | *Used by:*  TCRMW

   TC_RMW_INPUT_DATATYPE
     Specify the data type of the input directory for input files used with the MET TCRMW tool. Used to set the 'file_type' value of the data dictionary in the MET configuration file for TCRMW.

     | *Used by:*  TCRMW

   TC_RMW_INPUT_DIR
     Directory containing input data to TCRMW. This variable is optional because you can specify the full path to the input files using :term:`TC_RMW_INPUT_TEMPLATE`.

     | *Used by:* TCRMW

   TC_RMW_INPUT_TEMPLATE
     Filename template of the input data used by TCRMW. See also :term:`TC_RMW_INPUT_DIR`.

     | *Used by:* TCRMW

   TC_RMW_DECK_INPUT_DIR
     Directory containing ADECK input data to TCRMW. This variable is optional because you can specify the full path to the input files using :term:`TC_RMW_DECK_TEMPLATE`.

     | *Used by:* TCRMW

   TC_RMW_DECK_TEMPLATE
     Filename template of the ADECK input data used by TCRMW. See also :term:`TC_RMW_DECK_INPUT_DIR`.

     | *Used by:* TCRMW

   TC_RMW_OUTPUT_DIR
     Directory to write output data from TCRMW. This variable is optional because you can specify the full path to the output file using :term:`TC_RMW_OUTPUT_TEMPLATE`.

     | *Used by:* TCRMW

   TC_RMW_OUTPUT_TEMPLATE
     Filename template of write the output data generated by TCRMW. See also :term:`TC_RMW_OUTPUT_DIR`.

     | *Used by:* TCRMW

   TC_RMW_INIT_INCLUDE
     Value to set for init_include in the MET configuration file. See the `MET User's Guide <https://dtcenter.org/community-code/model-evaluation-tools-met/documentation>`_ section regarding Regrid-Data-Plane for more information.

     | *Used by:*  TCRMW

   TC_RMW_VALID_BEG
     Value to set for valid_beg in the MET configuration file. See the `MET User's Guide <https://dtcenter.org/community-code/model-evaluation-tools-met/documentation>`_ section regarding Regrid-Data-Plane for more information.

     | *Used by:*  TCRMW

   TC_RMW_VALID_END
     Value to set for valid_end in the MET configuration file. See the `MET User's Guide <https://dtcenter.org/community-code/model-evaluation-tools-met/documentation>`_ section regarding Regrid-Data-Plane for more information.

     | *Used by:*  TCRMW

   TC_RMW_VALID_INCLUDE_LIST
     List of values to set for valid_inc in the MET configuration file. See the `MET User's Guide <https://dtcenter.org/community-code/model-evaluation-tools-met/documentation>`_ section regarding Regrid-Data-Plane for more information.


     | *Used by:*  TCRMW

   TC_RMW_VALID_EXCLUDE_LIST
     List of values to set for valid_exc in the MET configuration file. See the `MET User's Guide <https://dtcenter.org/community-code/model-evaluation-tools-met/documentation>`_ section regarding Regrid-Data-Plane for more information.

     | *Used by:*  TCRMW

   TC_RMW_VALID_HOUR_LIST
     List of values to set for valid_hour in the MET configuration file. See the `MET User's Guide <https://dtcenter.org/community-code/model-evaluation-tools-met/documentation>`_ section regarding Regrid-Data-Plane for more information.

     | *Used by:*  TCRMW

   GRID_DIAG_DESC
     Specify the value for 'desc' in the MET configuration file for grid_diag.

     | *Used by:*  GridDiag

   GRID_STAT_DESC
     Specify the value for 'desc' in the MET configuration file for grid_stat.

     | *Used by:*  GridStat

   ENSEMBLE_STAT_DESC
     Specify the value for 'desc' in the MET configuration file for EnsembleStat.

     | *Used by:*  EnsembleStat

   MODE_DESC
     Specify the value for 'desc' in the MET configuration file for MODE.

     | *Used by:* MODE

   MTD_DESC
     Specify the value for 'desc' in the MET configuration file for MTD.

     | *Used by:* MTD

   POINT_STAT_DESC
     Specify the value for 'desc' in the MET configuration file for PointStat.

     | *Used by:* PointStat

   TC_GEN_DESC
     Specify the value for 'desc' in the MET configuration file for TCGen.

     | *Used by:* TCGen

   TC_PAIRS_DESC
     Specify the value for 'desc' in the MET configuration file for TCPairs.

     | *Used by:* TCPairs

   TC_RMW_DESC
     Specify the value for 'desc' in the MET configuration file for TCRMW.

     | *Used by:* TCRMW

   GRID_DIAG_INPUT_DIR
     Input directory for files to use with the MET tool grid_diag.

     | *Used by:*  GridDiag

   GRID_DIAG_INPUT_TEMPLATE
     Template used to specify input filenames for the MET tool grid_diag. This can be a comma-separated list. If there are more than one template, the number of fields specified must match the number of templates.

     | *Used by:*  GridDiag

   GRID_DIAG_OUTPUT_DIR
     Output directory for write files with the MET tool grid_diag.

     | *Used by:*  GridDiag

   GRID_DIAG_OUTPUT_TEMPLATE
     Template used to specify output filenames created by MET tool grid_diag.

     | *Used by:*  GridDiag

   GRID_DIAG_VERIFICATION_MASK_TEMPLATE
     Template used to specify the verification mask filename for the MET tool grid_diag. Supports a list of filenames.

     | *Used by:*  GridDiag

   LOG_GRID_DIAG_VERBOSITY
     Overrides the log verbosity for GridDiag only. If not set, the verbosity level is controlled by :term:`LOG_MET_VERBOSITY`.

     | *Used by:* GridDiag

   GRID_DIAG_CONFIG_FILE
     Path to configuration file read by grid_diag.
     If unset, parm/met_config/GridDiagConfig_wrapped will be used.

     | *Used by:*  GridDiag

   GRID_DIAG_CUSTOM_LOOP_LIST
    Sets custom string loop list for a specific wrapper. See :term:`CUSTOM_LOOP_LIST`.

     | *Used by:* GridDiag

   GRID_DIAG_INPUT_DATATYPE
     Specify the data type of the input directory for files used with the MET grid_diag tool.

     | *Used by:*  GridDiag

   GRID_DIAG_REGRID_METHOD
     Specify the value for 'regrid.method' in the MET configuration file for grid_diag.

     | *Used by:*  GridDiag

   GRID_DIAG_REGRID_WIDTH
     Specify the value for 'regrid.width' in the MET configuration file for grid_diag.

     | *Used by:*  GridDiag

   GRID_DIAG_REGRID_VLD_THRESH
     Specify the value for 'regrid.vld_thresh' in the MET configuration file for grid_diag.

     | *Used by:*  GridDiag

   GRID_DIAG_REGRID_SHAPE
     Specify the value for 'regrid.shape' in the MET configuration file for grid_diag.

     | *Used by:*  GridDiag

   GRID_DIAG_REGRID_TO_GRID
     Specify the value for 'regrid.to_grid' in the MET configuration file for grid_diag.

     | *Used by:*  GridDiag

   SKIP_TIMES
     List of valid times to skip processing. Each value be surrounded by quotation marks and must contain a datetime format followed by a list of matching times to skip. Multiple items can be defined separated by commas. begin_end_incr syntax can be used to define a list as well.

     Examples:

     Value:
     SKIP_TIMES = "%m:11,12"

     Result:
     Skip the 11th and 12th month

     Value:
     SKIP_TIMES = "%m:11", "%d:31"

     Result:
     Skip if 11th month or 31st day.

     Value:
     SKIP_TIMES = "%Y%m%d:20201031"

     Result:
     Skip October 31, 2020

     Value:
     SKIP_TIMES = "%H:begin_end_incr(0,22, 2)"

     Result:
     Skip even hours: 0, 2, 4, 6, 8, 10, 12, 14, 16, 18, 20, 22

     | *Used by:*  GridStat, SeriesAnalysis

   TC_GEN_TRACK_INPUT_DIR
     Directory containing the track data used by TCGen. This variable is optional because you can specify the full path to track data using :term:`TC_GEN_TRACK_INPUT_TEMPLATE`.

     | *Used by:* TCGen

   TC_GEN_GENESIS_INPUT_DIR
     Directory containing the genesis data used by TCGen. This variable is optional because you can specify the full path to genesis data using :term:`TC_GEN_GENESIS_INPUT_TEMPLATE`.

     | *Used by:* TCGen

   TC_GEN_TRACK_INPUT_TEMPLATE
     Filename template of the track data used by TCGen. See also :term:`TC_GEN_TRACK_INPUT_DIR`.

     | *Used by:* TCGen

   TC_GEN_GENESIS_INPUT_TEMPLATE
     Filename template of the genesis data used by TCGen. See also :term:`TC_GEN_GENESIS_INPUT_DIR`.

     | *Used by:* TCGen

   TC_GEN_OUTPUT_DIR
     Specify the output directory where files from the MET TCGen tool are written.

     | *Used by:*  TCGen

   TC_GEN_OUTPUT_TEMPLATE
     Sets the subdirectories below :term:`TC_GEN_OUTPUT_DIR` using a template to allow run time information.

     | *Used by:*  TCGen

   LOG_TC_GEN_VERBOSITY
     Overrides the log verbosity for TCGen only. If not set, the verbosity level is controlled by :term:`LOG_MET_VERBOSITY`.

     | *Used by:* TCGen

   TC_GEN_CONFIG_FILE
     Path to configuration file read by tc_gen.
     If unset, parm/met_config/TCGenConfig_wrapped will be used.

     | *Used by:*  TCGen

   TC_GEN_INIT_FREQ
     Specify the value of 'init_freq' in the MET configuration file.

     | *Used by:*  TCGen

   TC_GEN_VALID_FREQ
     Specify the value of 'valid_freq' in the MET configuration file.

     | *Used by:*  TCGen

   TC_GEN_LEAD_WINDOW_BEGIN
     .. warning:: **DEPRECATED:** Please use :term:`TC_GEN_FCST_HR_WINDOW_BEGIN`.

   TC_GEN_LEAD_WINDOW_END
     .. warning:: **DEPRECATED:** Please use :term:`TC_GEN_FCST_HR_WINDOW_END`.

   TC_GEN_FCST_HR_WINDOW_BEGIN
     Specify the value of fcst_hr_window.begin in the MET configuration file.

     | *Used by:*  TCGen

   TC_GEN_FCST_HR_WINDOW_END
     Specify the value of fcst_hr_window.end in the MET configuration file.

     | *Used by:*  TCGen

   TC_GEN_MIN_DURATION
     Specify the value of 'min_duration' in the MET configuration file.

     | *Used by:*  TCGen

   TC_GEN_FCST_GENESIS_VMAX_THRESH
     Specify the value of fcst_genesis.vmax_thresh in the MET configuration file.

     | *Used by:*  TCGen

   TC_GEN_FCST_GENESIS_MSLP_THRESH
     Specify the value of fcst_genesis.mslp_thresh in the MET configuration file.

     | *Used by:*  TCGen

   TC_GEN_BEST_GENESIS_TECHNIQUE
     Specify the value of best_genesis.technique in the MET configuration file.

     | *Used by:*  TCGen

   TC_GEN_BEST_GENESIS_CATEGORY
     Specify the value of best_genesis.category in the MET configuration file.

     | *Used by:*  TCGen

   TC_GEN_BEST_GENESIS_VMAX_THRESH
     Specify the value of best_genesis.vmax_thresh in the MET configuration file.

     | *Used by:*  TCGen

   TC_GEN_BEST_GENESIS_MSLP_THRESH
     Specify the value of best_genesis.mslp_thresh in the MET configuration file.

     | *Used by:*  TCGen

   TC_GEN_OPER_TECHNIQUE
     Specify the value of 'oper_technique' in the MET configuration file.

     | *Used by:*  TCGen

   TC_GEN_OPER_GENESIS_TECHNIQUE
     .. warning:: **DEPRECATED:** Please use :term:`TC_GEN_OPER_TECHNIQUE`.

   TC_GEN_OPER_GENESIS_CATEGORY
     .. warning:: **DEPRECATED:** Please use :term:`TC_GEN_OPER_TECHNIQUE`.

   TC_GEN_OPER_GENESIS_VMAX_THRESH
     .. warning:: **DEPRECATED:** Please use :term:`TC_GEN_OPER_TECHNIQUE`.

   TC_GEN_OPER_GENESIS_MSLP_THRESH
     .. warning:: **DEPRECATED:** Please use :term:`TC_GEN_OPER_TECHNIQUE`.

   TC_GEN_FILTER_<n>
     Specify the values of 'filter' in the MET configuration file where <n> is any integer.
     Any quotation marks that are found inside another set of quotation marks must be preceded with a backslash

     | *Used by:*  TCGen

   TC_GEN_STORM_ID
     The identifier of the storm(s) of interest.

     | *Used by:*  TCGen

   TC_GEN_STORM_NAME
     The name(s) of the storm of interest.

     | *Used by:*  TCGen

   TC_GEN_INIT_BEG
     Specify the beginning initialization time for stratification when using the MET TCGen tool. Acceptable formats: YYYYMMDD_HH, YYYYMMDD_HHmmss

     | *Used by:*  TCGen

   TC_GEN_INIT_END
     Specify the ending initialization time for stratification when using the MET TCGen tool. Acceptable formats: YYYYMMDD_HH, YYYYMMDD_HHmmss

     | *Used by:*  TCGen

   TC_GEN_INIT_INC
     Specify the value of 'init_inc' in the MET configuration file.

     | *Used by:*  TCGen

   TC_GEN_INIT_EXC
     Specify the value of 'init_exc' in the MET configuration file.

     | *Used by:*  TCGen

   TC_GEN_VALID_BEG
     Specify the beginning valid time for stratification when using the MET TCGen tool. Acceptable formats: YYYYMMDD_HH, YYYYMMDD_HHmmss

     | *Used by:*  TCGen

   TC_GEN_VALID_END
     Specify the ending valid time for stratification when using the MET TCGen tool. Acceptable formats: YYYYMMDD_HH, YYYYMMDD_HHmmss

     | *Used by:*  TCGen

   TC_GEN_INIT_HOUR
     Specify a list of hours for initialization times for use in the analysis.

     | *Used by:*  TCGen

   TC_GEN_VX_MASK
     Specify the 'vx_mask' value to set in the MET configuration file.

     | *Used by:*  TCGen

   TC_GEN_BASIN_MASK
     Specify the 'basin_mask' value to set in the MET configuration file.

     | *Used by:*  TCGen

   TC_GEN_DLAND_THRESH
     Specify the value of 'dland_thresh' in the MET configuration file.

     | *Used by:*  TCGen

   TC_GEN_GENESIS_WINDOW_BEGIN
     .. warning:: **DEPRECATED:** Please use :term:`TC_GEN_DEV_HIT_WINDOW_BEGIN`.

   TC_GEN_GENESIS_WINDOW_END
     .. warning:: **DEPRECATED:** Please use :term:`TC_GEN_DEV_HIT_WINDOW_END`.

   TC_GEN_DEV_HIT_WINDOW_BEGIN
     Specify the value for dev_hit_window.begin in the MET configuration file.

     | *Used by:*  TCGen

   TC_GEN_DEV_HIT_WINDOW_END
     Specify the value of dev_hit_window.end in the MET configuration file.

     | *Used by:*  TCGen

   TC_GEN_DEV_HIT_RADIUS
     Specify the value of 'dev_hit_radius' in the MET configuration file.

     | *Used by:*  TCGen

   TC_GEN_DISCARD_INIT_POST_GENESIS_FLAG
     Specify the value of 'discard_init_post_genesis_flag' in the MET configuration file.

     | *Used by:*  TCGen

   TC_GEN_DEV_METHOD_FLAG
     Specify the value of 'dev_method_flag' in the MET configuration file.

     | *Used by:*  TCGen

   TC_GEN_OPS_METHOD_FLAG
     Specify the value of 'ops_method_flag' in the MET configuration file.

     | *Used by:*  TCGen

   TC_GEN_CI_ALPHA
     Specify the value of 'ci_alpha' in the MET configuration file.

     | *Used by:*  TCGen

   TC_GEN_OUTPUT_FLAG_FHO
     Specify the value of output_flag.fho in the MET configuration file.

     | *Used by:*  TCGen

   TC_GEN_OUTPUT_FLAG_CTC
     Specify the value of output_flag.ctc in the MET configuration file.

     | *Used by:*  TCGen

   TC_GEN_OUTPUT_FLAG_CTS
     Specify the value of output_flag.cts in the MET configuration file.

     | *Used by:*  TCGen

   TC_GEN_OUTPUT_FLAG_GENMPR
     Specify the value of output_flag.genmpr in the MET configuration file.

     | *Used by:*  TCGen

   TC_GEN_NC_PAIRS_FLAG_LATLON
     Specify the value of nc_pairs_flag.latlon in the MET configuration file.

     | *Used by:*  TCGen

   TC_GEN_NC_PAIRS_FLAG_FCST_GENESIS
     Specify the value of nc_pairs_flag.fcst_genesis in the MET configuration file.

     | *Used by:*  TCGen

   TC_GEN_NC_PAIRS_FLAG_FCST_TRACKS
     Specify the value of nc_pairs_flag.fcst_tracks in the MET configuration file.

     | *Used by:*  TCGen

   TC_GEN_NC_PAIRS_FLAG_FCST_FY_OY
     Specify the value of nc_pairs_flag.fcst_fy_oy in the MET configuration file.

     | *Used by:*  TCGen

   TC_GEN_NC_PAIRS_FLAG_FCST_FY_ON
     Specify the value of nc_pairs_flag.fcst_fy_on in the MET configuration file.

     | *Used by:*  TCGen

   TC_GEN_NC_PAIRS_FLAG_BEST_GENESIS
     Specify the value of nc_pairs_flag.best_genesis in the MET configuration file.

     | *Used by:*  TCGen

   TC_GEN_NC_PAIRS_FLAG_BEST_TRACKS
     Specify the value of nc_pairs_flag.best_tracks in the MET configuration file.

     | *Used by:*  TCGen

   TC_GEN_NC_PAIRS_FLAG_BEST_FY_OY
     Specify the value of nc_pairs_flag.best_fy_oy in the MET configuration file.

     | *Used by:*  TCGen

   TC_GEN_NC_PAIRS_FLAG_BEST_FN_OY
     Specify the value of nc_pairs_flag.best_fn_oy in the MET configuration file.

     | *Used by:*  TCGen

   TC_GEN_VALID_MINUS_GENESIS_DIFF_THRESH
     Specify the value of 'valid_minus_genesis_diff_thresh' in the MET configuration file.

     | *Used by:*  TCGen

   TC_GEN_BEST_UNIQUE_FLAG
     Specify the value of 'best_unique_flag' in the MET configuration file.

     | *Used by:*  TCGen

   TC_GEN_BASIN_FILE
     Specify the value of 'basin_file' in the MET configuration file.

     | *Used by:*  TCGen

   TC_GEN_NC_PAIRS_GRID
     Specify the value of 'nc_pairs_grid' in the MET configuration file.

     | *Used by:*  TCGen

   TC_GEN_GENESIS_MATCH_RADIUS
     Specify the value of 'genesis_match_radius' in the MET configuration file.

     | *Used by:*  TCGen

   TC_GEN_GENESIS_RADIUS
     .. warning:: **DEPRECATED:** Please use :term:`TC_GEN_GENESIS_MATCH_RADIUS` and :term:`TC_GEN_DEV_HIT_RADIUS`.

   TC_GEN_DLAND_FILE
     Specify the value of 'dland_file' in the MET configuration file.

     | *Used by:*  TCGen

   PLOT_DATA_PLANE_INPUT_DIR
     Directory containing input data to PlotDataPlane. This variable is
     optional because you can specify the full path to the input files
     using :term:`PLOT_DATA_PLANE_INPUT_TEMPLATE`.

     | *Used by:* PlotDataPlane

   PLOT_DATA_PLANE_INPUT_TEMPLATE
     Filename template of the input file used by PlotDataPlane.
     Set to PYTHON_NUMPY/XARRAY to read from a Python embedding script.
     See also :term:`PLOT_DATA_PLANE_INPUT_DIR`.

     | *Used by:* PlotDataPlane

   PLOT_DATA_PLANE_OUTPUT_DIR
     Directory to write output data from PlotDataPlane. This variable is
     optional because you can specify the full path to the input files
     using :term:`PLOT_DATA_PLANE_OUTPUT_TEMPLATE`.

     | *Used by:* PlotDataPlane

   PLOT_DATA_PLANE_OUTPUT_TEMPLATE
     Filename template of the output file created by PlotDataPlane.
     See also :term:`PLOT_DATA_PLANE_OUTPUT_DIR`.

     | *Used by:* PlotDataPlane

   PLOT_DATA_PLANE_FIELD_NAME
     Name of field to read from input file. For Python embedding input, set to
     the path of a Python script and any arguments to the script.

     | *Used by:* PlotDataPlane

   PLOT_DATA_PLANE_FIELD_LEVEL
     Level of field to read from input file. For Python embedding input, do not
     set this value.

     | *Used by:* PlotDataPlane

   PLOT_DATA_PLANE_FIELD_EXTRA
     Additional options for input field. Multiple options can be specified.
     Each option must end with a semi-colon including the last (or only) item.

     | *Used by:* PlotDataPlane

   PLOT_DATA_PLANE_CONVERT_TO_IMAGE
     If set to True, run convert to create a png image with the same name as
     the output from plot_data_plane (except the extension is png instead of
     ps). If set to True, the application convert must either be in the user's
     path or [exe] CONVERT must be set to the full path to the executable.

     | *Used by:* PlotDataPlane

   PLOT_DATA_PLANE_TITLE
     (Optional) title to display on the output postscript file.

     | *Used by:* PlotDataPlane

   PLOT_DATA_PLANE_COLOR_TABLE
     (Optional) path to color table file to override the default.

     | *Used by:* PlotDataPlane

   PLOT_DATA_PLANE_RANGE_MIN_MAX
     (Optional) minimum and maximum values to output to postscript file.

     | *Used by:* PlotDataPlane

   LOG_PLOT_DATA_PLANE_VERBOSITY
     Overrides the log verbosity for PlotDataPlane only.
     If not set, the verbosity level is controlled by :term:`LOG_MET_VERBOSITY`

     | *Used by:* PlotDataPlane

   ENSEMBLE_STAT_SKIP_IF_OUTPUT_EXISTS
     If True, do not run app if output file already exists. Set to False to overwrite files.

     | *Used by:*  EnsembleStat

   GRID_DIAG_SKIP_IF_OUTPUT_EXISTS
     If True, do not run app if output file already exists. Set to False to overwrite files.

     | *Used by:*  GridDiag

   GRID_STAT_SKIP_IF_OUTPUT_EXISTS
     If True, do not run app if output file already exists. Set to False to overwrite files.

     | *Used by:*  GridStat

   MODE_SKIP_IF_OUTPUT_EXISTS
     If True, do not run app if output file already exists. Set to False to overwrite files.

     | *Used by:*  MODE

   MTD_SKIP_IF_OUTPUT_EXISTS
     If True, do not run app if output file already exists. Set to False to overwrite files.

     | *Used by:*  MTD

   PLOT_DATA_PLANE_SKIP_IF_OUTPUT_EXISTS
     If True, do not run app if output file already exists. Set to False to overwrite files.

     | *Used by:*  PlotDataPlane

   POINT2GRID_SKIP_IF_OUTPUT_EXISTS
     If True, do not run app if output file already exists. Set to False to overwrite files.

     | *Used by:*  Point2Grid

   POINT_STAT_SKIP_IF_OUTPUT_EXISTS
     If True, do not run app if output file already exists. Set to False to overwrite files.

     | *Used by:*  PointStat

   PY_EMBED_INGEST_SKIP_IF_OUTPUT_EXISTS
     If True, do not run app if output file already exists. Set to False to overwrite files.

     | *Used by:*  PyEmbedIngest

   SERIES_ANALYSIS_SKIP_IF_OUTPUT_EXISTS
     If True, do not run app if output file already exists. Set to False to overwrite files.

     | *Used by:*  SeriesAnalysis

   STAT_ANALYSIS_SKIP_IF_OUTPUT_EXISTS
     If True, do not run app if output file already exists. Set to False to overwrite files.

     | *Used by:*  StatAnalysis

   TC_GEN_SKIP_IF_OUTPUT_EXISTS
     If True, do not run app if output file already exists. Set to False to overwrite files.

     | *Used by:*  TCGen

   TC_RMW_SKIP_IF_OUTPUT_EXISTS
     If True, do not run app if output file already exists. Set to False to overwrite files.

     | *Used by:*  TCRMW

   TC_STAT_SKIP_IF_OUTPUT_EXISTS
     If True, do not run app if output file already exists. Set to False to overwrite files.

     | *Used by:*  TCStat

   USER_SCRIPT_RUNTIME_FREQ
     Frequency to run the user-defined script. See :ref:`Runtime_Freq` for more information.

     | *Used by:*  UserScript

   USER_SCRIPT_COMMAND
     User-defined command to run. Filename template tags can be used to modify
     the command for each execution. See :term:`USER_SCRIPT_RUNTIME_FREQ` for
     more information.

     | *Used by:*  UserScript

   USER_SCRIPT_CUSTOM_LOOP_LIST
     List of strings to loop over for each runtime to run the command.

     | *Used by:*  UserScript

   USER_SCRIPT_SKIP_TIMES
     Run times to skip for this wrapper only. See :term:`SKIP_TIMES` for more
     information and how to format.

     | *Used by:*  UserScript

   GRID_DIAG_RUNTIME_FREQ
     Frequency to run Grid-Diag. See :ref:`Runtime_Freq` for more information.

     | *Used by:*  GridDiag

   SERIES_ANALYSIS_RUNTIME_FREQ
     Frequency to run SeriesAnalysis. See :ref:`Runtime_Freq` for more information.

     | *Used by:*  SeriesAnalysis


   SERIES_ANALYSIS_RUN_ONCE_PER_STORM_ID
     If True, run SeriesAnalysis once for each storm ID found in the .tcst (TCStat output) file specified with :term:`SERIES_ANALYSIS_TC_STAT_INPUT_DIR` and :term:`SERIES_ANALYSIS_TC_STAT_INPUT_TEMPLATE`.

     | *Used by:*  SeriesAnalysis

   SERIES_ANALYSIS_REGRID_METHOD
     Specify the value for 'regrid.method' in the MET configuration file for SeriesAnalysis.

     | *Used by:*  SeriesAnalysis

   SERIES_ANALYSIS_REGRID_WIDTH
     Specify the value for 'regrid.width' in the MET configuration file for SeriesAnalysis.

     | *Used by:*  SeriesAnalysis

   SERIES_ANALYSIS_REGRID_VLD_THRESH
     Specify the value for 'regrid.vld_thresh' in the MET configuration file for SeriesAnalysis.

     | *Used by:*  SeriesAnalysis

   SERIES_ANALYSIS_REGRID_SHAPE
     Specify the value for 'regrid.shape' in the MET configuration file for SeriesAnalysis.

     | *Used by:*  SeriesAnalysis

   SERIES_ANALYSIS_DESC
     Specify the value for 'desc' in the MET configuration file for SeriesAnalysis.

     | *Used by:*  SeriesAnalysis

   SERIES_ANALYSIS_CAT_THRESH
     Specify the value for 'cat_thresh' in the MET configuration file for SeriesAnalysis.

     | *Used by:*  SeriesAnalysis

   SERIES_ANALYSIS_VLD_THRESH
     Specify the value for 'vld_thresh' in the MET configuration file for SeriesAnalysis.

     | *Used by:*  SeriesAnalysis

   SERIES_ANALYSIS_BLOCK_SIZE
     Specify the value for 'block_size' in the MET configuration file for SeriesAnalysis.

     | *Used by:*  SeriesAnalysis

   ENSEMBLE_STAT_REGRID_METHOD
     Specify the value for 'regrid.method' in the MET configuration file for EnsembleStat.

     | *Used by:*  EnsembleStat

   ENSEMBLE_STAT_REGRID_WIDTH
     Specify the value for 'regrid.width' in the MET configuration file for EnsembleStat.

     | *Used by:*  EnsembleStat

   ENSEMBLE_STAT_REGRID_VLD_THRESH
     Specify the value for 'regrid.vld_thresh' in the MET configuration file for EnsembleStat.

     | *Used by:*  EnsembleStat

   ENSEMBLE_STAT_REGRID_SHAPE
     Specify the value for 'regrid.shape' in the MET configuration file for EnsembleStat.

     | *Used by:*  EnsembleStat

   GRID_STAT_REGRID_METHOD
     Specify the value for 'regrid.method' in the MET configuration file for GridStat.

     | *Used by:*  GridStat

   GRID_STAT_REGRID_WIDTH
     Specify the value for 'regrid.width' in the MET configuration file for GridStat.

     | *Used by:*  GridStat

   GRID_STAT_REGRID_VLD_THRESH
     Specify the value for 'regrid.vld_thresh' in the MET configuration file for GridStat.

     | *Used by:*  GridStat

   GRID_STAT_REGRID_SHAPE
     Specify the value for 'regrid.shape' in the MET configuration file for GridStat.

     | *Used by:*  GridStat

   MODE_REGRID_METHOD
     Specify the value for 'regrid.method' in the MET configuration file for MODE.

     | *Used by:*  MODE

   MODE_REGRID_WIDTH
     Specify the value for 'regrid.width' in the MET configuration file for MODE.

     | *Used by:*  MODE

   MODE_REGRID_VLD_THRESH
     Specify the value for 'regrid.vld_thresh' in the MET configuration file for MODE.

     | *Used by:*  MODE

   MODE_REGRID_SHAPE
     Specify the value for 'regrid.shape' in the MET configuration file for MODE.

     | *Used by:*  MODE

   MTD_REGRID_METHOD
     Specify the value for 'regrid.method' in the MET configuration file for MTD.

     | *Used by:*  MTD

   MTD_REGRID_WIDTH
     Specify the value for 'regrid.width' in the MET configuration file for MTD.

     | *Used by:*  MTD

   MTD_REGRID_VLD_THRESH
     Specify the value for 'regrid.vld_thresh' in the MET configuration file for MTD.

     | *Used by:*  MTD

   MTD_REGRID_SHAPE
     Specify the value for 'regrid.shape' in the MET configuration file for MTD.

     | *Used by:*  MTD

   POINT_STAT_REGRID_METHOD
     Specify the value for 'regrid.method' in the MET configuration file for PointStat.

     | *Used by:*  PointStat

   POINT_STAT_REGRID_WIDTH
     Specify the value for 'regrid.width' in the MET configuration file for PointStat.

     | *Used by:*  PointStat

   POINT_STAT_REGRID_VLD_THRESH
     Specify the value for 'regrid.vld_thresh' in the MET configuration file for PointStat.

     | *Used by:*  PointStat

   POINT_STAT_REGRID_SHAPE
     Specify the value for 'regrid.shape' in the MET configuration file for PointStat.

     | *Used by:*  PointStat

   ENSEMBLE_STAT_ENS_SSVAR_BIN_SIZE
     Specify the value for 'ens_ssvar_bin_size' in the MET configuration file for EnsembleStat.

     | *Used by:*  EnsembleStat

   ENSEMBLE_STAT_ENS_PHIST_BIN_SIZE
     Specify the value for 'ens_phist_bin_size' in the MET configuration file for EnsembleStat.

     | *Used by:*  EnsembleStat

   ENSEMBLE_STAT_NBRHD_PROB_WIDTH
     Specify the value for 'nbrhd_prob.width' in the MET configuration file for EnsembleStat.

     | *Used by:*  EnsembleStat

   ENSEMBLE_STAT_NBRHD_PROB_SHAPE
     Specify the value for 'nbrhd_prob.shape' in the MET configuration file for EnsembleStat.

     | *Used by:*  EnsembleStat

   ENSEMBLE_STAT_NBRHD_PROB_VLD_THRESH
     Specify the value for 'nbrhd_prob.vld_thresh' in the MET configuration file for EnsembleStat.

     | *Used by:*  EnsembleStat

   ENSEMBLE_STAT_CLIMO_CDF_CDF_BINS
     See :term:`ENSEMBLE_STAT_CLIMO_CDF_BINS`

   ENSEMBLE_STAT_CLIMO_CDF_BINS
     Specify the value for 'climo_cdf.cdf_bins' in the MET configuration file for EnsembleStat.

     | *Used by:*  EnsembleStat

   ENSEMBLE_STAT_CLIMO_CDF_CENTER_BINS
     Specify the value for 'climo_cdf.center_bins' in the MET configuration file for EnsembleStat.

     | *Used by:*  EnsembleStat

   ENSEMBLE_STAT_CLIMO_CDF_WRITE_BINS
     Specify the value for 'climo_cdf.write_bins' in the MET configuration file for EnsembleStat.

     | *Used by:*  EnsembleStat

   ENSEMBLE_STAT_DUPLICATE_FLAG
     Specify the value for 'duplicate_flag' in the MET configuration file for EnsembleStat.

     | *Used by:*  EnsembleStat

   ENSEMBLE_STAT_SKIP_CONST
     Specify the value for 'skip_const' in the MET configuration file for EnsembleStat.

     | *Used by:*  EnsembleStat

   ENSEMBLE_STAT_NMEP_SMOOTH_GAUSSIAN_DX
     Specify the value for 'nmep_smooth.gaussian_dx' in the MET configuration file for EnsembleStat.

     | *Used by:*  EnsembleStat

   ENSEMBLE_STAT_NMEP_SMOOTH_GAUSSIAN_RADIUS
     Specify the value for 'nmep_smooth.gaussian_radius' in the MET configuration file for EnsembleStat.

     | *Used by:*  EnsembleStat

   ENSEMBLE_STAT_NMEP_SMOOTH_VLD_THRESH
     Specify the value for 'nmep_smooth.vld_thresh' in the MET configuration file for EnsembleStat.

     | *Used by:*  EnsembleStat

   ENSEMBLE_STAT_NMEP_SMOOTH_SHAPE
     Specify the value for 'nmep_smooth.shape' in the MET configuration file for EnsembleStat.

     | *Used by:*  EnsembleStat

   ENSEMBLE_STAT_NMEP_SMOOTH_METHOD
     Specify the value for 'nmep_smooth.type.method' in the MET configuration file for EnsembleStat.

     | *Used by:*  EnsembleStat

   ENSEMBLE_STAT_NMEP_SMOOTH_WIDTH
     Specify the value for 'nmep_smooth.type.width' in the MET configuration file for EnsembleStat.

     | *Used by:*  EnsembleStat

   ENSEMBLE_STAT_CENSOR_THRESH
     Specify the value for 'censor_thresh' in the MET configuration file for EnsembleStat.

     | *Used by:*  EnsembleStat

   ENSEMBLE_STAT_CENSOR_VAL
     Specify the value for 'censor_val' in the MET configuration file for EnsembleStat.

     | *Used by:*  EnsembleStat

   ENSEMBLE_STAT_OBS_ERROR_FLAG
     Specify the value for 'obs_error.flag' in the MET configuration file for EnsembleStat.

     | *Used by:*  EnsembleStat

   ENSEMBLE_STAT_CLIMO_MEAN_FILE_NAME
     Specify the value for 'climo_mean.file_name' in the MET configuration file for EnsembleStat.

     | *Used by:* EnsembleStat

   ENSEMBLE_STAT_CLIMO_MEAN_FIELD
     Specify the value for 'climo_mean.field' in the MET configuration file for EnsembleStat.

     | *Used by:* EnsembleStat

   ENSEMBLE_STAT_CLIMO_MEAN_REGRID_METHOD
     Specify the value for 'climo_mean.regrid.method' in the MET configuration file for EnsembleStat.

     | *Used by:* EnsembleStat

   ENSEMBLE_STAT_CLIMO_MEAN_REGRID_WIDTH
     Specify the value for 'climo_mean.regrid.width' in the MET configuration file for EnsembleStat.

     | *Used by:* EnsembleStat

   ENSEMBLE_STAT_CLIMO_MEAN_REGRID_VLD_THRESH
     Specify the value for 'climo_mean.regrid.vld_thresh' in the MET configuration file for EnsembleStat.

     | *Used by:* EnsembleStat

   ENSEMBLE_STAT_CLIMO_MEAN_REGRID_SHAPE
     Specify the value for 'climo_mean.regrid.shape' in the MET configuration file for EnsembleStat.

     | *Used by:* EnsembleStat

   ENSEMBLE_STAT_CLIMO_MEAN_TIME_INTERP_METHOD
     Specify the value for 'climo_mean.time_interp_method' in the MET configuration file for EnsembleStat.

     | *Used by:* EnsembleStat

   ENSEMBLE_STAT_CLIMO_MEAN_MATCH_MONTH
     Specify the value for 'climo_mean.match_month' in the MET configuration file for EnsembleStat.

     | *Used by:* EnsembleStat

   ENSEMBLE_STAT_CLIMO_MEAN_DAY_INTERVAL
     Specify the value for 'climo_mean.day_interval' in the MET configuration file for EnsembleStat.

     | *Used by:* EnsembleStat

   ENSEMBLE_STAT_CLIMO_MEAN_HOUR_INTERVAL
     Specify the value for 'climo_mean.hour_interval' in the MET configuration file for EnsembleStat.

     | *Used by:* EnsembleStat

   ENSEMBLE_STAT_CLIMO_STDEV_FILE_NAME
     Specify the value for 'climo_stdev.file_name' in the MET configuration file for EnsembleStat.

     | *Used by:* EnsembleStat

   ENSEMBLE_STAT_CLIMO_STDEV_FIELD
     Specify the value for 'climo_stdev.field' in the MET configuration file for EnsembleStat.

     | *Used by:* EnsembleStat

   ENSEMBLE_STAT_CLIMO_STDEV_REGRID_METHOD
     Specify the value for 'climo_stdev.regrid.method' in the MET configuration file for EnsembleStat.

     | *Used by:* EnsembleStat

   ENSEMBLE_STAT_CLIMO_STDEV_REGRID_WIDTH
     Specify the value for 'climo_stdev.regrid.width' in the MET configuration file for EnsembleStat.

     | *Used by:* EnsembleStat

   ENSEMBLE_STAT_CLIMO_STDEV_REGRID_VLD_THRESH
     Specify the value for 'climo_stdev.regrid.vld_thresh' in the MET configuration file for EnsembleStat.

     | *Used by:* EnsembleStat

   ENSEMBLE_STAT_CLIMO_STDEV_REGRID_SHAPE
     Specify the value for 'climo_stdev.regrid.shape' in the MET configuration file for EnsembleStat.

     | *Used by:* EnsembleStat

   ENSEMBLE_STAT_CLIMO_STDEV_TIME_INTERP_METHOD
     Specify the value for 'climo_stdev.time_interp_method' in the MET configuration file for EnsembleStat.

     | *Used by:* EnsembleStat

   ENSEMBLE_STAT_CLIMO_STDEV_MATCH_MONTH
     Specify the value for 'climo_stdev.match_month' in the MET configuration file for EnsembleStat.

     | *Used by:* EnsembleStat

   ENSEMBLE_STAT_CLIMO_STDEV_DAY_INTERVAL
     Specify the value for 'climo_stdev.day_interval' in the MET configuration file for EnsembleStat.

     | *Used by:* EnsembleStat

   ENSEMBLE_STAT_CLIMO_STDEV_HOUR_INTERVAL
     Specify the value for 'climo_stdev.hour_interval' in the MET configuration file for EnsembleStat.

     | *Used by:* EnsembleStat

   ENSEMBLE_STAT_MASK_GRID
     Specify the value for 'mask.grid' in the MET configuration file for EnsembleStat.

     | *Used by:*  EnsembleStat

   ENSEMBLE_STAT_CI_ALPHA
     Specify the value for 'ci_alpha' in the MET configuration file for EnsembleStat.

     | *Used by:*  EnsembleStat


   ENSEMBLE_STAT_INTERP_FIELD
     Specify the value for 'interp.field' in the MET configuration file for EnsembleStat.

     | *Used by:*  EnsembleStat

   ENSEMBLE_STAT_INTERP_VLD_THRESH
     Specify the value for 'interp.vld_thresh' in the MET configuration file for EnsembleStat.

     | *Used by:*  EnsembleStat

   ENSEMBLE_STAT_INTERP_SHAPE
     Specify the value for 'interp.shape' in the MET configuration file for EnsembleStat.

     | *Used by:*  EnsembleStat

   ENSEMBLE_STAT_INTERP_METHOD
     Specify the value for 'interp.type.method' in the MET configuration file for EnsembleStat.

     | *Used by:*  EnsembleStat

   ENSEMBLE_STAT_INTERP_WIDTH
     Specify the value for 'interp.type.width' in the MET configuration file for EnsembleStat.

     | *Used by:*  EnsembleStat

   ENSEMBLE_STAT_OUTPUT_FLAG_ECNT
     Specify the value for 'output_flag.ecnt' in the MET configuration file for EnsembleStat.

     | *Used by:*  EnsembleStat

   ENSEMBLE_STAT_OUTPUT_FLAG_RPS
     Specify the value for 'output_flag.rps' in the MET configuration file for EnsembleStat.

     | *Used by:*  EnsembleStat

   ENSEMBLE_STAT_OUTPUT_FLAG_RHIST
     Specify the value for 'output_flag.rhist' in the MET configuration file for EnsembleStat.

     | *Used by:*  EnsembleStat

   ENSEMBLE_STAT_OUTPUT_FLAG_PHIST
     Specify the value for 'output_flag.phist' in the MET configuration file for EnsembleStat.

     | *Used by:*  EnsembleStat

   ENSEMBLE_STAT_OUTPUT_FLAG_ORANK
     Specify the value for 'output_flag.orank' in the MET configuration file for EnsembleStat.

     | *Used by:*  EnsembleStat

   ENSEMBLE_STAT_OUTPUT_FLAG_SSVAR
     Specify the value for 'output_flag.ssvar' in the MET configuration file for EnsembleStat.

     | *Used by:*  EnsembleStat

   ENSEMBLE_STAT_OUTPUT_FLAG_RELP
     Specify the value for 'output_flag.relp' in the MET configuration file for EnsembleStat.

     | *Used by:*  EnsembleStat

   ENSEMBLE_STAT_ENSEMBLE_FLAG_LATLON
     Specify the value for 'ensemble_flag.latlon' in the MET configuration file for EnsembleStat.

     | *Used by:*  EnsembleStat

   ENSEMBLE_STAT_ENSEMBLE_FLAG_MEAN
     Specify the value for 'ensemble_flag.mean' in the MET configuration file for EnsembleStat.

     | *Used by:*  EnsembleStat

   ENSEMBLE_STAT_ENSEMBLE_FLAG_STDEV
     Specify the value for 'ensemble_flag.stdev' in the MET configuration file for EnsembleStat.

     | *Used by:*  EnsembleStat

   ENSEMBLE_STAT_ENSEMBLE_FLAG_MINUS
     Specify the value for 'ensemble_flag.minus' in the MET configuration file for EnsembleStat.

     | *Used by:*  EnsembleStat

   ENSEMBLE_STAT_ENSEMBLE_FLAG_PLUS
     Specify the value for 'ensemble_flag.plus' in the MET configuration file for EnsembleStat.

     | *Used by:*  EnsembleStat

   ENSEMBLE_STAT_ENSEMBLE_FLAG_MIN
     Specify the value for 'ensemble_flag.min' in the MET configuration file for EnsembleStat.

     | *Used by:*  EnsembleStat

   ENSEMBLE_STAT_ENSEMBLE_FLAG_MAX
     Specify the value for 'ensemble_flag.max' in the MET configuration file for EnsembleStat.

     | *Used by:*  EnsembleStat

   ENSEMBLE_STAT_ENSEMBLE_FLAG_RANGE
     Specify the value for 'ensemble_flag.range' in the MET configuration file for EnsembleStat.

     | *Used by:*  EnsembleStat

   ENSEMBLE_STAT_ENSEMBLE_FLAG_VLD_COUNT
     Specify the value for 'ensemble_flag.vld_count' in the MET configuration file for EnsembleStat.

     | *Used by:*  EnsembleStat

   ENSEMBLE_STAT_ENSEMBLE_FLAG_FREQUENCY
     Specify the value for 'ensemble_flag.frequency' in the MET configuration file for EnsembleStat.

     | *Used by:*  EnsembleStat

   ENSEMBLE_STAT_ENSEMBLE_FLAG_NEP
     Specify the value for 'ensemble_flag.nep' in the MET configuration file for EnsembleStat.

     | *Used by:*  EnsembleStat

   ENSEMBLE_STAT_ENSEMBLE_FLAG_NMEP
     Specify the value for 'ensemble_flag.nmep' in the MET configuration file for EnsembleStat.

     | *Used by:*  EnsembleStat

   ENSEMBLE_STAT_ENSEMBLE_FLAG_RANK
     Specify the value for 'ensemble_flag.rank' in the MET configuration file for EnsembleStat.

     | *Used by:*  EnsembleStat

   ENSEMBLE_STAT_ENSEMBLE_FLAG_WEIGHT
     Specify the value for 'ensemble_flag.weight' in the MET configuration file for EnsembleStat.

     | *Used by:*  EnsembleStat

   GRID_STAT_MASK_GRID
     Specify the value for 'mask.grid' in the MET configuration file for GridStat.

     | *Used by:*  GridStat

   GRID_STAT_MASK_POLY
     Specify the value for 'mask.poly' in the MET configuration file for GridStat.

     | *Used by:*  GridStat
   
   DESC
     Specify the value for 'desc' in the MET configuration file for the MET tool being used

    | *Used by:* GridStat, PointStat, EnsembleStat, GridDiag, MODE, MTD, SeriesAnalysis, TCGen, TCPairs, TCStat

   ENSEMBLE_STAT_MET_CONFIG_OVERRIDES
     Override any variables in the MET configuration file that are not
     supported by the wrapper. This should be set to the full variable name
     and value that you want to override, including the equal sign and the
     ending semi-colon. The value is directly appended to the end of the
     wrapped MET config file.
     
     Example:
     ENSEMBLE_STAT_MET_CONFIG_OVERRIDES = desc = "override_desc"; model = "override_model";

     See :ref:`Overriding Unsupported MET config file settings<met-config-overrides>` for more information

     | *Used by:*  EnsembleStat

   ASCII2NC_MET_CONFIG_OVERRIDES
     Override any variables in the MET configuration file that are not
     supported by the wrapper. This should be set to the full variable name
     and value that you want to override, including the equal sign and the
     ending semi-colon. The value is directly appended to the end of the
     wrapped MET config file.
     
     Example:
     ASCII2NC_MET_CONFIG_OVERRIDES = desc = "override_desc"; model = "override_model";

     See :ref:`Overriding Unsupported MET config file settings<met-config-overrides>` for more information

     | *Used by:* ASCII2NC

   GRID_DIAG_MET_CONFIG_OVERRIDES
     Override any variables in the MET configuration file that are not
     supported by the wrapper. This should be set to the full variable name
     and value that you want to override, including the equal sign and the
     ending semi-colon. The value is directly appended to the end of the
     wrapped MET config file.
     
     Example:
     GRID_DIAG_MET_CONFIG_OVERRIDES = desc = "override_desc"; model = "override_model";

     See :ref:`Overriding Unsupported MET config file settings<met-config-overrides>` for more information

     | *Used by:* GridDiag

   GRID_STAT_MET_CONFIG_OVERRIDES
     Override any variables in the MET configuration file that are not
     supported by the wrapper. This should be set to the full variable name
     and value that you want to override, including the equal sign and the
     ending semi-colon. The value is directly appended to the end of the
     wrapped MET config file.
     
     Example:
     GRID_STAT_MET_CONFIG_OVERRIDES = desc = "override_desc"; model = "override_model";
  
     See :ref:`Overriding Unsupported MET config file settings<met-config-overrides>` for more information

     | *Used by:* GridStat

   MODE_MET_CONFIG_OVERRIDES
     Override any variables in the MET configuration file that are not
     supported by the wrapper. This should be set to the full variable name
     and value that you want to override, including the equal sign and the
     ending semi-colon. The value is directly appended to the end of the
     wrapped MET config file.
     
     Example:
     MODE_MET_CONFIG_OVERRIDES = desc = "override_desc"; model = "override_model";

     See :ref:`Overriding Unsupported MET config file settings<met-config-overrides>` for more information

     | *Used by:* MODE

   MTD_MET_CONFIG_OVERRIDES
     Override any variables in the MET configuration file that are not
     supported by the wrapper. This should be set to the full variable name
     and value that you want to override, including the equal sign and the
     ending semi-colon. The value is directly appended to the end of the
     wrapped MET config file.
     
     Example:
     MTD_MET_CONFIG_OVERRIDES = desc = "override_desc"; model = "override_model";

     See :ref:`Overriding Unsupported MET config file settings<met-config-overrides>` for more information

     | *Used by:* MTD

   PB2NC_MET_CONFIG_OVERRIDES
     Override any variables in the MET configuration file that are not
     supported by the wrapper. This should be set to the full variable name
     and value that you want to override, including the equal sign and the
     ending semi-colon. The value is directly appended to the end of the
     wrapped MET config file.
     
     Example:
     PB2NC_MET_CONFIG_OVERRIDES = desc = "override_desc"; model = "override_model";

     See :ref:`Overriding Unsupported MET config file settings<met-config-overrides>` for more information

     | *Used by:* PB2NC

   POINT_STAT_MET_CONFIG_OVERRIDES
     Override any variables in the MET configuration file that are not
     supported by the wrapper. This should be set to the full variable name
     and value that you want to override, including the equal sign and the
     ending semi-colon. The value is directly appended to the end of the
     wrapped MET config file.
     
     Example:
     POINT_STAT_MET_CONFIG_OVERRIDES = desc = "override_desc"; model = "override_model";

     See :ref:`Overriding Unsupported MET config file settings<met-config-overrides>` for more information

     | *Used by:* PointStat

   SERIES_ANALYSIS_MET_CONFIG_OVERRIDES
     Override any variables in the MET configuration file that are not
     supported by the wrapper. This should be set to the full variable name
     and value that you want to override, including the equal sign and the
     ending semi-colon. The value is directly appended to the end of the
     wrapped MET config file.
     
     Example:
     SERIES_ANALYSIS_MET_CONFIG_OVERRIDES = desc = "override_desc"; model = "override_model";

     See :ref:`Overriding Unsupported MET config file settings<met-config-overrides>` for more information

     | *Used by:* SeriesAnalysis

   STAT_ANALYSIS_MET_CONFIG_OVERRIDES
     Override any variables in the MET configuration file that are not
     supported by the wrapper. This should be set to the full variable name
     and value that you want to override, including the equal sign and the
     ending semi-colon. The value is directly appended to the end of the
     wrapped MET config file.
     
     Example:
     STAT_ANALYSIS_MET_CONFIG_OVERRIDES = desc = "override_desc"; model = "override_model";

     See :ref:`Overriding Unsupported MET config file settings<met-config-overrides>` for more information

     | *Used by:* StatAnalysis

   TC_GEN_MET_CONFIG_OVERRIDES
     Override any variables in the MET configuration file that are not
     supported by the wrapper. This should be set to the full variable name
     and value that you want to override, including the equal sign and the
     ending semi-colon. The value is directly appended to the end of the
     wrapped MET config file.
     
     Example:
     TC_GEN_MET_CONFIG_OVERRIDES = desc = "override_desc"; model = "override_model";

     See :ref:`Overriding Unsupported MET config file settings<met-config-overrides>` for more information

     | *Used by:* TCGen

   TC_PAIRS_MET_CONFIG_OVERRIDES
     Override any variables in the MET configuration file that are not
     supported by the wrapper. This should be set to the full variable name
     and value that you want to override, including the equal sign and the
     ending semi-colon. The value is directly appended to the end of the
     wrapped MET config file.
     
     Example:
     TC_PAIRS_MET_CONFIG_OVERRIDES = desc = "override_desc"; model = "override_model";

     See :ref:`Overriding Unsupported MET config file settings<met-config-overrides>` for more information

     | *Used by:* TCPairs

   TC_RMW_MET_CONFIG_OVERRIDES
     Override any variables in the MET configuration file that are not
     supported by the wrapper. This should be set to the full variable name
     and value that you want to override, including the equal sign and the
     ending semi-colon. The value is directly appended to the end of the
     wrapped MET config file.
     
     Example:
     TC_RMW_MET_CONFIG_OVERRIDES = desc = "override_desc"; model = "override_model";

     See :ref:`Overriding Unsupported MET config file settings<met-config-overrides>` for more information

     | *Used by:* TCRMW

   TC_STAT_MET_CONFIG_OVERRIDES
     Override any variables in the MET configuration file that are not
     supported by the wrapper. This should be set to the full variable name
     and value that you want to override, including the equal sign and the
     ending semi-colon. The value is directly appended to the end of the
     wrapped MET config file.
     
     Example:
     TC_STAT_MET_CONFIG_OVERRIDES = desc = "override_desc"; model = "override_model";

     See :ref:`Overriding Unsupported MET config file settings<met-config-overrides>` for more information

     | *Used by:* TCStat

   FCST_PCP_COMBINE_EXTRA_NAMES
     Specify a list of any additional fields to add to the command. The items in this list correspond to the list set by :term:`FCST_PCP_COMBINE_EXTRA_LEVELS`. A corresponding variable exists for observation data called :term:`OBS_PCP_COMBINE_EXTRA_NAMES`. Example:

     | FCST_PCP_COMBINE_EXTRA_NAMES = TMP, HGT
     | FCST_PCP_COMBINE_EXTRA_LEVELS = "(*,*)", "(*,*)"

     This will add the following to the end of the command:

     -field 'name="TMP"; level="(*,*)";' -field 'name="HGT"; level="(*,*)";'

     | *Used by:*  PCPCombine

   OBS_PCP_COMBINE_EXTRA_NAMES
     See :term:`FCST_PCP_COMBINE_EXTRA_NAMES`

     | *Used by:*  PCPCombine

   FCST_PCP_COMBINE_EXTRA_LEVELS
     Specify a list of any additional fields to add to the command. The items in this list correspond to the list set by :term:`FCST_PCP_COMBINE_EXTRA_NAMES`. If this list has fewer items than the names list, then no level value will be specified for those names (i.e. if using Python Embedding). A corresponding variable exists for observation data called :term:`OBS_PCP_COMBINE_EXTRA_LEVELS`. See :term:`FCST_PCP_COMBINE_EXTRA_NAMES` for an example.

     | *Used by:*  PCPCombine

   OBS_PCP_COMBINE_EXTRA_LEVELS
     See :term:`FCST_PCP_COMBINE_EXTRA_LEVELS`

     | *Used by:*  PCPCombine

   FCST_PCP_COMBINE_EXTRA_OUTPUT_NAMES
     Specify a list of output names for any additional fields to add to the command. The items in this list correspond to the list set by :term:`FCST_PCP_COMBINE_EXTRA_NAMES`. A corresponding variable exists for observation data called :term:`OBS_PCP_COMBINE_EXTRA_OUTPUT_NAMES`. Example:

     | *Used by:*  PCPCombine

   OBS_PCP_COMBINE_EXTRA_OUTPUT_NAMES
     See :term:`FCST_PCP_COMBINE_EXTRA_OUTPUT_NAMES`

     | *Used by:*  PCPCombine

   ENSEMBLE_STAT_MESSAGE_TYPE
     Set the message_type option in the EnsembleStat MET config file.

     | *Used by:*  EnsembleStat

   ENSEMBLE_STAT_MASK_POLY
     Set the mask.poly entry in the EnsembleStat MET config file.

     | *Used by:*  EnsembleStat

   GRID_DIAG_MASK_POLY
     Set the mask.poly entry in the GridDiag MET config file.

     | *Used by:*  GridDiag

   GRID_DIAG_MASK_GRID
     Set the mask.grid entry in the GridDiag MET config file.

     | *Used by:*  GridDiag

   GRID_DIAG_CENSOR_THRESH
     Set the censor_thresh entry in the GridDiag MET config file.

     | *Used by:*  GridDiag

   GRID_DIAG_CENSOR_VAL
     Set the censor_val entry in the GridDiag MET config file.

     | *Used by:*  GridDiag

   PB2NC_TIME_SUMMARY_RAW_DATA
     Specify the time summary raw_data item in the MET pb2nc config file. Refer to the `MET User's Guide <https://dtcenter.org/community-code/model-evaluation-tools-met/documentation>`_ for more information.

     | *Used by:*  PB2NC

   PB2NC_TIME_SUMMARY_STEP
     Specify the time summary step item in the MET pb2nc config file. Refer to the `MET User's Guide <https://dtcenter.org/community-code/model-evaluation-tools-met/documentation>`_ for more information.

     | *Used by:*  PB2NC

   PB2NC_TIME_SUMMARY_WIDTH
     Specify the time summary width item in the MET pb2nc config file. Refer to the `MET User's Guide <https://dtcenter.org/community-code/model-evaluation-tools-met/documentation>`_ for more information.

     | *Used by:*  PB2NC

   PB2NC_TIME_SUMMARY_GRIB_CODES
     Specify the time summary grib_code item in the MET pb2nc config file. Refer to the `MET User's Guide <https://dtcenter.org/community-code/model-evaluation-tools-met/documentation>`_ for more information.

     | *Used by:*  PB2NC

   PB2NC_TIME_SUMMARY_VALID_FREQ
     Specify the time summary valid_freq item in the MET pb2nc config file. Refer to the `MET User's Guide <https://dtcenter.org/community-code/model-evaluation-tools-met/documentation>`_ for more information.

     | *Used by:*  PB2NC

   PB2NC_TIME_SUMMARY_VALID_THRESH
     Specify the time summary valid_thresh item in the MET pb2nc config file. Refer to the `MET User's Guide <https://dtcenter.org/community-code/model-evaluation-tools-met/documentation>`_ for more information.

     | *Used by:*  PN2NC

   PB2NC_MASK_POLY
     Set the mask.poly entry in the PB2NC MET config file.

     | *Used by:*  PN2NC

   PB2NC_MASK_GRID
     Set the mask.grid entry in the PB2NC MET config file.

     | *Used by:*  PN2NC

   POINT_STAT_MASK_SID
     Set the mask.sid entry in the PointStat MET config file.

     | *Used by:*  PointStat

   POINT_STAT_MASK_GRID
     Set the mask.grid entry in the PointStat MET config file.

     | *Used by:*  PointStat

   POINT_STAT_MASK_POLY
     Set the mask.poly entry in the PointStat MET config file.

     | *Used by:*  PointStat

   MODE_GRID_RES
     Set the grid_res entry in the MODE MET config file.

     | *Used by:*  MODE

   TC_PAIRS_INIT_BEG
     Set the initialization begin time for TCpairs.

     | *Used by:*  TCPairs

   TC_PAIRS_INIT_END
     Set the initialization end time for TCpairs.

     | *Used by:*  TCPairs

   TC_PAIRS_VALID_BEG
     Set the valid begin time for TCPairs.

     | *Used by:*  TCPairs

   TC_PAIRS_VALID_END
     Set the valid end time for TCpairs.

     | *Used by:*  TCpairs

   ENS_ENSEMBLE_STAT_INPUT_DATATYPE
     Set the file_type entry of the ens dictionary in the MET config file for EnsembleStat.

     | *Used by:*  EnsembleStat

   FCST_SERIES_ANALYSIS_INPUT_DATATYPE
     Set the file_type entry of the fcst dictionary in the MET config file for SeriesAnalysis.

     | *Used by:*  SeriesAnalysis

   OBS_SERIES_ANALYSIS_INPUT_DATATYPE
     Set the file_type entry of the obs dictionary in the MET config file for SeriesAnalysis.

     | *Used by:*  SeriesAnalysis

   MET_DB_LOAD_RUNTIME_FREQ
     Frequency to run Grid-Diag. See :ref:`Runtime_Freq` for more information.

     | *Used by:*  GridDiag

   MET_DATA_DB_DIR
     Set this the location of the dtcenter/METdatadb repository.

     | *Used by:*  METdbLoad

   MET_DB_LOAD_XML_FILE
     Template XML file that is used to load data into METviewer using the
     met_db_load.py script. Values from the METplus configuration file are
     substituted into this file before passing it to the script. The default
     value can be used to run unless the template doesn't fit the needs of the
     use case.

     | *Used by:*  METdbLoad

   MET_DB_LOAD_REMOVE_TMP_XML
     If set to False, then the temporary XML file with substituted values will
     not be removed after the use case finishes. This is used for debugging
     purposes only. The temporary XML file may contain sensitive information
     like database credentials so it is recommended to remove the temporary
     file after each run.

     | *Used by:*  METdbLoad

   MET_DB_LOAD_MV_HOST
     Set the <load_spec><connection><host> value in the
     METdbLoad XML template file.

     | *Used by:*  METdbLoad

   MET_DB_LOAD_MV_DATABASE
     Set the <load_spec><connection><database> value in the
     METdbLoad XML template file.

     | *Used by:*  METdbLoad

   MET_DB_LOAD_MV_USER
     Set the <load_spec><connection><user> value in the
     METdbLoad XML template file.

     | *Used by:*  METdbLoad

   MET_DB_LOAD_MV_PASSWORD
     Set the <load_spec><connection><password> value in the
     METdbLoad XML template file.

     | *Used by:*  METdbLoad

   MET_DB_LOAD_MV_VERBOSE
     Set the <load_spec><verbose> value in the
     METdbLoad XML template file.

     | *Used by:*  METdbLoad

   MET_DB_LOAD_MV_INSERT_SIZE
     Set the <load_spec><insert_size> value in the
     METdbLoad XML template file.

     | *Used by:*  METdbLoad

   MET_DB_LOAD_MV_MODE_HEADER_DB_CHECK
     Set the <load_spec><mode_header_db_check> value in the
     METdbLoad XML template file.

     | *Used by:*  METdbLoad

   MET_DB_LOAD_MV_DROP_INDEXES
     Set the <load_spec><drop_indexes> value in the
     METdbLoad XML template file.

     | *Used by:*  METdbLoad

   MET_DB_LOAD_MV_APPLY_INDEXES
     Set the <load_spec><apply_indexes> value in the
     METdbLoad XML template file.

     | *Used by:*  METdbLoad

   MET_DB_LOAD_MV_GROUP
     Set the <load_spec><group> value in the
     METdbLoad XML template file.

     | *Used by:*  METdbLoad

   MET_DB_LOAD_MV_LOAD_STAT
     Set the <load_spec><load_stat> value in the
     METdbLoad XML template file.

     | *Used by:*  METdbLoad

   MET_DB_LOAD_MV_LOAD_MODE
     Set the <load_spec><load_mode> value in the
     METdbLoad XML template file.

     | *Used by:*  METdbLoad

   MET_DB_LOAD_MV_LOAD_MTD
     Set the <load_spec><load_mtd> value in the
     METdbLoad XML template file.

     | *Used by:*  METdbLoad

   MET_DB_LOAD_MV_LOAD_MPR
     Set the <load_spec><load_mpr> value in the
     METdbLoad XML template file.

     | *Used by:*  METdbLoad

   MET_DB_LOAD_INPUT_TEMPLATE
     Path to a directory containing .stat or .tcst file that will be loaded
     into METviewer. This can be a single directory or a list of directories.
     The paths can include filename template tags that correspond to each
     run time. The wrapper will traverse through each sub directory under the
     directories listed here and add any directory that contains any files that
     end with .stat or .tcst to the XML file that is passed into the
     met_db_load.py script.

     | *Used by:*  METdbLoad

   CYCLONE_PLOTTER_ADD_WATERMARK
     If set to True, add a watermark with the current time to the image generated by
     CyclonePlotter.

     | *Used by:* CyclonePlotter

   GRID_STAT_CLIMO_CDF_CDF_BINS
     See :term:`GRID_STAT_CLIMO_CDF_BINS`

   GRID_STAT_CLIMO_CDF_BINS
     Specify the value for 'climo_cdf.cdf_bins' in the MET configuration file for GridStat.

     | *Used by:* GridStat

   GRID_STAT_CLIMO_CDF_CENTER_BINS
     Specify the value for 'climo_cdf.center_bins' in the MET configuration file for GridStat.

     | *Used by:* GridStat

   GRID_STAT_CLIMO_CDF_WRITE_BINS
     Specify the value for 'climo_cdf.write_bins' in the MET configuration file for GridStat.

     | *Used by:* GridStat

   POINT_STAT_CLIMO_CDF_CDF_BINS
     See :term:`POINT_STAT_CLIMO_CDF_BINS`

   POINT_STAT_CLIMO_CDF_BINS
     Specify the value for 'climo_cdf.cdf_bins' in the MET configuration file for PointStat.

     | *Used by:* PointStat

   POINT_STAT_CLIMO_CDF_CENTER_BINS
     Specify the value for 'climo_cdf.center_bins' in the MET configuration file for PointStat.

     | *Used by:* PointStat

   POINT_STAT_CLIMO_CDF_WRITE_BINS
     Specify the value for 'climo_cdf.write_bins' in the MET configuration file for PointStat.

     | *Used by:* PointStat

   GRID_STAT_OUTPUT_FLAG_FHO
     Specify the value for 'output_flag.fho' in the MET configuration file for GridStat.

     | *Used by:* GridStat

   GRID_STAT_OUTPUT_FLAG_CTC
     Specify the value for 'output_flag.ctc' in the MET configuration file for GridStat.

     | *Used by:* GridStat

   GRID_STAT_OUTPUT_FLAG_CTS
     Specify the value for 'output_flag.cts' in the MET configuration file for GridStat.

     | *Used by:* GridStat

   GRID_STAT_OUTPUT_FLAG_MCTC
     Specify the value for 'output_flag.mctc' in the MET configuration file for GridStat.

     | *Used by:* GridStat

   GRID_STAT_OUTPUT_FLAG_MCTS
     Specify the value for 'output_flag.mcts' in the MET configuration file for GridStat.

     | *Used by:* GridStat

   GRID_STAT_OUTPUT_FLAG_CNT
     Specify the value for 'output_flag.cnt' in the MET configuration file for GridStat.

     | *Used by:* GridStat

   GRID_STAT_OUTPUT_FLAG_SL1L2
     Specify the value for 'output_flag.sl1l2' in the MET configuration file for GridStat.

     | *Used by:* GridStat

   GRID_STAT_OUTPUT_FLAG_SAL1L2
     Specify the value for 'output_flag.sal1l2' in the MET configuration file for GridStat.

     | *Used by:* GridStat

   GRID_STAT_OUTPUT_FLAG_VL1L2
     Specify the value for 'output_flag.vl1l2' in the MET configuration file for GridStat.

     | *Used by:* GridStat

   GRID_STAT_OUTPUT_FLAG_VAL1L2
     Specify the value for 'output_flag.val1l2' in the MET configuration file for GridStat.

     | *Used by:* GridStat

   GRID_STAT_OUTPUT_FLAG_VCNT
     Specify the value for 'output_flag.vcnt' in the MET configuration file for GridStat.

     | *Used by:* GridStat

   GRID_STAT_OUTPUT_FLAG_PCT
     Specify the value for 'output_flag.pct' in the MET configuration file for GridStat.

     | *Used by:* GridStat

   GRID_STAT_OUTPUT_FLAG_PSTD
     Specify the value for 'output_flag.pstd' in the MET configuration file for GridStat.

     | *Used by:* GridStat

   GRID_STAT_OUTPUT_FLAG_PJC
     Specify the value for 'output_flag.pjc' in the MET configuration file for GridStat.

     | *Used by:* GridStat

   GRID_STAT_OUTPUT_FLAG_PRC
     Specify the value for 'output_flag.prc' in the MET configuration file for GridStat.

     | *Used by:* GridStat

   GRID_STAT_OUTPUT_FLAG_ECLV
     Specify the value for 'output_flag.eclv' in the MET configuration file for GridStat.

     | *Used by:* GridStat

   GRID_STAT_OUTPUT_FLAG_NBRCTC
     Specify the value for 'output_flag.nbrctc' in the MET configuration file for GridStat.

     | *Used by:* GridStat

   GRID_STAT_OUTPUT_FLAG_NBRCTS
     Specify the value for 'output_flag.nbrcts' in the MET configuration file for GridStat.

     | *Used by:* GridStat

   GRID_STAT_OUTPUT_FLAG_NBRCNT
     Specify the value for 'output_flag.nbrcnt' in the MET configuration file for GridStat.

     | *Used by:* GridStat

   GRID_STAT_OUTPUT_FLAG_GRAD
     Specify the value for 'output_flag.grad' in the MET configuration file for GridStat.

     | *Used by:* GridStat

   GRID_STAT_OUTPUT_FLAG_DMAP
     Specify the value for 'output_flag.dmap' in the MET configuration file for GridStat.

     | *Used by:* GridStat

   GRID_STAT_NC_PAIRS_FLAG_LATLON
     Specify the value for 'nc_pairs_flag.latlon' in the MET configuration file for GridStat.

     | *Used by:* GridStat

   GRID_STAT_NC_PAIRS_FLAG_RAW
     Specify the value for 'nc_pairs_flag.raw' in the MET configuration file for GridStat.

     | *Used by:* GridStat

   GRID_STAT_NC_PAIRS_FLAG_DIFF
     Specify the value for 'nc_pairs_flag.diff' in the MET configuration file for GridStat.

     | *Used by:* GridStat

   GRID_STAT_NC_PAIRS_FLAG_CLIMO
     Specify the value for 'nc_pairs_flag.climo' in the MET configuration file for GridStat.

     | *Used by:* GridStat

   GRID_STAT_NC_PAIRS_FLAG_CLIMO_CDP
     Specify the value for 'nc_pairs_flag.climo_cdp' in the MET configuration file for GridStat.

     | *Used by:* GridStat

   GRID_STAT_NC_PAIRS_FLAG_WEIGHT
     Specify the value for 'nc_pairs_flag.weight' in the MET configuration file for GridStat.

     | *Used by:* GridStat

   GRID_STAT_NC_PAIRS_FLAG_NBRHD
     Specify the value for 'nc_pairs_flag.nbrhd' in the MET configuration file for GridStat.

     | *Used by:* GridStat

   GRID_STAT_NC_PAIRS_FLAG_FOURIER
     Specify the value for 'nc_pairs_flag.fourier' in the MET configuration file for GridStat.

     | *Used by:* GridStat

   GRID_STAT_NC_PAIRS_FLAG_GRADIENT
     Specify the value for 'nc_pairs_flag.gradient' in the MET configuration file for GridStat.

     | *Used by:* GridStat

   GRID_STAT_NC_PAIRS_FLAG_DISTANCE_MAP
     Specify the value for 'nc_pairs_flag.distance_map' in the MET configuration file for GridStat.

     | *Used by:* GridStat

   GRID_STAT_NC_PAIRS_FLAG_APPLY_MASK
     Specify the value for 'nc_pairs_flag.apply_mask' in the MET configuration file for GridStat.

     | *Used by:* GridStat

   TC_STAT_COLUMN_STR_EXC_NAME
     Specify the value for 'column_str_exc_name' in the MET configuration file for TCStat.

     | *Used by:* TCStat

   TC_STAT_COLUMN_STR_EXC_VAL
     Specify the value for 'column_str_exc_val' in the MET configuration file for TCStat.

     | *Used by:* TCStat

   TC_STAT_INIT_STR_EXC_NAME
     Specify the value for 'init_str_exc_name' in the MET configuration file for TCStat.

     | *Used by:* TCStat

   TC_STAT_INIT_STR_EXC_VAL
     Specify the value for 'init_str_exc_val' in the MET configuration file for TCStat.

     | *Used by:* TCStat

   TC_GEN_GENESIS_MATCH_POINT_TO_TRACK
     Specify the value for 'genesis_match_point_to_track' in the MET configuration file for TCGen.

     | *Used by:* TCGen

   TC_GEN_GENESIS_MATCH_WINDOW_BEG
     Specify the value for 'genesis_match_window.beg' in the MET configuration file for TCGen.

     | *Used by:* TCGen

   TC_GEN_GENESIS_MATCH_WINDOW_END
     Specify the value for 'genesis_match_window.end' in the MET configuration file for TCGen.

     | *Used by:* TCGen

   TC_GEN_OPS_HIT_WINDOW_BEG
     Specify the value for 'ops_hit_window.beg' in the MET configuration file for TCGen.

     | *Used by:* TCGen

   TC_GEN_OPS_HIT_WINDOW_END
     Specify the value for 'ops_hit_window.end' in the MET configuration file for TCGen.

     | *Used by:* TCGen

   MODE_FCST_FILTER_ATTR_NAME
     Specify the value for 'fcst.filter_attr_name' in the MET configuration file for MODE.

     | *Used by:* MODE

   MODE_FCST_FILTER_ATTR_THRESH
     Specify the value for 'fcst.filter_attr_thresh' in the MET configuration file for MODE.

     | *Used by:* MODE

   MODE_FCST_CENSOR_THRESH
     Specify the value for 'fcst.censor_thresh' in the MET configuration file for MODE.

     | *Used by:* MODE

   MODE_FCST_CENSOR_VAL
     Specify the value for 'fcst.censor_val' in the MET configuration file for MODE.

     | *Used by:* MODE

   MODE_FCST_VLD_THRESH
     Specify the value for 'fcst.vld_thresh' in the MET configuration file for MODE.

     | *Used by:* MODE

   MODE_OBS_FILTER_ATTR_NAME
     Specify the value for 'obs.filter_attr_name' in the MET configuration file for MODE.

     | *Used by:* MODE

   MODE_OBS_FILTER_ATTR_THRESH
     Specify the value for 'obs.filter_attr_thresh' in the MET configuration file for MODE.

     | *Used by:* MODE

   MODE_OBS_CENSOR_THRESH
     Specify the value for 'obs.censor_thresh' in the MET configuration file for MODE.

     | *Used by:* MODE

   MODE_OBS_CENSOR_VAL
     Specify the value for 'obs.censor_val' in the MET configuration file for MODE.

     | *Used by:* MODE

   MODE_OBS_VLD_THRESH
     Specify the value for 'obs.vld_thresh' in the MET configuration file for MODE.

     | *Used by:* MODE

   MODE_WEIGHT_CENTROID_DIST
     Specify the value for 'weight.centroid_dist' in the MET configuration file for MODE.

     | *Used by:* MODE

   MODE_WEIGHT_BOUNDARY_DIST
     Specify the value for 'weight.boundary_dist' in the MET configuration file for MODE.

     | *Used by:* MODE

   MODE_WEIGHT_CONVEX_HULL_DIST
     Specify the value for 'weight.convex_hull_dist' in the MET configuration file for MODE.

     | *Used by:* MODE

   MODE_WEIGHT_ANGLE_DIFF
     Specify the value for 'weight.angle_diff' in the MET configuration file for MODE.

     | *Used by:* MODE

   MODE_WEIGHT_ASPECT_DIFF
     Specify the value for 'weight.aspect_diff' in the MET configuration file for MODE.

     | *Used by:* MODE

   MODE_WEIGHT_AREA_RATIO
     Specify the value for 'weight.area_ratio' in the MET configuration file for MODE.

     | *Used by:* MODE

   MODE_WEIGHT_INT_AREA_RATIO
     Specify the value for 'weight.int_area_ratio' in the MET configuration file for MODE.

     | *Used by:* MODE

   MODE_WEIGHT_CURVATURE_RATIO
     Specify the value for 'weight.curvature_ratio' in the MET configuration file for MODE.

     | *Used by:* MODE

   MODE_WEIGHT_COMPLEXITY_RATIO
     Specify the value for 'weight.complexity_ratio' in the MET configuration file for MODE.

     | *Used by:* MODE

   MODE_WEIGHT_INTEN_PERC_RATIO
     Specify the value for 'weight.inten_perc_ratio' in the MET configuration file for MODE.

     | *Used by:* MODE

   MODE_WEIGHT_INTEN_PERC_VALUE
     Specify the value for 'weight.inten_perc_value' in the MET configuration file for MODE.

     | *Used by:* MODE

   MODE_NC_PAIRS_FLAG_LATLON
     Specify the value for 'nc_pairs_flag.latlon' in the MET configuration file for MODE.

     | *Used by:* MODE

   MODE_NC_PAIRS_FLAG_RAW
     Specify the value for 'nc_pairs_flag.raw' in the MET configuration file for MODE.

     | *Used by:* MODE

   MODE_NC_PAIRS_FLAG_OBJECT_RAW
     Specify the value for 'nc_pairs_flag.object_raw' in the MET configuration file for MODE.

     | *Used by:* MODE

   MODE_NC_PAIRS_FLAG_OBJECT_ID
     Specify the value for 'nc_pairs_flag.object_id' in the MET configuration file for MODE.

     | *Used by:* MODE

   MODE_NC_PAIRS_FLAG_CLUSTER_ID
     Specify the value for 'nc_pairs_flag.cluster_id' in the MET configuration file for MODE.

     | *Used by:* MODE

   MODE_NC_PAIRS_FLAG_POLYLINES
     Specify the value for 'nc_pairs_flag.polylines' in the MET configuration file for MODE.

     | *Used by:* MODE

   MODE_MASK_GRID
     Specify the value for 'mask.grid' in the MET configuration file for MODE.

     | *Used by:* MODE

   MODE_MASK_GRID_FLAG
     Specify the value for 'mask.grid_flag' in the MET configuration file for MODE.

     | *Used by:* MODE

   MODE_MASK_POLY
     Specify the value for 'mask.poly' in the MET configuration file for MODE.

     | *Used by:* MODE

   MODE_MASK_POLY_FLAG
     Specify the value for 'mask.poly_flag' in the MET configuration file for MODE.

     | *Used by:* MODE

   MODE_MATCH_FLAG
     Specify the value for 'match_flag' in the MET configuration file for MODE.

     | *Used by:* MODE

   MODE_MAX_CENTROID_DIST
     Specify the value for 'max_centroid_dist' in the MET configuration file for MODE.

     | *Used by:* MODE

   MODE_TOTAL_INTEREST_THRESH
     Specify the value for 'total_interest_thresh' in the MET configuration file for MODE.

     | *Used by:* MODE

   MODE_INTEREST_FUNCTION_CENTROID_DIST
     Specify the value for 'interest_function.centroid_dist' in the MET configuration file for MODE.

     | *Used by:* MODE

   MODE_INTEREST_FUNCTION_BOUNDARY_DIST
     Specify the value for 'interest_function.boundary_dist' in the MET configuration file for MODE.

     | *Used by:* MODE

   MODE_INTEREST_FUNCTION_CONVEX_HULL_DIST
     Specify the value for 'interest_function.convex_hull_dist' in the MET configuration file for MODE.

     | *Used by:* MODE

   POINT_STAT_OBS_QUALITY
     Specify the value for 'obs_quality' in the MET configuration file for PointStat.

     | *Used by:* PointStat

   POINT_STAT_OUTPUT_FLAG_FHO
     Specify the value for 'output_flag.fho' in the MET configuration file for PointStat.

     | *Used by:* PointStat

   POINT_STAT_OUTPUT_FLAG_CTC
     Specify the value for 'output_flag.ctc' in the MET configuration file for PointStat.

     | *Used by:* PointStat

   POINT_STAT_OUTPUT_FLAG_CTS
     Specify the value for 'output_flag.cts' in the MET configuration file for PointStat.

     | *Used by:* PointStat

   POINT_STAT_OUTPUT_FLAG_MCTC
     Specify the value for 'output_flag.mctc' in the MET configuration file for PointStat.

     | *Used by:* PointStat

   POINT_STAT_OUTPUT_FLAG_MCTS
     Specify the value for 'output_flag.mcts' in the MET configuration file for PointStat.

     | *Used by:* PointStat

   POINT_STAT_OUTPUT_FLAG_CNT
     Specify the value for 'output_flag.cnt' in the MET configuration file for PointStat.

     | *Used by:* PointStat

   POINT_STAT_OUTPUT_FLAG_SL1L2
     Specify the value for 'output_flag.sl1l2' in the MET configuration file for PointStat.

     | *Used by:* PointStat

   POINT_STAT_OUTPUT_FLAG_SAL1L2
     Specify the value for 'output_flag.sal1l2' in the MET configuration file for PointStat.

     | *Used by:* PointStat

   POINT_STAT_OUTPUT_FLAG_VL1L2
     Specify the value for 'output_flag.vl1l2' in the MET configuration file for PointStat.

     | *Used by:* PointStat

   POINT_STAT_OUTPUT_FLAG_VAL1L2
     Specify the value for 'output_flag.val1l2' in the MET configuration file for PointStat.

     | *Used by:* PointStat

   POINT_STAT_OUTPUT_FLAG_VCNT
     Specify the value for 'output_flag.vcnt' in the MET configuration file for PointStat.

     | *Used by:* PointStat

   POINT_STAT_OUTPUT_FLAG_PCT
     Specify the value for 'output_flag.pct' in the MET configuration file for PointStat.

     | *Used by:* PointStat

   POINT_STAT_OUTPUT_FLAG_PSTD
     Specify the value for 'output_flag.pstd' in the MET configuration file for PointStat.

     | *Used by:* PointStat

   POINT_STAT_OUTPUT_FLAG_PJC
     Specify the value for 'output_flag.pjc' in the MET configuration file for PointStat.

     | *Used by:* PointStat

   POINT_STAT_OUTPUT_FLAG_PRC
     Specify the value for 'output_flag.prc' in the MET configuration file for PointStat.

     | *Used by:* PointStat

   POINT_STAT_OUTPUT_FLAG_ECNT
     Specify the value for 'output_flag.ecnt' in the MET configuration file for PointStat.

     | *Used by:* PointStat

   POINT_STAT_OUTPUT_FLAG_RPS
     Specify the value for 'output_flag.rps' in the MET configuration file for PointStat.

     | *Used by:* PointStat

   POINT_STAT_OUTPUT_FLAG_ECLV
     Specify the value for 'output_flag.eclv' in the MET configuration file for PointStat.

     | *Used by:* PointStat

   POINT_STAT_OUTPUT_FLAG_MPR
     Specify the value for 'output_flag.mpr' in the MET configuration file for PointStat.

     | *Used by:* PointStat

   POINT_STAT_INTERP_VLD_THRESH
     Specify the value for 'interp.vld_thresh' in the MET configuration file for PointStat.

     | *Used by:* PointStat

   POINT_STAT_INTERP_SHAPE
     Specify the value for 'interp.shape' in the MET configuration file for PointStat.

     | *Used by:* PointStat

   POINT_STAT_INTERP_TYPE_METHOD
     Specify the value for 'interp.type.method' in the MET configuration file for PointStat.

     | *Used by:* PointStat

   POINT_STAT_INTERP_TYPE_WIDTH
     Specify the value for 'interp.type.width' in the MET configuration file for PointStat.

     | *Used by:* PointStat

   POINT_STAT_CLIMO_MEAN_FILE_NAME
     Specify the value for 'climo_mean.file_name' in the MET configuration file for PointStat.

     | *Used by:* PointStat

   POINT_STAT_CLIMO_MEAN_FIELD
     Specify the value for 'climo_mean.field' in the MET configuration file for PointStat.

     | *Used by:* PointStat

   POINT_STAT_CLIMO_MEAN_REGRID_METHOD
     Specify the value for 'climo_mean.regrid.method' in the MET configuration file for PointStat.

     | *Used by:* PointStat

   POINT_STAT_CLIMO_MEAN_REGRID_WIDTH
     Specify the value for 'climo_mean.regrid.width' in the MET configuration file for PointStat.

     | *Used by:* PointStat

   POINT_STAT_CLIMO_MEAN_REGRID_VLD_THRESH
     Specify the value for 'climo_mean.regrid.vld_thresh' in the MET configuration file for PointStat.

     | *Used by:* PointStat

   POINT_STAT_CLIMO_MEAN_REGRID_SHAPE
     Specify the value for 'climo_mean.regrid.shape' in the MET configuration file for PointStat.

     | *Used by:* PointStat

   POINT_STAT_CLIMO_MEAN_TIME_INTERP_METHOD
     Specify the value for 'climo_mean.time_interp_method' in the MET configuration file for PointStat.

     | *Used by:* PointStat

   POINT_STAT_CLIMO_MEAN_MATCH_MONTH
     Specify the value for 'climo_mean.match_month' in the MET configuration file for PointStat.

     | *Used by:* PointStat

   POINT_STAT_CLIMO_MEAN_DAY_INTERVAL
     Specify the value for 'climo_mean.day_interval' in the MET configuration file for PointStat.

     | *Used by:* PointStat

   POINT_STAT_CLIMO_MEAN_HOUR_INTERVAL
     Specify the value for 'climo_mean.hour_interval' in the MET configuration file for PointStat.

     | *Used by:* PointStat

   POINT_STAT_CLIMO_STDEV_FILE_NAME
     Specify the value for 'climo_stdev.file_name' in the MET configuration file for PointStat.

     | *Used by:* PointStat

   POINT_STAT_CLIMO_STDEV_FIELD
     Specify the value for 'climo_stdev.field' in the MET configuration file for PointStat.

     | *Used by:* PointStat

   POINT_STAT_CLIMO_STDEV_REGRID_METHOD
     Specify the value for 'climo_stdev.regrid.method' in the MET configuration file for PointStat.

     | *Used by:* PointStat

   POINT_STAT_CLIMO_STDEV_REGRID_WIDTH
     Specify the value for 'climo_stdev.regrid.width' in the MET configuration file for PointStat.

     | *Used by:* PointStat

   POINT_STAT_CLIMO_STDEV_REGRID_VLD_THRESH
     Specify the value for 'climo_stdev.regrid.vld_thresh' in the MET configuration file for PointStat.

     | *Used by:* PointStat

   POINT_STAT_CLIMO_STDEV_REGRID_SHAPE
     Specify the value for 'climo_stdev.regrid.shape' in the MET configuration file for PointStat.

     | *Used by:* PointStat

   POINT_STAT_CLIMO_STDEV_TIME_INTERP_METHOD
     Specify the value for 'climo_stdev.time_interp_method' in the MET configuration file for PointStat.

     | *Used by:* PointStat

   POINT_STAT_CLIMO_STDEV_MATCH_MONTH
     Specify the value for 'climo_stdev.match_month' in the MET configuration file for PointStat.

     | *Used by:* PointStat

   POINT_STAT_CLIMO_STDEV_DAY_INTERVAL
     Specify the value for 'climo_stdev.day_interval' in the MET configuration file for PointStat.

     | *Used by:* PointStat

   POINT_STAT_CLIMO_STDEV_HOUR_INTERVAL
     Specify the value for 'climo_stdev.hour_interval' in the MET configuration file for PointStat.

     | *Used by:* PointStat

   GRID_STAT_INTERP_FIELD
     Specify the value for 'interp.field' in the MET configuration file for GridStat.

     | *Used by:* GridStat

   GRID_STAT_INTERP_VLD_THRESH
     Specify the value for 'interp.vld_thresh' in the MET configuration file for GridStat.

     | *Used by:* GridStat

   GRID_STAT_INTERP_SHAPE
     Specify the value for 'interp.shape' in the MET configuration file for GridStat.

     | *Used by:* GridStat

   GRID_STAT_INTERP_TYPE_METHOD
     Specify the value for 'interp.type.method' in the MET configuration file for GridStat.

     | *Used by:* GridStat

   GRID_STAT_INTERP_TYPE_WIDTH
     Specify the value for 'interp.type.width' in the MET configuration file for GridStat.

     | *Used by:* GridStat

   GRID_STAT_NC_PAIRS_VAR_NAME
     Specify the value for 'nc_pairs_var_name' in the MET configuration file for GridStat.

     | *Used by:* GridStat

   GRID_STAT_CLIMO_MEAN_FILE_NAME
     Specify the value for 'climo_mean.file_name' in the MET configuration file for GridStat.

     | *Used by:* GridStat

   GRID_STAT_CLIMO_MEAN_FIELD
     Specify the value for 'climo_mean.field' in the MET configuration file for GridStat.

     | *Used by:* GridStat

   GRID_STAT_CLIMO_MEAN_REGRID_METHOD
     Specify the value for 'climo_mean.regrid.method' in the MET configuration file for GridStat.

     | *Used by:* GridStat

   GRID_STAT_CLIMO_MEAN_REGRID_WIDTH
     Specify the value for 'climo_mean.regrid.width' in the MET configuration file for GridStat.

     | *Used by:* GridStat

   GRID_STAT_CLIMO_MEAN_REGRID_VLD_THRESH
     Specify the value for 'climo_mean.regrid.vld_thresh' in the MET configuration file for GridStat.

     | *Used by:* GridStat

   GRID_STAT_CLIMO_MEAN_REGRID_SHAPE
     Specify the value for 'climo_mean.regrid.shape' in the MET configuration file for GridStat.

     | *Used by:* GridStat

   GRID_STAT_CLIMO_MEAN_TIME_INTERP_METHOD
     Specify the value for 'climo_mean.time_interp_method' in the MET configuration file for GridStat.

     | *Used by:* GridStat

   GRID_STAT_CLIMO_MEAN_MATCH_MONTH
     Specify the value for 'climo_mean.match_month' in the MET configuration file for GridStat.

     | *Used by:* GridStat

   GRID_STAT_CLIMO_MEAN_DAY_INTERVAL
     Specify the value for 'climo_mean.day_interval' in the MET configuration file for GridStat.

     | *Used by:* GridStat

   GRID_STAT_CLIMO_MEAN_HOUR_INTERVAL
     Specify the value for 'climo_mean.hour_interval' in the MET configuration file for GridStat.

     | *Used by:* GridStat

   GRID_STAT_CLIMO_STDEV_FILE_NAME
     Specify the value for 'climo_stdev.file_name' in the MET configuration file for GridStat.

     | *Used by:* GridStat

   GRID_STAT_CLIMO_STDEV_FIELD
     Specify the value for 'climo_stdev.field' in the MET configuration file for GridStat.

     | *Used by:* GridStat

   GRID_STAT_CLIMO_STDEV_REGRID_METHOD
     Specify the value for 'climo_stdev.regrid.method' in the MET configuration file for GridStat.

     | *Used by:* GridStat

   GRID_STAT_CLIMO_STDEV_REGRID_WIDTH
     Specify the value for 'climo_stdev.regrid.width' in the MET configuration file for GridStat.

     | *Used by:* GridStat

   GRID_STAT_CLIMO_STDEV_REGRID_VLD_THRESH
     Specify the value for 'climo_stdev.regrid.vld_thresh' in the MET configuration file for GridStat.

     | *Used by:* GridStat

   GRID_STAT_CLIMO_STDEV_REGRID_SHAPE
     Specify the value for 'climo_stdev.regrid.shape' in the MET configuration file for GridStat.

     | *Used by:* GridStat

   GRID_STAT_CLIMO_STDEV_TIME_INTERP_METHOD
     Specify the value for 'climo_stdev.time_interp_method' in the MET configuration file for GridStat.

     | *Used by:* GridStat

   GRID_STAT_CLIMO_STDEV_MATCH_MONTH
     Specify the value for 'climo_stdev.match_month' in the MET configuration file for GridStat.

     | *Used by:* GridStat

   GRID_STAT_CLIMO_STDEV_DAY_INTERVAL
     Specify the value for 'climo_stdev.day_interval' in the MET configuration file for GridStat.

     | *Used by:* GridStat

   GRID_STAT_CLIMO_STDEV_HOUR_INTERVAL
     Specify the value for 'climo_stdev.hour_interval' in the MET configuration file for GridStat.

     | *Used by:* GridStat


   GRID_STAT_GRID_WEIGHT_FLAG
     Specify the value for 'grid_weight_flag' in the MET configuration file for GridStat.

     | *Used by:* GridStat

   FCST_GRID_STAT_FILE_TYPE
     Specify the value for 'fcst.file_type' in the MET configuration file for GridStat.

     | *Used by:* GridStat

   OBS_GRID_STAT_FILE_TYPE
     Specify the value for 'obs.file_type' in the MET configuration file for GridStat.

     | *Used by:* GridStat

   SERIES_ANALYSIS_CLIMO_MEAN_FILE_NAME
     Specify the value for 'climo_mean.file_name' in the MET configuration file for SeriesAnalysis.

     | *Used by:* SeriesAnalysis

   SERIES_ANALYSIS_CLIMO_MEAN_FIELD
     Specify the value for 'climo_mean.field' in the MET configuration file for SeriesAnalysis.

     | *Used by:* SeriesAnalysis

   SERIES_ANALYSIS_CLIMO_MEAN_REGRID_METHOD
     Specify the value for 'climo_mean.regrid.method' in the MET configuration file for SeriesAnalysis.

     | *Used by:* SeriesAnalysis

   SERIES_ANALYSIS_CLIMO_MEAN_REGRID_WIDTH
     Specify the value for 'climo_mean.regrid.width' in the MET configuration file for SeriesAnalysis.

     | *Used by:* SeriesAnalysis

   SERIES_ANALYSIS_CLIMO_MEAN_REGRID_VLD_THRESH
     Specify the value for 'climo_mean.regrid.vld_thresh' in the MET configuration file for SeriesAnalysis.

     | *Used by:* SeriesAnalysis

   SERIES_ANALYSIS_CLIMO_MEAN_REGRID_SHAPE
     Specify the value for 'climo_mean.regrid.shape' in the MET configuration file for SeriesAnalysis.

     | *Used by:* SeriesAnalysis

   SERIES_ANALYSIS_CLIMO_MEAN_TIME_INTERP_METHOD
     Specify the value for 'climo_mean.time_interp_method' in the MET configuration file for SeriesAnalysis.

     | *Used by:* SeriesAnalysis

   SERIES_ANALYSIS_CLIMO_MEAN_MATCH_MONTH
     Specify the value for 'climo_mean.match_month' in the MET configuration file for SeriesAnalysis.

     | *Used by:* SeriesAnalysis

   SERIES_ANALYSIS_CLIMO_MEAN_DAY_INTERVAL
     Specify the value for 'climo_mean.day_interval' in the MET configuration file for SeriesAnalysis.

     | *Used by:* SeriesAnalysis

   SERIES_ANALYSIS_CLIMO_MEAN_HOUR_INTERVAL
     Specify the value for 'climo_mean.hour_interval' in the MET configuration file for SeriesAnalysis.

     | *Used by:* SeriesAnalysis

   SERIES_ANALYSIS_CLIMO_STDEV_FILE_NAME
     Specify the value for 'climo_stdev.file_name' in the MET configuration file for SeriesAnalysis.

     | *Used by:* SeriesAnalysis

   SERIES_ANALYSIS_CLIMO_STDEV_FIELD
     Specify the value for 'climo_stdev.field' in the MET configuration file for SeriesAnalysis.

     | *Used by:* SeriesAnalysis

   SERIES_ANALYSIS_CLIMO_STDEV_REGRID_METHOD
     Specify the value for 'climo_stdev.regrid.method' in the MET configuration file for SeriesAnalysis.

     | *Used by:* SeriesAnalysis

   SERIES_ANALYSIS_CLIMO_STDEV_REGRID_WIDTH
     Specify the value for 'climo_stdev.regrid.width' in the MET configuration file for SeriesAnalysis.

     | *Used by:* SeriesAnalysis

   SERIES_ANALYSIS_CLIMO_STDEV_REGRID_VLD_THRESH
     Specify the value for 'climo_stdev.regrid.vld_thresh' in the MET configuration file for SeriesAnalysis.

     | *Used by:* SeriesAnalysis

   SERIES_ANALYSIS_CLIMO_STDEV_REGRID_SHAPE
     Specify the value for 'climo_stdev.regrid.shape' in the MET configuration file for SeriesAnalysis.

     | *Used by:* SeriesAnalysis

   SERIES_ANALYSIS_CLIMO_STDEV_TIME_INTERP_METHOD
     Specify the value for 'climo_stdev.time_interp_method' in the MET configuration file for SeriesAnalysis.

     | *Used by:* SeriesAnalysis

   SERIES_ANALYSIS_CLIMO_STDEV_MATCH_MONTH
     Specify the value for 'climo_stdev.match_month' in the MET configuration file for SeriesAnalysis.

     | *Used by:* SeriesAnalysis

   SERIES_ANALYSIS_CLIMO_STDEV_DAY_INTERVAL
     Specify the value for 'climo_stdev.day_interval' in the MET configuration file for SeriesAnalysis.

     | *Used by:* SeriesAnalysis

   SERIES_ANALYSIS_CLIMO_STDEV_HOUR_INTERVAL
     Specify the value for 'climo_stdev.hour_interval' in the MET configuration file for SeriesAnalysis.

     | *Used by:* SeriesAnalysis

   PB2NC_PB_REPORT_TYPE
     Specify the value for 'pb_report_type' in the MET configuration file for PB2NC.

     | *Used by:* PB2NC

   PB2NC_LEVEL_RANGE_BEG
     Specify the value for 'level_range.beg' in the MET configuration file for PB2NC.

     | *Used by:* PB2NC

   PB2NC_LEVEL_RANGE_END
     Specify the value for 'level_range.end' in the MET configuration file for PB2NC.

     | *Used by:* PB2NC

   PB2NC_LEVEL_CATEGORY
     Specify the value for 'level_category' in the MET configuration file for PB2NC.

     | *Used by:* PB2NC

   PB2NC_QUALITY_MARK_THRESH
     Specify the value for 'quality_mark_thresh' in the MET configuration file for PB2NC.

     | *Used by:* PB2NC

   TC_PAIRS_CONSENSUS<n>_NAME
     Specify the value for nth 'consensus.name' in the MET configuration file for TCPairs.

     | *Used by:* TCPairs

   TC_PAIRS_CONSENSUS<n>_MEMBERS
     Specify the value for nth 'consensus.members' in the MET configuration file for TCPairs.

     | *Used by:* TCPairs

   TC_PAIRS_CONSENSUS<n>_REQUIRED
     Specify the value for nth 'consensus.required' in the MET configuration file for TCPairs.

     | *Used by:* TCPairs

   TC_PAIRS_CONSENSUS<n>_MIN_REQ
     Specify the value for nth 'consensus.min_req' in the MET configuration file for TCPairs.

     | *Used by:* TCPairs

   FCST_SERIES_ANALYSIS_PROB_THRESH
     Threshold values to be used for probabilistic data in series_analysis. The value can be a single item or a comma separated list of items that must start with a comparison operator (>,>=,==,!=,<,<=,gt,ge,eq,ne,lt,le).

     | *Used by:* SeriesAnalysis

   EXTRACT_TILES_MTD_INPUT_DIR
     Directory containing MTD output to be read by ExtractTiles.

     | *Used by:*  ExtractTiles

   EXTRACT_TILES_MTD_INPUT_TEMPLATE
     Template used to specify a file generated by Mode Time Domain (MTD)
     to filter input data to be used in ExtractTiles. Must set either this
     variable OR :term:`EXTRACT_TILES_TC_STAT_INPUT_TEMPLATE` but not both.

     | *Used by:*  ExtractTiles

   TC_PAIRS_SKIP_LEAD_SEQ
     If True and a forecast lead sequence is set in the configuration, do not
     loop over list of leads and process for each. This is used for feature
     relative use cases where TCPairs is run for each storm initialization time
     and SeriesAnalysis is configured to filter the data by forecast leads.
     Default value is False.

     | *Used by:*  TCPairs

   USER_SCRIPT_INPUT_DIR
     Optional directory to look for input files. Prepended to each input
     template (see :term:`USER_SCRIPT_INPUT_TEMPLATE`).

     | *Used by:*  UserScript

   USER_SCRIPT_INPUT_TEMPLATE
     Optional list of input templates to use to look for input files.
     If :term:`USER_SCRIPT_INPUT_DIR` is set, prepend that path to each item.
     When the UserScript wrapper is run, the templates defined here will be
     used to populate a list of all of the files that match the template for
     each run time specified. Depending on the runtime frequency defined in
     :term:`USER_SCRIPT_RUNTIME_FREQ`, text files will be generated that
     contain a list of the file paths that correspond to the current run.
     If any files are not found on disk, then "missing" will be added in place
     of the file path. Each file list text file will be named after the current
     init/valid/lead values for that run and a label named input<n> where <n>
     is a zero-based index of the template, i.e. a single template will be
     labelled input0, two templates will be labelled input0 and input1, etc.
     Custom labels can be defined with
     :term:`USER_SCRIPT_INPUT_TEMPLATE_LABELS`. For each template, an
     environment variable named METPLUS_FILELIST_<label> will be set to the
     path of the appropriate file list text file. This environment variable
     can be referenced by the user-defined script to obtain the file list.

     | *Used by:*  UserScript

   USER_SCRIPT_INPUT_TEMPLATE_LABELS
     Optional list of labels that correspond to each input template defined.
     See :term:`USER_SCRIPT_INPUT_TEMPLATE`. Each template that does not have
     a label defined will be assigned a label with the format input<n> where
     <n> is the zero-based index of the template in the list.

     | *Used by:*  UserScript

   TC_PAIRS_RUN_ONCE
     If True and LOOP_ORDER = processes, TCPairs will be run once using the
     INIT_BEG or VALID_BEG value (depending on the value of LOOP_BY).
     This is the default setting and preserves the original logic of the
     wrapper. If this variable is set to False, then TCPairs will run once
     for each run time iteration. If LOOP_ORDER = times, then TCPairs will
     still run for each run time. The preferred configuration settings to
     run TCPairs once for a range of init or valid times is to set INIT_BEG
     to INIT_END (if LOOP_BY = INIT) and define the range of init times to
     filter the data inside TCPairs with TC_PAIRS_INIT_BEG and
     TC_PAIRS_INIT_END. The same applies for the VALID variables if
     LOOP_BY = VALID.

     | *Used by:*  TCPairs

   GFDL_TRACKER_BASE
     Path to directory that contains the GFDL Tracker executables such as
     grbindex.exe and gettrk.exe. In many installations, this is a directory
     named trk_exec.

     | *Used by:* GFDLTracker

   GFDL_TRACKER_INPUT_DIR
     Directory containing input data to read into GFDLTracker. This is optional
     as the entire path to the data can be set with
     :term:`GFDL_TRACKER_INPUT_TEMPLATE`.

     | *Used by:* GFDLTracker

   GFDL_TRACKER_INPUT_TEMPLATE
     Filename template that corresponds to the file naming convention of the
     input data read into GFDLTracker. This can be a full path to a file or
     a relative path if :term:`GFDL_TRACKER_INPUT_DIR` is set.

     | *Used by:* GFDLTracker

   GFDL_TRACKER_TC_VITALS_INPUT_DIR
     Directory containing the TCVitals file that is required to run the
     GFDLTracker. This is optional as the entire path to the data can be set
     with :term:`GFDL_TRACKER_TC_VITALS_INPUT_TEMPLATE`.

     | *Used by:* GFDLTracker

   GFDL_TRACKER_TC_VITALS_INPUT_TEMPLATE
     Filename template that corresponds to the file naming convention of the
     TCVitals file that is required to run the GFDLTracker.
     This can be a full path to a file or
     a relative path if :term:`GFDL_TRACKER_TC_VITALS_INPUT_DIR` is set.

     | *Used by:* GFDLTracker

   GFDL_TRACKER_OUTPUT_DIR
     Directory to write output data created by GFDLTracker. The tracker
     application must be run from the directory containing all of the data and
     configuration files used, so the wrapper will call the application from
     this directory. Symbolic links for each input file including the TCVitals
     file will be created in this directory and removed after a successful run.
     The fort.X files required to run the tracker will be generated in
     this directory. Also, the input.nml file that is generated from the
     template NML file (specified by :term:`GFDL_TRACKER_NML_TEMPLATE_FILE`)
     will be found in this directory.

     | *Used by:* GFDLTracker

   GFDL_TRACKER_OUTPUT_TEMPLATE
     The fort.64 output file that is generated from running the GFDLTracker
     can be renamed using this variable using filename template syntax to
     create an output file that contains useful information such as the date.

     | *Used by:* GFDLTracker

   GFDL_TRACKER_GRIB_VERSION
     Specifies the GRIB version of the input data. Valid values are 1 or 2.
     This determines which application to use to create the index files
     (grbindex.exe or grb2index.exe).

     | *Used by:* GFDLTracker

   GFDL_TRACKER_NML_TEMPLATE_FILE
     Path to the template NML file that matches the format of the input.nml
     file that is used by the GFDL Tracker. This file can contain string
     expressions that are substituted by values read from the METplus
     configuration variables, so this path likely does not need to be modified.

     | *Used by:* GFDLTracker

   GFDL_TRACKER_DATEIN_INP_MODEL
     Sets the value of &datein: inp%model in the template NML file.
     See :term:`GFDL_TRACKER_NML_TEMPLATE_FILE`.

     | *Used by:* GFDLTracker

   GFDL_TRACKER_DATEIN_INP_MODTYP
     Sets the value of &datein: inp%modtyp in the template NML file.
     See :term:`GFDL_TRACKER_NML_TEMPLATE_FILE`.

     | *Used by:* GFDLTracker

   GFDL_TRACKER_DATEIN_INP_LT_UNITS
     Sets the value of &datein: inp%lt_units in the template NML file.
     See :term:`GFDL_TRACKER_NML_TEMPLATE_FILE`.

     | *Used by:* GFDLTracker

   GFDL_TRACKER_DATEIN_INP_FILE_SEQ
     Sets the value of &datein: inp%file_seq in the template NML file.
     See :term:`GFDL_TRACKER_NML_TEMPLATE_FILE`.

     | *Used by:* GFDLTracker

   GFDL_TRACKER_DATEIN_INP_NESTTYP
     Sets the value of &datein: inp%nesttyp in the template NML file.
     See :term:`GFDL_TRACKER_NML_TEMPLATE_FILE`.

     | *Used by:* GFDLTracker

   GFDL_TRACKER_ATCFINFO_ATCFNUM
     Sets the value of &atcfinfo: atcfnum in the template NML file.
     See :term:`GFDL_TRACKER_NML_TEMPLATE_FILE`.

     | *Used by:* GFDLTracker

   GFDL_TRACKER_ATCFINFO_ATCFNAME
     Sets the value of &atcfinfo: atcfname in the template NML file.
     See :term:`GFDL_TRACKER_NML_TEMPLATE_FILE`.

     | *Used by:* GFDLTracker

   GFDL_TRACKER_ATCFINFO_ATCFFREQ
     Sets the value of &atcfinfo: atcffreq in the template NML file.
     See :term:`GFDL_TRACKER_NML_TEMPLATE_FILE`.

     | *Used by:* GFDLTracker

   GFDL_TRACKER_TRACKERINFO_TYPE
     Sets the value of &trackerinfo: trkrinfo%type in the template NML file.
     See :term:`GFDL_TRACKER_NML_TEMPLATE_FILE`.

     | *Used by:* GFDLTracker

   GFDL_TRACKER_TRACKERINFO_MSLPTHRESH
     Sets the value of &trackerinfo: trkrinfo%mslpthresh in the template NML file.
     See :term:`GFDL_TRACKER_NML_TEMPLATE_FILE`.

     | *Used by:* GFDLTracker

   GFDL_TRACKER_TRACKERINFO_USE_BACKUP_MSLP_GRAD_CHECK
     Sets the value of &trackerinfo: trkrinfo%use_backup_mslp_grad_check in the template NML file.
     See :term:`GFDL_TRACKER_NML_TEMPLATE_FILE`.

     | *Used by:* GFDLTracker

   GFDL_TRACKER_TRACKERINFO_V850THRESH
     Sets the value of &trackerinfo: trkrinfo%v850thresh in the template NML file.
     See :term:`GFDL_TRACKER_NML_TEMPLATE_FILE`.

     | *Used by:* GFDLTracker

   GFDL_TRACKER_TRACKERINFO_USE_BACKUP_850_VT_CHECK
     Sets the value of &trackerinfo: trkrinfo%use_backup_850_vt_check in the template NML file.
     See :term:`GFDL_TRACKER_NML_TEMPLATE_FILE`.

     | *Used by:* GFDLTracker

   GFDL_TRACKER_TRACKERINFO_ENABLE_TIMING
     Sets the value of &trackerinfo: trkrinfo%enable_timing in the template NML file.
     See :term:`GFDL_TRACKER_NML_TEMPLATE_FILE`.

     | *Used by:* GFDLTracker

   GFDL_TRACKER_TRACKERINFO_GRIDTYPE
     Sets the value of &trackerinfo: trkrinfo%gridtype in the template NML file.
     See :term:`GFDL_TRACKER_NML_TEMPLATE_FILE`.

     | *Used by:* GFDLTracker

   GFDL_TRACKER_TRACKERINFO_CONTINT
     Sets the value of &trackerinfo: trkrinfo%contint in the template NML file.
     See :term:`GFDL_TRACKER_NML_TEMPLATE_FILE`.

     | *Used by:* GFDLTracker

   GFDL_TRACKER_TRACKERINFO_WANT_OCI
     Sets the value of &trackerinfo: trkrinfo%want_oci in the template NML file.
     See :term:`GFDL_TRACKER_NML_TEMPLATE_FILE`.

     | *Used by:* GFDLTracker

   GFDL_TRACKER_TRACKERINFO_OUT_VIT
     Sets the value of &trackerinfo: trkrinfo%out_vit in the template NML file.
     See :term:`GFDL_TRACKER_NML_TEMPLATE_FILE`.

     | *Used by:* GFDLTracker

   GFDL_TRACKER_TRACKERINFO_USE_LAND_MASK
     Sets the value of &trackerinfo: trkrinfo%use_land_mask in the template NML file.
     See :term:`GFDL_TRACKER_NML_TEMPLATE_FILE`.

     | *Used by:* GFDLTracker

   GFDL_TRACKER_TRACKERINFO_INP_DATA_TYPE
     Sets the value of &trackerinfo: trkrinfo%inp_data_type in the template NML file.
     See :term:`GFDL_TRACKER_NML_TEMPLATE_FILE`.

     | *Used by:* GFDLTracker

   GFDL_TRACKER_TRACKERINFO_GRIBVER
     Sets the value of &trackerinfo: trkrinfo%gribver in the template NML file.
     See :term:`GFDL_TRACKER_NML_TEMPLATE_FILE`.

     | *Used by:* GFDLTracker

   GFDL_TRACKER_TRACKERINFO_G2_JPDTN
     Sets the value of &trackerinfo: trkrinfo%g2_jpdtn in the template NML file.
     See :term:`GFDL_TRACKER_NML_TEMPLATE_FILE`.

     | *Used by:* GFDLTracker

   GFDL_TRACKER_TRACKERINFO_G2_MSLP_PARM_ID
     Sets the value of &trackerinfo: trkrinfo%g2_mslp_parm_id in the template NML file.
     See :term:`GFDL_TRACKER_NML_TEMPLATE_FILE`.

     | *Used by:* GFDLTracker

   GFDL_TRACKER_TRACKERINFO_G1_MSLP_PARM_ID
     Sets the value of &trackerinfo: trkrinfo%g1_mslp_parm_id in the template NML file.
     See :term:`GFDL_TRACKER_NML_TEMPLATE_FILE`.

     | *Used by:* GFDLTracker

   GFDL_TRACKER_TRACKERINFO_G1_SFCWIND_LEV_TYP
     Sets the value of &trackerinfo: trkrinfo%g1_sfcwind_lev_typ in the template NML file.
     See :term:`GFDL_TRACKER_NML_TEMPLATE_FILE`.

     | *Used by:* GFDLTracker

   GFDL_TRACKER_TRACKERINFO_G1_SFCWIND_LEV_VAL
     Sets the value of &trackerinfo: trkrinfo%g1_sfcwind_lev_val in the template NML file.
     See :term:`GFDL_TRACKER_NML_TEMPLATE_FILE`.

     | *Used by:* GFDLTracker

   GFDL_TRACKER_PHASEINFO_PHASEFLAG
     Sets the value of &phaseinfo: phaseflag in the template NML file.
     See :term:`GFDL_TRACKER_NML_TEMPLATE_FILE`.

     | *Used by:* GFDLTracker

   GFDL_TRACKER_PHASEINFO_PHASESCHEME
     Sets the value of &phaseinfo: phasescheme in the template NML file.
     See :term:`GFDL_TRACKER_NML_TEMPLATE_FILE`.

     | *Used by:* GFDLTracker

   GFDL_TRACKER_PHASEINFO_WCORE_DEPTH
     Sets the value of &phaseinfo: wcore_depth in the template NML file.
     See :term:`GFDL_TRACKER_NML_TEMPLATE_FILE`.

     | *Used by:* GFDLTracker

   GFDL_TRACKER_STRUCTINFO_STRUCTFLAG
     Sets the value of &structinfo: structflag in the template NML file.
     See :term:`GFDL_TRACKER_NML_TEMPLATE_FILE`.

     | *Used by:* GFDLTracker

   GFDL_TRACKER_STRUCTINFO_IKEFLAG
     Sets the value of &structinfo: ikeflag in the template NML file.
     See :term:`GFDL_TRACKER_NML_TEMPLATE_FILE`.

     | *Used by:* GFDLTracker

   GFDL_TRACKER_FNAMEINFO_GMODNAME
     Sets the value of &fnameinfo: gmodname in the template NML file.
     See :term:`GFDL_TRACKER_NML_TEMPLATE_FILE`.

     | *Used by:* GFDLTracker

   GFDL_TRACKER_FNAMEINFO_RUNDESCR
     Sets the value of &fnameinfo: rundescr in the template NML file.
     See :term:`GFDL_TRACKER_NML_TEMPLATE_FILE`.

     | *Used by:* GFDLTracker

   GFDL_TRACKER_FNAMEINFO_ATCFDESCR
     Sets the value of &fnameinfo: atcfdescr in the template NML file.
     See :term:`GFDL_TRACKER_NML_TEMPLATE_FILE`.

     | *Used by:* GFDLTracker

   GFDL_TRACKER_WAITINFO_USE_WAITFOR
     Sets the value of &waitinfo: use_waitfor in the template NML file.
     See :term:`GFDL_TRACKER_NML_TEMPLATE_FILE`.

     | *Used by:* GFDLTracker

   GFDL_TRACKER_WAITINFO_WAIT_MIN_AGE
     Sets the value of &waitinfo: wait_min_age in the template NML file.
     See :term:`GFDL_TRACKER_NML_TEMPLATE_FILE`.

     | *Used by:* GFDLTracker

   GFDL_TRACKER_WAITINFO_WAIT_MIN_SIZE
     Sets the value of &waitinfo: wait_min_size in the template NML file.
     See :term:`GFDL_TRACKER_NML_TEMPLATE_FILE`.

     | *Used by:* GFDLTracker

   GFDL_TRACKER_WAITINFO_WAIT_MAX_WAIT
     Sets the value of &waitinfo: wait_max_wait in the template NML file.
     See :term:`GFDL_TRACKER_NML_TEMPLATE_FILE`.

     | *Used by:* GFDLTracker

   GFDL_TRACKER_WAITINFO_WAIT_SLEEPTIME
     Sets the value of &waitinfo: wait_sleeptime in the template NML file.
     See :term:`GFDL_TRACKER_NML_TEMPLATE_FILE`.

     | *Used by:* GFDLTracker

   GFDL_TRACKER_WAITINFO_USE_PER_FCST_COMMAND
     Sets the value of &waitinfo: use_per_fcst_command in the template NML file.
     See :term:`GFDL_TRACKER_NML_TEMPLATE_FILE`.

     | *Used by:* GFDLTracker

   GFDL_TRACKER_WAITINFO_PER_FCST_COMMAND
     Sets the value of &waitinfo: per_fcst_command in the template NML file.
     See :term:`GFDL_TRACKER_NML_TEMPLATE_FILE`.

     | *Used by:* GFDLTracker

   GFDL_TRACKER_NETCDFINFO_LAT_NAME
     Sets the value of &netcdflist: netcdfinfo%lat_name in the template NML file.
     See :term:`GFDL_TRACKER_NML_TEMPLATE_FILE`.

     | *Used by:* GFDLTracker

   GFDL_TRACKER_NETCDFINFO_LMASKNAME
     Sets the value of &netcdflist: netcdfinfo%lmaskname in the template NML file.
     See :term:`GFDL_TRACKER_NML_TEMPLATE_FILE`.

     | *Used by:* GFDLTracker

   GFDL_TRACKER_NETCDFINFO_LON_NAME
     Sets the value of &netcdflist: netcdfinfo%lon_name in the template NML file.
     See :term:`GFDL_TRACKER_NML_TEMPLATE_FILE`.

     | *Used by:* GFDLTracker

   GFDL_TRACKER_NETCDFINFO_MSLPNAME
     Sets the value of &netcdflist: netcdfinfo%mslpname in the template NML file.
     See :term:`GFDL_TRACKER_NML_TEMPLATE_FILE`.

     | *Used by:* GFDLTracker

   GFDL_TRACKER_NETCDFINFO_NETCDF_FILENAME
     Sets the value of &netcdflist: netcdfinfo%netcdf_filename in the template NML file.
     See :term:`GFDL_TRACKER_NML_TEMPLATE_FILE`.

     | *Used by:* GFDLTracker

   GFDL_TRACKER_NETCDFINFO_NUM_NETCDF_VARS
     Sets the value of &netcdflist: netcdfinfo%num_netcdf_vars in the template NML file.
     See :term:`GFDL_TRACKER_NML_TEMPLATE_FILE`.

     | *Used by:* GFDLTracker

   GFDL_TRACKER_NETCDFINFO_RV700NAME
     Sets the value of &netcdflist: netcdfinfo%rv700name in the template NML file.
     See :term:`GFDL_TRACKER_NML_TEMPLATE_FILE`.

     | *Used by:* GFDLTracker

   GFDL_TRACKER_NETCDFINFO_RV850NAME
     Sets the value of &netcdflist: netcdfinfo%rv850name in the template NML file.
     See :term:`GFDL_TRACKER_NML_TEMPLATE_FILE`.

     | *Used by:* GFDLTracker

   GFDL_TRACKER_NETCDFINFO_TIME_NAME
     Sets the value of &netcdflist: netcdfinfo%time_name in the template NML file.
     See :term:`GFDL_TRACKER_NML_TEMPLATE_FILE`.

     | *Used by:* GFDLTracker

   GFDL_TRACKER_NETCDFINFO_TIME_UNITS
     Sets the value of &netcdflist: netcdfinfo%time_units in the template NML file.
     See :term:`GFDL_TRACKER_NML_TEMPLATE_FILE`.

     | *Used by:* GFDLTracker

   GFDL_TRACKER_NETCDFINFO_TMEAN_300_500_NAME
     Sets the value of &netcdflist: netcdfinfo%tmean_300_500_name in the template NML file.
     See :term:`GFDL_TRACKER_NML_TEMPLATE_FILE`.

     | *Used by:* GFDLTracker

   GFDL_TRACKER_NETCDFINFO_U500NAME
     Sets the value of &netcdflist: netcdfinfo%u500name in the template NML file.
     See :term:`GFDL_TRACKER_NML_TEMPLATE_FILE`.

     | *Used by:* GFDLTracker

   GFDL_TRACKER_NETCDFINFO_U700NAME
     Sets the value of &netcdflist: netcdfinfo%u700name in the template NML file.
     See :term:`GFDL_TRACKER_NML_TEMPLATE_FILE`.

     | *Used by:* GFDLTracker

   GFDL_TRACKER_NETCDFINFO_U850NAME
     Sets the value of &netcdflist: netcdfinfo%u850name in the template NML file.
     See :term:`GFDL_TRACKER_NML_TEMPLATE_FILE`.

     | *Used by:* GFDLTracker

   GFDL_TRACKER_NETCDFINFO_USFCNAME
     Sets the value of &netcdflist: netcdfinfo%usfcname in the template NML file.
     See :term:`GFDL_TRACKER_NML_TEMPLATE_FILE`.

     | *Used by:* GFDLTracker

   GFDL_TRACKER_NETCDFINFO_V500NAME
     Sets the value of &netcdflist: netcdfinfo%v500name in the template NML file.
     See :term:`GFDL_TRACKER_NML_TEMPLATE_FILE`.

     | *Used by:* GFDLTracker

   GFDL_TRACKER_NETCDFINFO_V700NAME
     Sets the value of &netcdflist: netcdfinfo%v700name in the template NML file.
     See :term:`GFDL_TRACKER_NML_TEMPLATE_FILE`.

     | *Used by:* GFDLTracker

   GFDL_TRACKER_NETCDFINFO_V850NAME
     Sets the value of &netcdflist: netcdfinfo%v850name in the template NML file.
     See :term:`GFDL_TRACKER_NML_TEMPLATE_FILE`.

     | *Used by:* GFDLTracker

   GFDL_TRACKER_NETCDFINFO_VSFCNAME
     Sets the value of &netcdflist: netcdfinfo%vsfcname in the template NML file.
     See :term:`GFDL_TRACKER_NML_TEMPLATE_FILE`.

     | *Used by:* GFDLTracker

   GFDL_TRACKER_NETCDFINFO_Z200NAME
     Sets the value of &netcdflist: netcdfinfo%z200name in the template NML file.
     See :term:`GFDL_TRACKER_NML_TEMPLATE_FILE`.

     | *Used by:* GFDLTracker

   GFDL_TRACKER_NETCDFINFO_Z300NAME
     Sets the value of &netcdflist: netcdfinfo%z300name in the template NML file.
     See :term:`GFDL_TRACKER_NML_TEMPLATE_FILE`.

     | *Used by:* GFDLTracker

   GFDL_TRACKER_NETCDFINFO_Z350NAME
     Sets the value of &netcdflist: netcdfinfo%z350name in the template NML file.
     See :term:`GFDL_TRACKER_NML_TEMPLATE_FILE`.

     | *Used by:* GFDLTracker

   GFDL_TRACKER_NETCDFINFO_Z400NAME
     Sets the value of &netcdflist: netcdfinfo%z400name in the template NML file.
     See :term:`GFDL_TRACKER_NML_TEMPLATE_FILE`.

     | *Used by:* GFDLTracker

   GFDL_TRACKER_NETCDFINFO_Z450NAME
     Sets the value of &netcdflist: netcdfinfo%z450name in the template NML file.
     See :term:`GFDL_TRACKER_NML_TEMPLATE_FILE`.

     | *Used by:* GFDLTracker

   GFDL_TRACKER_NETCDFINFO_Z500NAME
     Sets the value of &netcdflist: netcdfinfo%z500name in the template NML file.
     See :term:`GFDL_TRACKER_NML_TEMPLATE_FILE`.

     | *Used by:* GFDLTracker

   GFDL_TRACKER_NETCDFINFO_Z550NAME
     Sets the value of &netcdflist: netcdfinfo%z550name in the template NML file.
     See :term:`GFDL_TRACKER_NML_TEMPLATE_FILE`.

     | *Used by:* GFDLTracker

   GFDL_TRACKER_NETCDFINFO_Z600NAME
     Sets the value of &netcdflist: netcdfinfo%z600name in the template NML file.
     See :term:`GFDL_TRACKER_NML_TEMPLATE_FILE`.

     | *Used by:* GFDLTracker

   GFDL_TRACKER_NETCDFINFO_Z650NAME
     Sets the value of &netcdflist: netcdfinfo%z650name in the template NML file.
     See :term:`GFDL_TRACKER_NML_TEMPLATE_FILE`.

     | *Used by:* GFDLTracker

   GFDL_TRACKER_NETCDFINFO_Z700NAME
     Sets the value of &netcdflist: netcdfinfo%z700name in the template NML file.
     See :term:`GFDL_TRACKER_NML_TEMPLATE_FILE`.

     | *Used by:* GFDLTracker

   GFDL_TRACKER_NETCDFINFO_Z750NAME
     Sets the value of &netcdflist: netcdfinfo%z750name in the template NML file.
     See :term:`GFDL_TRACKER_NML_TEMPLATE_FILE`.

     | *Used by:* GFDLTracker

   GFDL_TRACKER_NETCDFINFO_Z800NAME
     Sets the value of &netcdflist: netcdfinfo%z800name in the template NML file.
     See :term:`GFDL_TRACKER_NML_TEMPLATE_FILE`.

     | *Used by:* GFDLTracker

   GFDL_TRACKER_NETCDFINFO_Z850NAME
     Sets the value of &netcdflist: netcdfinfo%z850name in the template NML file.
     See :term:`GFDL_TRACKER_NML_TEMPLATE_FILE`.

     | *Used by:* GFDLTracker

   GFDL_TRACKER_NETCDFINFO_Z900NAME
     Sets the value of &netcdflist: netcdfinfo%z900name in the template NML file.
     See :term:`GFDL_TRACKER_NML_TEMPLATE_FILE`.

     | *Used by:* GFDLTracker

   GFDL_TRACKER_USER_WANTS_TO_TRACK_ZETA700
     Sets the value of &parmpreflist: user_wants_to_track_zeta700 in the template NML file.
     See :term:`GFDL_TRACKER_NML_TEMPLATE_FILE`.

     | *Used by:* GFDLTracker

   GFDL_TRACKER_USER_WANTS_TO_TRACK_WCIRC850
     Sets the value of &parmpreflist: user_wants_to_track_wcirc850 in the template NML file.
     See :term:`GFDL_TRACKER_NML_TEMPLATE_FILE`.

     | *Used by:* GFDLTracker

   GFDL_TRACKER_USER_WANTS_TO_TRACK_WCIRC700
     Sets the value of &parmpreflist: user_wants_to_track_wcirc700 in the template NML file.
     See :term:`GFDL_TRACKER_NML_TEMPLATE_FILE`.

     | *Used by:* GFDLTracker

   GFDL_TRACKER_USER_WANTS_TO_TRACK_GPH850
     Sets the value of &parmpreflist: user_wants_to_track_gph850 in the template NML file.
     See :term:`GFDL_TRACKER_NML_TEMPLATE_FILE`.

     | *Used by:* GFDLTracker

   GFDL_TRACKER_USER_WANTS_TO_TRACK_GPH700
     Sets the value of &parmpreflist: user_wants_to_track_gph700 in the template NML file.
     See :term:`GFDL_TRACKER_NML_TEMPLATE_FILE`.

     | *Used by:* GFDLTracker

   GFDL_TRACKER_USER_WANTS_TO_TRACK_MSLP
     Sets the value of &parmpreflist: user_wants_to_track_mslp in the template NML file.
     See :term:`GFDL_TRACKER_NML_TEMPLATE_FILE`.

     | *Used by:* GFDLTracker

   GFDL_TRACKER_USER_WANTS_TO_TRACK_WCIRCSFC
     Sets the value of &parmpreflist: user_wants_to_track_wcircsfc in the template NML file.
     See :term:`GFDL_TRACKER_NML_TEMPLATE_FILE`.

     | *Used by:* GFDLTracker

   GFDL_TRACKER_USER_WANTS_TO_TRACK_ZETASFC
     Sets the value of &parmpreflist: user_wants_to_track_zetasfc in the template NML file.
     See :term:`GFDL_TRACKER_NML_TEMPLATE_FILE`.

     | *Used by:* GFDLTracker

   GFDL_TRACKER_USER_WANTS_TO_TRACK_THICK500850
     Sets the value of &parmpreflist: user_wants_to_track_thick500850 in the template NML file.
     See :term:`GFDL_TRACKER_NML_TEMPLATE_FILE`.

     | *Used by:* GFDLTracker

   GFDL_TRACKER_USER_WANTS_TO_TRACK_THICK200500
     Sets the value of &parmpreflist: user_wants_to_track_thick200500 in the template NML file.
     See :term:`GFDL_TRACKER_NML_TEMPLATE_FILE`.

     | *Used by:* GFDLTracker

   GFDL_TRACKER_USER_WANTS_TO_TRACK_THICK200850
     Sets the value of &parmpreflist: user_wants_to_track_thick200850 in the template NML file.
     See :term:`GFDL_TRACKER_NML_TEMPLATE_FILE`.

     | *Used by:* GFDLTracker

   GFDL_TRACKER_USER_WANTS_TO_TRACK_ZETA850
     Sets the value of &parmpreflist: user_wants_to_track_zeta850 in the template NML file.
     See :term:`GFDL_TRACKER_NML_TEMPLATE_FILE`.

     | *Used by:* GFDLTracker

   GFDL_TRACKER_VERBOSE_VERB
     Sets the value of &verbose: verb in the template NML file.
     See :term:`GFDL_TRACKER_NML_TEMPLATE_FILE`.

     | *Used by:* GFDLTracker

   GFDL_TRACKER_VERBOSE_VERB_G2
     Sets the value of &verbose: verb_g2 in the template NML file.
     See :term:`GFDL_TRACKER_NML_TEMPLATE_FILE`.

     | *Used by:* GFDLTracker

   GRID_STAT_HSS_EC_VALUE
     Specify the value for 'hss_ec_value' in the MET configuration file for GridStat.

     | *Used by:* GridStat

   POINT_STAT_HSS_EC_VALUE
     Specify the value for 'hss_ec_value' in the MET configuration file for PointStat.

     | *Used by:* PointStat

   SERIES_ANALYSIS_HSS_EC_VALUE
     Specify the value for 'hss_ec_value' in the MET configuration file for SeriesAnalysis.

     | *Used by:* SeriesAnalysis

   STAT_ANALYSIS_HSS_EC_VALUE
     Specify the value for 'hss_ec_value' in the MET configuration file for StatAnalysis.

     | *Used by:* StatAnalysis

<<<<<<< HEAD
   GFDL_TRACKER_KEEP_INTERMEDIATE
     If True, do not scrub intermediate files created by the tracker. Useful
     for debugging issues.

     | *Used by:* GFDLTracker
=======
   TCMPR_PLOTTER_READ_ALL_FILES
     If True, pass in input directory set by :term:`TCMPR_PLOTTER_TCMPR_DATA_DIR`
     to the script. If False, a list of all files that end with .tcst in the input
     directory is gathered and passed into the script. Defaults to False.

     | *Used by:* TCMPRPlotter
>>>>>>> 487bc3f0
<|MERGE_RESOLUTION|>--- conflicted
+++ resolved
@@ -7859,17 +7859,15 @@
 
      | *Used by:* StatAnalysis
 
-<<<<<<< HEAD
    GFDL_TRACKER_KEEP_INTERMEDIATE
      If True, do not scrub intermediate files created by the tracker. Useful
      for debugging issues.
 
      | *Used by:* GFDLTracker
-=======
+
    TCMPR_PLOTTER_READ_ALL_FILES
      If True, pass in input directory set by :term:`TCMPR_PLOTTER_TCMPR_DATA_DIR`
      to the script. If False, a list of all files that end with .tcst in the input
      directory is gathered and passed into the script. Defaults to False.
 
-     | *Used by:* TCMPRPlotter
->>>>>>> 487bc3f0
+     | *Used by:* TCMPRPlotter