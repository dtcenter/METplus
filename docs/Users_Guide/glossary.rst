--- conflicted
+++ resolved
@@ -8694,7 +8694,6 @@
 
      | *Used by:* All
 
-<<<<<<< HEAD
    FCST_SERIES_ANALYSIS_CAT_THRESH
      Specify the value for 'fcst.cat_thresh' in the MET configuration file for SeriesAnalysis.
 
@@ -8714,7 +8713,7 @@
      Specify the value for 'climo_stdev.file_type' in the MET configuration file for SeriesAnalysis.
 
      | *Used by:* SeriesAnalysis
-=======
+
    OMP_NUM_THREADS
      Sets environment variable of the same name that determines the number
      of threads to use in the MET executables. Defaults to 1 thread.
@@ -8723,5 +8722,4 @@
      set in the METplus configuration. A warning will be output if this is the
      case and the values differ between them.
 
-     | *Used by:* All
->>>>>>> a4a05511
+     | *Used by:* All