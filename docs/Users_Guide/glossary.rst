******************************
METplus Configuration Glossary
******************************

.. glossary::
   :sorted:

   REGRID_DATA_PLANE_ONCE_PER_FIELD
     If True, run RegridDataPlane separately for each field name/level combination specified in the configuration file. See  :ref:`Field_Info` for more information on how fields are specified. If False, run RegridDataPlane once with all of the fields specified.

     | *Used by:*  RegridDataPlane

   CUSTOM_LOOP_LIST
     List of strings that are used to run each item in the :term:`PROCESS_LIST` multiple times for each run time to allow the tool to be run with different configurations. The filename template tag {custom?fmt=%s} can be used throughout the METplus configuration file. For example, the text can be used to supply different configuration files (if the MET tool uses them) and output filenames/directories. If you have two configuration files, SeriesAnalysisConfig_one and SeriesAnalysisConfig_two, you can set::

       [config]
       CUSTOM_LOOP_LIST = one, two
       SERIES_ANALYSIS_CONFIG_FILE = {CONFIG_DIR}/SeriesAnalysisConfig_{custom?fmt=%s}

       [dir]
       SERIES_ANALYSIS_OUTPUT_DIR = {OUTPUT_BASE}/{custom?fmt=%s}

    With this configuration, SeriesAnalysis will be called twice. The first run will use SeriesAnalysisConfig_one and write output to {OUTPUT_BASE}/one. The second run will use SeriesAnalysisConfig_two and write output to {OUTPUT_BASE}/two.

    If unset or left blank, the wrapper will run once per run time. There are also wrapper-specific configuration variables to define a custom string loop list for a single wrapper, i.e. :term:`SERIES_ANALYSIS_CUSTOM_LOOP_LIST` and :term:`PCP_COMBINE_CUSTOM_LOOP_LIST`.

     | *Used by:* Many

   SERIES_ANALYSIS_CUSTOM_LOOP_LIST
    Sets custom string loop list for a specific wrapper. See :term:`CUSTOM_LOOP_LIST`.

     | *Used by:* SeriesAnalysis

   PCP_COMBINE_CUSTOM_LOOP_LIST
    Sets custom string loop list for a specific wrapper. See :term:`CUSTOM_LOOP_LIST`.

     | *Used by:* PCPCombine

   ASCII2NC_CUSTOM_LOOP_LIST
    Sets custom string loop list for a specific wrapper. See :term:`CUSTOM_LOOP_LIST`.

     | *Used by:* ASCII2NC

   ENSEMBLE_STAT_CUSTOM_LOOP_LIST
    Sets custom string loop list for a specific wrapper. See :term:`CUSTOM_LOOP_LIST`.

     | *Used by:* EnsembleStat

   EXAMPLE_CUSTOM_LOOP_LIST
    Sets custom string loop list for a specific wrapper. See :term:`CUSTOM_LOOP_LIST`.

     | *Used by:* Example

   GEMPAKTOCF_CUSTOM_LOOP_LIST
    Sets custom string loop list for a specific wrapper. See :term:`CUSTOM_LOOP_LIST`.

     | *Used by:* GempakToCF

   GRID_STAT_CUSTOM_LOOP_LIST
    Sets custom string loop list for a specific wrapper. See :term:`CUSTOM_LOOP_LIST`.

     | *Used by:* GridStat

   MODE_CUSTOM_LOOP_LIST
    Sets custom string loop list for a specific wrapper. See :term:`CUSTOM_LOOP_LIST`.

     | *Used by:* MODE

   MTD_CUSTOM_LOOP_LIST
    Sets custom string loop list for a specific wrapper. See :term:`CUSTOM_LOOP_LIST`.

     | *Used by:* MTD

   PB2NC_CUSTOM_LOOP_LIST
    Sets custom string loop list for a specific wrapper. See :term:`CUSTOM_LOOP_LIST`.

     | *Used by:* PB2NC

   POINT_STAT_CUSTOM_LOOP_LIST
    Sets custom string loop list for a specific wrapper. See :term:`CUSTOM_LOOP_LIST`.

     | *Used by:* PointStat

   PY_EMBED_INGEST_CUSTOM_LOOP_LIST
    Sets custom string loop list for a specific wrapper. See :term:`CUSTOM_LOOP_LIST`.

     | *Used by:* PyEmbedIngest

   REGRID_DATA_PLANE_CUSTOM_LOOP_LIST
    Sets custom string loop list for a specific wrapper. See :term:`CUSTOM_LOOP_LIST`.

     | *Used by:* RegridDataPlane

   TC_GEN_CUSTOM_LOOP_LIST
    Sets custom string loop list for a specific wrapper. See :term:`CUSTOM_LOOP_LIST`.

     | *Used by:* TCGen

   TC_PAIRS_CUSTOM_LOOP_LIST
    Sets custom string loop list for a specific wrapper. See :term:`CUSTOM_LOOP_LIST`.

     | *Used by:* TCPairs

   EXTRACT_TILES_CUSTOM_LOOP_LIST
    Sets custom string loop list for a specific wrapper. See :term:`CUSTOM_LOOP_LIST`.

     | *Used by:* ExtractTiles

   POINT2GRID_CUSTOM_LOOP_LIST
    Sets custom string loop list for a specific wrapper. See :term:`CUSTOM_LOOP_LIST`.

     | *Used by:* Point2Grid

   GROUP_LIST_ITEMS
     Names of the lists in the METplus .conf file to treat the items in those lists as a group.

     | *Used by:* MakePlots, StatAnalysis

   LOOP_LIST_ITEMS
     Names of the lists in the METplus .conf file to treat the items in those lists individually.

     | *Used by:* MakePlots, StatAnalysis

   MAKE_PLOTS_AVERAGE_METHOD
     The method to use to average the data. Valid options are MEAN, MEDIAN, and AGGREGATION.

     | *Used by:* MakePlots

   MAKE_PLOTS_SCRIPTS_DIR
     Directory to find scripts used by MakePlots.

     | *Used by:* MakePlots

   MAKE_PLOTS_INPUT_DIR
     Directory containing input files used by MakePlots.

     | *Used by:* MakePlots

   MAKE_PLOTS_OUTPUT_DIR
     Directory to write files generated by MakePlots.

     | *Used by:* MakePlots

   MAKE_PLOTS_VERIF_CASE
     Verification case used by MakePlots. Valid options for this include: grid2grid, grid2obs, precip.

     | *Used by:* MakePlots

   CYCLONE_PLOTTER_OUTPUT_DIR
     Directory for saving files generated by CyclonePlotter.

     | *Used by:* CyclonePlotter

   CYCLONE_PLOTTER_MODEL
     Model used in CyclonePlotter.

     | *Used by:* CyclonePlotter

   TCMPR_PLOTTER_PREFIX
     Prefix used in TCMPRPlotter.

     | *Used by:* TCMPRPlotter

   TCMPR_PLOTTER_CONFIG_FILE
     Configuration file used by TCMPRPlotter.

     | *Used by:* TCMPRPlotter

   ASCII2NC_WINDOW_BEGIN
     Passed to the ASCII2NC MET config file to determine the range of data within a file that should be used for processing. Units are seconds. If the variable is not set, ASCII2NC will use :term:`OBS_WINDOW_BEGIN`.

     | *Used by:*  ASCII2NC

   ASCII2NC_WINDOW_END
     Passed to the ASCII2NC MET config file to determine the range of data within a file that should be used for processing. Units are seconds. If the variable is not set, ASCII2NC will use :term:`OBS_WINDOW_END`.

     | *Used by:*  ASCII2NC

   POINT2GRID_GAUSSIAN_DX
     Gaussian dx value to add to the Point2Grid command line call with -gaussian_dx. Not added to call if unset or set to empty string.

     | *Used by:* Point2Grid

   POINT2GRID_GAUSSIAN_RADIUS
     Gaussian radius value to add to the Point2Grid command line call with -gaussian_radius. Not added to call if unset or set to empty string.

     | *Used by:* Point2Grid

   REGRID_DATA_PLANE_GAUSSIAN_DX
     Gaussian dx value to add to the RegridDataPlane command line call with -gaussian_dx. Not added to call if unset or set to empty string.

     | *Used by:* RegridDataPlane

   REGRID_DATA_PLANE_GAUSSIAN_RADIUS
     Gaussian radius value to add to the RegridDataPlane command line call with -gaussian_radius. Not added to call if unset or set to empty string.

     | *Used by:* RegridDataPlane

   FCST_PCP_COMBINE_CONSTANT_INIT
     If True, only look for forecast files that have a given initialization time. Used only if :term:`FCST_PCP_COMBINE_INPUT_TEMPLATE` has a 'lead' tag. If set to False, the lowest forecast lead for each search (valid) time is used. See :term:`OBS_PCP_COMBINE_CONSTANT_INIT`

     | *Used by:* PCPCombine

   OBS_PCP_COMBINE_CONSTANT_INIT
     If True, only look for observation files that have a given initialization time. Used only if :term:`OBS_PCP_COMBINE_INPUT_TEMPLATE` has a 'lead' tag. If set to False, the lowest forecast lead for each search (valid) time is used. This variable is only used if model data is used as the OBS to compare to other model data as the FCST.

     | *Used by:* PCPCombine

   CURRENT_FCST_NAME
     Generated by METplus in wrappers that loop over forecast names/levels to keep track of the current forecast name that is being processed. It can be referenced in the [GRID_STAT/MODE/MTD]_OUTPUT_PREFIX to set the output file names. This should not be set by a user!

     | *Used by:* GridStat, MODE, MTD

   CURRENT_OBS_NAME
     Generated by METplus in wrappers that loop over observation names/levels to keep track of the current observation name that is being processed. It can be referenced in the [GRID_STAT/MODE/MTD]_OUTPUT_PREFIX to set the output file names. This should not be set by a user!

     | *Used by:* GridStat, MODE, MTD

   CURRENT_FCST_LEVEL
     Generated by METplus in wrappers that loop over forecast names/levels to keep track of the current forecast level that is being processed. It can be referenced in the [GRID_STAT/MODE/MTD]_OUTPUT_PREFIX to set the output file names. This should not be set by a user!

     | *Used by:* GridStat, MODE, MTD

   CURRENT_OBS_LEVEL
     Generated by METplus in wrappers that loop over observation names/levels to keep track of the current observation level that is being processed. It can be referenced in the [GRID_STAT/MODE/MTD]_OUTPUT_PREFIX to set the output file names. This should not be set by a user!

     | *Used by:* GridStat, MODE, MTD


   CYCLONE_PLOTTER_INPUT_DIR
      The directory containing the input data to be plotted.

     | *Used by:* CyclonePlotter

   ANLY_ASCII_REGEX_LEAD
     .. warning:: **DEPRECATED:** Please use :term:`OBS_EXTRACT_TILES_PREFIX` instead.

   ANLY_NC_TILE_REGEX
     .. warning:: **DEPRECATED:** Please use :term:`OBS_EXTRACT_TILES_PREFIX` instead.

   ENSEMBLE_STAT_OUTPUT_PREFIX
     String to pass to the MET config file to prepend text to the output filenames.

     | *Used by:* EnsembleStat

   GRID_STAT_OUTPUT_PREFIX
     String to pass to the MET config file to prepend text to the output filenames.

     | *Used by:* GridStat

   POINT_STAT_OUTPUT_PREFIX
     String to pass to the MET config file to prepend text to the output filenames.

     | *Used by:* PointStat

   MODE_OUTPUT_PREFIX
     String to pass to the MET config file to prepend text to the output filenames.

     | *Used by:* MODE

   MTD_OUTPUT_PREFIX
     String to pass to the MET config file to prepend text to the output filenames.

     | *Used by:* MTD

   OBS_SERIES_ANALYSIS_ASCII_REGEX_LEAD
     .. warning:: **DEPRECATED:** Please use :term:`OBS_EXTRACT_TILES_PREFIX` instead.

   OBS_SERIES_ANALYSIS_NC_TILE_REGEX
     .. warning:: **DEPRECATED:** Please use :term:`OBS_EXTRACT_TILES_PREFIX` instead.

   ANLY_TILE_PREFIX
     .. warning:: **DEPRECATED:** Please use :term:`OBS_EXTRACT_TILES_PREFIX` instead.

   ANLY_TILE_REGEX
     .. warning:: **DEPRECATED:** No longer used. The regular expression for the analysis input file. The file is in GRIBv2 format.

   OBS_EXTRACT_TILES_PREFIX
     Prefix for observation tile files. Used to create filename of intermediate files that are created while performing a series analysis.

     | *Used by:*  ExtractTiles

   CYCLONE_INPUT_DIR
     Input directory for the cyclone plotter. This should be the output directory for the MET TC-Pairs utility

     | *Used by:* CyclonePlotter

   FCST_REGRID_DATA_PLANE_VAR<n>_OUTPUT_FIELD_NAME
     Specify the forecast output field name that is created by RegridDataPlane. The name corresponds to :term:`FCST_VAR<n>_NAME`. This is used when using Python Embedding as input to the MET tool, because the :term:`FCST_VAR<n>_NAME` defines the python script to call.

     | *Used by:* RegridDataPlane


   OBS_REGRID_DATA_PLANE_VAR<n>_OUTPUT_FIELD_NAME
     Specify the observation output field name that is created by RegridDataPlane. The name corresponds to :term:`OBS_VAR<n>_NAME`. This is used when using Python Embedding as input to the MET tool, because the :term:`OBS_VAR<n>_NAME` defines the python script to call.

     | *Used by:* RegridDataPlane

   POINT2GRID_WINDOW_BEGIN
     Specify the beginning of the time window to use for a date stamp window to grab observations

     | *Used by:* Point2Grid

   POINT2GRID_WINDOW_END
     Specify the end of the time window to use for a date stamp window to grab observations

     | *Used by:* Point2Grid


   POINT2GRID_INPUT_FIELD
     Specify the input field name that is read by Point2Grid.

     | *Used by:* Point2Grid

   POINT2GRID_INPUT_LEVEL
     Specify the input level name that is read by Point2Grid.

     | *Used by:* Point2Grid

   POINT2GRID_QC_FLAGS
     Specify the qc flags name that is read by Point2Grid.

     | *Used by:* Point2Grid

   POINT2GRID_ADP
     Provides an additional Aerosol Detection Product when GOES 16/17 input and an AOD variable name is used.

     | *Used by:* Point2Grid

   POINT2GRID_PROB_CAT_THRESH
     Specify the probability threshold for practically perfect forecasts

     | *Used by:* Point2Grid

   POINT2GRID_VLD_THRESH
     Specify the required ratio of valid data for regridding

     | *Used by:* Point2Grid

   FCST_REGRID_DATA_PLANE_VAR<n>_INPUT_FIELD_NAME
     Specify the (optional) forecast input field name that is read by RegridDataPlane. The name corresponds to :term:`FCST_VAR<n>_NAME`. This is used when using Python Embedding as input to the MET tool, because the :term:`FCST_VAR<n>_NAME` defines the python script to call.

     | *Used by:* RegridDataPlane


   OBS_REGRID_DATA_PLANE_VAR<n>_INPUT_FIELD_NAME
     Specify the (optional) observation input field name that is created by RegridDataPlane. The name corresponds to :term:`OBS_VAR<n>_NAME`. This is used when using Python Embedding as input to the MET tool, because the :term:`OBS_VAR<n>_NAME` defines the python script to call.

     | *Used by:* RegridDataPlane

   FCST_REGRID_DATA_PLANE_VAR<n>_INPUT_LEVEL
     Specify the (optional) forecast input field level that is read by RegridDataPlane. The name corresponds to :term:`FCST_VAR<n>_LEVELS`. This is used when using Python Embedding as input to the MET tool, because the :term:`FCST_VAR<n>_LEVELS` defines the python script to call.

     | *Used by:* RegridDataPlane


   OBS_REGRID_DATA_PLANE_VAR<n>_INPUT_LEVEL
     Specify the (optional) observation input field level that is created by RegridDataPlane. The name corresponds to :term:`OBS_VAR<n>_LEVELS`. This is used when using Python Embedding as input to the MET tool, because the :term:`OBS_VAR<n>_LEVELS` defines the python script to call.

     | *Used by:* RegridDataPlane

   LOG_ASCII2NC_VERBOSITY
     Overrides the log verbosity for ASCII2NC only. If not set, the verbosity level is controlled by :term:`LOG_MET_VERBOSITY`.

     | *Used by:* ASCII2NC

   LOG_SERIES_ANALYSIS_VERBOSITY
     Overrides the log verbosity for SeriesAnalysis only. If not set, the verbosity level is controlled by :term:`LOG_MET_VERBOSITY`.

     | *Used by:* SeriesAnalysis

   LOG_ENSEMBLE_STAT_VERBOSITY
     Overrides the log verbosity for EnsembleStat only. If not set, the verbosity level is controlled by :term:`LOG_MET_VERBOSITY`.

     | *Used by:* EnsembleStat

   LOG_STAT_ANALYSIS_VERBOSITY
     Overrides the log verbosity for StatAnalysis only. If not set, the verbosity level is controlled by :term:`LOG_MET_VERBOSITY`.

     | *Used by:* StatAnalysis

   LOG_GRID_STAT_VERBOSITY
     Overrides the log verbosity for GridStat only. If not set, the verbosity level is controlled by :term:`LOG_MET_VERBOSITY`.

     | *Used by:* GridStat

   LOG_MODE_VERBOSITY
     Overrides the log verbosity for MODE only. If not set, the verbosity level is controlled by :term:`LOG_MET_VERBOSITY`.

     | *Used by:* MODE

   LOG_MTD_VERBOSITY
     Overrides the log verbosity for MTD only. If not set, the verbosity level is controlled by :term:`LOG_MET_VERBOSITY`.

     | *Used by:* MTD

   LOG_PB2NC_VERBOSITY
     Overrides the log verbosity for PB2NC only. If not set, the verbosity level is controlled by :term:`LOG_MET_VERBOSITY`.

     | *Used by:* PB2NC

   LOG_PCP_COMBINE_VERBOSITY
     Overrides the log verbosity for PCPCombine only. If not set, the verbosity level is controlled by :term:`LOG_MET_VERBOSITY`.

     | *Used by:* PCPCombine

   LOG_POINT_STAT_VERBOSITY
     Overrides the log verbosity for PointStat only. If not set, the verbosity level is controlled by :term:`LOG_MET_VERBOSITY`.

     | *Used by:* PointStat

   LOG_REGRID_DATA_PLANE_VERBOSITY
     Overrides the log verbosity for RegridDataPlane only. If not set, the verbosity level is controlled by :term:`LOG_MET_VERBOSITY`.

     | *Used by:* RegridDataPlane

   LOG_TC_PAIRS_VERBOSITY
     Overrides the log verbosity for TCPairs only. If not set, the verbosity level is controlled by :term:`LOG_MET_VERBOSITY`.

     | *Used by:* TCPairs

   LOG_TC_RMW_VERBOSITY
     Overrides the log verbosity for TCRMW  only. If not set, the verbosity level is controlled by :term:`LOG_MET_VERBOSITY`.

     | *Used by:* TCRMW

   LOG_TC_STAT_VERBOSITY
     Overrides the log verbosity for TCStat only. If not set, the verbosity level is controlled by :term:`LOG_MET_VERBOSITY`.

     | *Used by:* TCStat

   LOG_LINE_FORMAT
     Defines the formatting of each METplus log output line. For more information on acceptable values, see the Python documentation for LogRecord: https://docs.python.org/3/library/logging.html#logging.LogRecord

     | *Used by:* All

   LOG_LINE_DATE_FORMAT
     Defines the formatting of the date in the METplus log output. See :term:`LOG_LINE_FORMAT`.

     | *Used by:* All

   FCST_PCP_COMBINE_COMMAND
     Used only when :term:`FCST_PCP_COMBINE_METHOD` = USER_DEFINED. Custom command to run PCPCombine with a complex call that doesn't fit common use cases. Value can include filename template syntax, i.e. {valid?fmt=%Y%m%d}, that will be substituted based on the current runtime. The name of the application and verbosity flag does not need to be included. For example, if set to '-derive min,max /some/file' the command run will be pcp_combine -v 2 -derive min,max /some/file. A corresponding variable exists for observation data called :term:`OBS_PCP_COMBINE_COMMAND`.

     | *Used by:* PCPCombine

   OBS_PCP_COMBINE_COMMAND
     Used only when :term:`OBS_PCP_COMBINE_METHOD` = USER_DEFINED. Custom command to run PCPCombine with a complex call that doesn't fit common use cases. Value can include filename template syntax, i.e. {valid?fmt=%Y%m%d}, that will be substituted based on the current runtime. The name of the application and verbosity flag does not need to be included. For example, if set to '-derive min,max /some/file' the command run will be pcp_combine -v 2 -derive min,max /some/file. A corresponding variable exists for forecast data called :term:`FCST_PCP_COMBINE_COMMAND`.

     | *Used by:* PCPCombine

   PY_EMBED_INGEST_<n>_SCRIPT
     Used to use Python embedding to process multiple files. <n> is an integer greater than or equal to 1. Specifies the python script with arguments to run through RegridDataPlane to generate a file that can be read by the MET tools. This variable supports filename template syntax, so you can specify filenames with time information, i.e. {valid?fmt=%Y%m%d}. See also :term:`PY_EMBED_INGEST_<n>_TYPE`, :term:`PY_EMBED_INGEST_<n>_OUTPUT_GRID`, :term:`PY_EMBED_INGEST_<n>_OUTPUT_TEMPLATE`, and :term:`PY_EMBED_INGEST_<n>_OUTPUT_DIR`.

     | *Used by:* PyEmbedIngest

   PY_EMBED_INGEST_<n>_TYPE
     Used to use Python embedding to process multiple files. <n> is an integer greater than or equal to 1. Specifies the type of output generated by the Python script. Valid options are NUMPY, XARRAY, and PANDAS. See also :term:`PY_EMBED_INGEST_<n>_SCRIPT`, :term:`PY_EMBED_INGEST_<n>_OUTPUT_GRID`, :term:`PY_EMBED_INGEST_<n>_OUTPUT_TEMPLATE`, and :term:`PY_EMBED_INGEST_<n>_OUTPUT_DIR`.

     | *Used by:* PyEmbedIngest

   PY_EMBED_INGEST_<n>_OUTPUT_GRID
     Used to use Python embedding to process multiple files. <n> is an integer greater than or equal to 1. Specifies the grid information that RegridDataPlane will use to generate a file that can be read by the MET tools. This can be a file path or a grid definition. See the `MET User's Guide <https://dtcenter.org/community-code/model-evaluation-tools-met/documentation>`_ section regarding Regrid-Data-Plane for more information. See also :term:`PY_EMBED_INGEST_<n>_TYPE`, :term:`PY_EMBED_INGEST_<n>_SCRIPT`, :term:`PY_EMBED_INGEST_<n>_OUTPUT_TEMPLATE`, and :term:`PY_EMBED_INGEST_<n>_OUTPUT_DIR`.

     | *Used by:* PyEmbedIngest

   PY_EMBED_INGEST_<n>_OUTPUT_FIELD_NAME
     Used to specify the forecast output field name that is created by RegridDataPlane. If this option is not set, RegridDataPlane will call the field name "name_level".

     | *Used by:* PyEmbedIngest

   PY_EMBED_INGEST_<n>_OUTPUT_TEMPLATE
     Used to use Python embedding to process multiple files. <n> is an integer greater than or equal to 1. Specifies the output filename using filename template syntax. The value will be substituted with time information and appended to :term:`PY_EMBED_INGEST_<n>_OUTPUT_DIR` if it is set. See also :term:`PY_EMBED_INGEST_<n>_TYPE`, :term:`PY_EMBED_INGEST_<n>_SCRIPT`, and :term:`PY_EMBED_INGEST_<n>_OUTPUT_GRID`.

     | *Used by:* PyEmbedIngest

   PY_EMBED_INGEST_<n>_OUTPUT_DIR
     Used to use Python embedding to process multiple files. <n> is an integer greater than or equal to 1. Specifies the output diirectory to write data. See also :term:`PY_EMBED_INGEST_<n>_TYPE`, :term:`PY_EMBED_INGEST_<n>_SCRIPT`, and :term:`PY_EMBED_INGEST_<n>_OUTPUT_GRID`, and :term:`PY_EMBED_INGEST_<n>_OUTPUT_TEMPLATE`.

     | *Used by:* PyEmbedIngest

   CUSTOM_INGEST_<n>_SCRIPT
     .. warning:: **DEPRECATED:** Please use :term:`PY_EMBED_INGEST_<n>_SCRIPT`.

   CUSTOM_INGEST_<n>_TYPE
     .. warning:: **DEPRECATED:** Please use :term:`PY_EMBED_INGEST_<n>_TYPE`.

   CUSTOM_INGEST_<n>_OUTPUT_GRID
     .. warning:: **DEPRECATED:** Please use :term:`PY_EMBED_INGEST_<n>_OUTPUT_GRID`.

   CUSTOM_INGEST_<n>_OUTPUT_TEMPLATE
     .. warning:: **DEPRECATED:** Please use :term:`PY_EMBED_INGEST_<n>_OUTPUT_TEMPLATE`.

   CUSTOM_INGEST_<n>_OUTPUT_DIR
     .. warning:: **DEPRECATED:** Please use :term:`PY_EMBED_INGEST_<n>_OUTPUT_DIR`.

   ASCII2NC_CONFIG_FILE
     Path to optional configuration file read by ASCII2NC.

     | *Used by:* ASCII2NC

   ASCII2NC_SKIP_IF_OUTPUT_EXISTS
     If True, do not run ASCII2NC if output file already exists. Set to False to overwrite files.

     | *Used by:*  ASCII2NC

   TC_STAT_CONFIG_FILE
     Path to optional configuration file read by TCStat.

     | *Used by:* TCStat

   TC_RMW_CONFIG_FILE
     Path to optional configuration file read by TCRMW.

     | *Used by:* TCRMW

   ASCII2NC_INPUT_FORMAT
     Optional string to specify the format of the input data. Valid options are "met_point", "little_r", "surfrad", "wwsis", "aeronet", "aeronetv2", or "aeronetv3."

     | *Used by:* ASCII2NC

   ASCII2NC_MASK_GRID
     Named grid or a data file defining the grid for filtering the point observations spatially (optional).

     | *Used by:* ASCII2NC

   ASCII2NC_MASK_POLY
     A polyline file, the output of gen_vx_mask, or a gridded data file with field information for filtering the point observations spatially (optional).

     | *Used by:* ASCII2NC

   ASCII2NC_MASK_SID
     A station ID masking file or a comma-separated list of station ID's for filtering the point observations spatially (optional).

     | *Used by:* ASCII2NC

   ASCII2NC_INPUT_DIR
     Directory containing input data to ASCII2NC. This variable is optional because you can specify the full path to the input files using :term:`ASCII2NC_INPUT_TEMPLATE`.

     | *Used by:* ASCII2NC

   ASCII2NC_INPUT_TEMPLATE
     Filename template of the input file used by ASCII2NC. See also :term:`ASCII2NC_INPUT_DIR`.

     | *Used by:* ASCII2NC

   EXAMPLE_INPUT_DIR
     Directory containing fake input data for Example wrapper. This variable is optional because you can specify the full path to the input files using :term:`EXAMPLE_INPUT_TEMPLATE`.

     | *Used by:* Example

   EXAMPLE_INPUT_TEMPLATE
     Filename template of the fake input files used by Example wrapper to demonstrate how filename templates correspond to run times. See also :term:`EXAMPLE_INPUT_DIR`.

     | *Used by:* Example

   PB2NC_INPUT_TEMPLATE
     Filename template of the input file used by PB2NC. See also :term:`PB2NC_INPUT_DIR`.

     | *Used by:* PB2NC

   ASCII2NC_OUTPUT_DIR
     Directory to write output data generated by ASCII2NC. This variable is optional because you can specify the full path to the output files using :term:`ASCII2NC_OUTPUT_TEMPLATE`.

     | *Used by:* ASCII2NC

   ASCII2NC_OUTPUT_TEMPLATE
     Filename template of the output file generated by ASCII2NC. See also :term:`ASCII2NC_OUTPUT_DIR`.

     | *Used by:* ASCII2NC

   SERIES_ANALYSIS_OUTPUT_TEMPLATE
     Filename template of the output file generated by SeriesAnalysis. See also :term:`SERIES_ANALYSIS_OUTPUT_DIR`.

     | *Used by:* SeriesAnalysis

   ASCII2NC_TIME_SUMMARY_FLAG
     Boolean value to turn on/off time summarization. Read by the ASCII2NC configuration file if specified by :term:`ASCII2NC_CONFIG_FILE`. See the `MET User's Guide <https://dtcenter.org/community-code/model-evaluation-tools-met/documentation>`_ section regarding ASCII2NC configuration for more information.

     | *Used by:* ASCII2NC

   ASCII2NC_TIME_SUMMARY_RAW_DATA
     Read by the ASCII2NC configuration file if specified by :term:`ASCII2NC_CONFIG_FILE`. See the `MET User's Guide <https://dtcenter.org/community-code/model-evaluation-tools-met/documentation>`_ section regarding ASCII2NC configuration files for more information.

     | *Used by:* ASCII2NC

   ASCII2NC_TIME_SUMMARY_BEG
     Read by the ASCII2NC configuration file if specified by :term:`ASCII2NC_CONFIG_FILE`. See the `MET User's Guide <https://dtcenter.org/community-code/model-evaluation-tools-met/documentation>`_ section regarding ASCII2NC configuration files for more information.

     | *Used by:* ASCII2NC

   ASCII2NC_TIME_SUMMARY_END
     Read by the ASCII2NC configuration file if specified by :term:`ASCII2NC_CONFIG_FILE`. See the `MET User's Guide <https://dtcenter.org/community-code/model-evaluation-tools-met/documentation>`_ section regarding ASCII2NC configuration files for more information.

     | *Used by:* ASCII2NC

   ASCII2NC_TIME_SUMMARY_STEP
     Read by the ASCII2NC configuration file if specified by :term:`ASCII2NC_CONFIG_FILE`. See the `MET User's Guide <https://dtcenter.org/community-code/model-evaluation-tools-met/documentation>`_ section regarding ASCII2NC configuration files for more information.

     | *Used by:* ASCII2NC

   ASCII2NC_TIME_SUMMARY_WIDTH
     Read by the ASCII2NC configuration file if specified by :term:`ASCII2NC_CONFIG_FILE`. See the `MET User's Guide <https://dtcenter.org/community-code/model-evaluation-tools-met/documentation>`_ section regarding ASCII2NC configuration files for more information.

     | *Used by:* ASCII2NC

   ASCII2NC_TIME_SUMMARY_GRIB_CODES
     Read by the ASCII2NC configuration file if specified by :term:`ASCII2NC_CONFIG_FILE`. See the `MET User's Guide <https://dtcenter.org/community-code/model-evaluation-tools-met/documentation>`_ section regarding ASCII2NC configuration files for more information.

     | *Used by:* ASCII2NC

   ASCII2NC_TIME_SUMMARY_VAR_NAMES
     Read by the ASCII2NC configuration file if specified by :term:`ASCII2NC_CONFIG_FILE`. See the `MET User's Guide <https://dtcenter.org/community-code/model-evaluation-tools-met/documentation>`_ section regarding ASCII2NC configuration files for more information.

     | *Used by:* ASCII2NC

   ASCII2NC_TIME_SUMMARY_TYPES
     Read by the ASCII2NC configuration file if specified by :term:`ASCII2NC_CONFIG_FILE`. See the `MET User's Guide <https://dtcenter.org/community-code/model-evaluation-tools-met/documentation>`_ section regarding ASCII2NC configuration files for more information.

     | *Used by:* ASCII2NC

   ASCII2NC_TIME_SUMMARY_VALID_FREQ
     Read by the ASCII2NC configuration file if specified by :term:`ASCII2NC_CONFIG_FILE`. See the `MET User's Guide <https://dtcenter.org/community-code/model-evaluation-tools-met/documentation>`_ section regarding ASCII2NC configuration files for more information.

     | *Used by:* ASCII2NC

   ASCII2NC_TIME_SUMMARY_VALID_THRESH
     Read by the ASCII2NC configuration file if specified by :term:`ASCII2NC_CONFIG_FILE`. See the `MET User's Guide <https://dtcenter.org/community-code/model-evaluation-tools-met/documentation>`_ section regarding ASCII2NC configuration files for more information.

     | *Used by:* ASCII2NC

   ASCII2NC_FILE_WINDOW_BEGIN
     Used to control the lower bound of the window around the valid time to determine if an ASCII2NC input file should be used for processing. Overrides :term:`OBS_FILE_WINDOW_BEGIN`. See 'Use Windows to Find Valid Files' section for more information.

     | *Used by:* ASCII2NC

   ASCII2NC_FILE_WINDOW_END
     Used to control the upper bound of the window around the valid time to determine if an ASCII2NC input file should be used for processing. Overrides :term:`OBS_FILE_WINDOW_BEGIN`. See 'Use Windows to Find Valid Files' section for more information.

     | *Used by:* ASCII2NC

   CLIMO_GRID_STAT_INPUT_DIR
     .. warning:: **DEPRECATED:** Please use :term:`GRID_STAT_CLIMO_MEAN_FILE_NAME`.

   GRID_STAT_CLIMO_MEAN_INPUT_DIR
     .. warning:: **DEPRECATED:** Please use :term:`GRID_STAT_CLIMO_MEAN_FILE_NAME`.

     | *Used by:* GridStat

   CLIMO_GRID_STAT_INPUT_TEMPLATE
     .. warning:: **DEPRECATED:** Please use :term:`GRID_STAT_CLIMO_MEAN_FILE_NAME`.

   GRID_STAT_CLIMO_MEAN_INPUT_TEMPLATE
     .. warning:: **DEPRECATED:** Please use :term:`GRID_STAT_CLIMO_MEAN_FILE_NAME`.

   CLIMO_POINT_STAT_INPUT_DIR
     .. warning:: **DEPRECATED:** Please use :term:`POINT_STAT_CLIMO_MEAN_FILE_NAME`.


   POINT2GRID_INPUT_TEMPLATE
     Filename template for the point file used by Point2Grid.

     | *Used by:* Point2Grid

   POINT2GRID_OUTPUT_TEMPLATE
     Filename template for the output of  Point2Grid.

     | *Used by:* Point2Grid

   POINT2GRID_INPUT_DIR
     Directory containing the file containing point data used by point2grid. This variable is optional because you can specify the full path to a point file using :term:`POINT2GRID_INPUT_TEMPLATE`.

     | *Used by:* Point2Grid

   POINT_STAT_CLIMO_MEAN_INPUT_DIR
     .. warning:: **DEPRECATED:** Please use :term:`POINT_STAT_CLIMO_MEAN_FILE_NAME`.

   CLIMO_POINT_STAT_INPUT_TEMPLATE
     .. warning:: **DEPRECATED:** Please use :term:`POINT_STAT_CLIMO_MEAN_FILE_NAME`.

   POINT_STAT_CLIMO_MEAN_INPUT_TEMPLATE
     .. warning:: **DEPRECATED:** Please use :term:`POINT_STAT_CLIMO_MEAN_FILE_NAME`.

   ENSEMBLE_STAT_CLIMO_MEAN_INPUT_DIR
     .. warning:: **DEPRECATED:** Please use :term:`ENSEMBLE_STAT_CLIMO_MEAN_FILE_NAME`.

   ENSEMBLE_STAT_CLIMO_MEAN_INPUT_TEMPLATE
     .. warning:: **DEPRECATED:** Please use :term:`ENSEMBLE_STAT_CLIMO_MEAN_FILE_NAME`.

   SERIES_ANALYSIS_CLIMO_MEAN_INPUT_DIR
     .. warning:: **DEPRECATED:** Please use :term:`SERIES_ANALYSIS_CLIMO_MEAN_FILE_NAME`.

   SERIES_ANALYSIS_CLIMO_MEAN_INPUT_TEMPLATE
     .. warning:: **DEPRECATED:** Please use :term:`SERIES_ANALYSIS_CLIMO_MEAN_FILE_NAME`.

   ENSEMBLE_STAT_CLIMO_STDEV_INPUT_DIR
     .. warning:: **DEPRECATED:** Please use :term:`ENSEMBLE_STAT_CLIMO_STDEV_FILE_NAME`.

   ENSEMBLE_STAT_CLIMO_STDEV_INPUT_TEMPLATE
     .. warning:: **DEPRECATED:** Please use :term:`ENSEMBLE_STAT_CLIMO_STDEV_FILE_NAME`.

   GRID_STAT_CLIMO_STDEV_INPUT_DIR
     .. warning:: **DEPRECATED:** Please use :term:`GRID_STAT_CLIMO_STDEV_FILE_NAME`.

   GRID_STAT_CLIMO_STDEV_INPUT_TEMPLATE
     .. warning:: **DEPRECATED:** Please use :term:`GRID_STAT_CLIMO_STDEV_FILE_NAME`.

   POINT_STAT_CLIMO_STDEV_INPUT_DIR
     .. warning:: **DEPRECATED:** Please use :term:`POINT_STAT_CLIMO_STDEV_FILE_NAME`.

   POINT_STAT_CLIMO_STDEV_INPUT_TEMPLATE
     .. warning:: **DEPRECATED:** Please use :term:`POINT_STAT_CLIMO_STDEV_FILE_NAME`.

   SERIES_ANALYSIS_CLIMO_STDEV_INPUT_DIR
     .. warning:: **DEPRECATED:** Please use :term:`SERIES_ANALYSIS_CLIMO_STDEV_FILE_NAME`.

   SERIES_ANALYSIS_CLIMO_STDEV_INPUT_TEMPLATE
     .. warning:: **DEPRECATED:** Please use :term:`SERIES_ANALYSIS_CLIMO_STDEV_FILE_NAME`.

   ADECK_FILE_PREFIX
     .. warning:: **DEPRECATED:** Please use :term:`TC_PAIRS_ADECK_TEMPLATE`.

   ADECK_TRACK_DATA_DIR
     .. warning:: **DEPRECATED:** Please use :term:`TC_PAIRS_ADECK_INPUT_DIR`.

   AMODEL
     .. warning:: **DEPRECATED:** Please use :term:`TC_STAT_AMODEL`.

   SERIES_ANALYSIS_GENERATE_PLOTS
     If set to True, run plot_data_plane and convert to generate images.
     Previously, plots were always generated.

     | *Used by:*  SeriesAnalysis

   SERIES_ANALYSIS_GENERATE_ANIMATIONS
     If set to True, create GIF animated images images.
     Previously, animated images were always generated.

     | *Used by:*  SeriesAnalysis

   SERIES_ANALYSIS_BACKGROUND_MAP
     Control whether or not a background map shows up for series analysis plots. Set to 'yes' if background map desired.

     | *Used by:*  SeriesAnalysis

   BACKGROUND_MAP
     .. warning:: **DEPRECATED:** Please use :term:`SERIES_ANALYSIS_BACKGROUND_MAP` instead.

   BASIN
     .. warning:: **DEPRECATED:** Please use :term:`TC_PAIRS_BASIN` or :term:`TC_STAT_BASIN`.

   BDECK_FILE_PREFIX
     .. warning:: **DEPRECATED:** Please use :term:`TC_PAIRS_BDECK_TEMPLATE`.

   BDECK_TRACK_DATA_DIR
     .. warning:: **DEPRECATED:** Please use :term:`TC_PAIRS_BDECK_INPUT_DIR`.

   BEG_TIME
     .. warning:: **DEPRECATED:** Please use :term:`INIT_BEG` or :term:`VALID_BEG` instead.

   BMODEL
     .. warning:: **DEPRECATED:** Please use :term:`TC_STAT_BMODEL`.

   CI_METHOD
     .. warning:: **DEPRECATED:** Please use :term:`MAKE_PLOTS_CI_METHOD`.

   MAKE_PLOTS_CI_METHOD
     The method for creating confidence intervals. Valid options are EMC, or NONE.

     | *Used by:*  MakePlots

   CYCLONE_CIRCLE_MARKER_SIZE
     .. warning:: **DEPRECATED:** Please use :term:`CYCLONE_PLOTTER_CIRCLE_MARKER_SIZE`.

   CYCLONE_PLOTTER_CIRCLE_MARKER_SIZE
     Control the size of the circle marker in the cyclone plotter.

     | *Used by:*  CyclonePlotter

   CLOCK_TIME
     Automatically set by METplus with the time that the run was started. Setting this variable has no effect as it will be overwritten. Can be used for reference in metplus_final.conf or used with other config variables.

     | *Used by:*  All

   CONFIG_DIR
     Directory containing config files relevant to MET tools.

     | *Used by:*  EnsembleStat, GridStat, MODE, StatAnalysis

   CONFIG_FILE
     Specific configuration file name to use for MET tools.

     | *Used by:*  TCMPRPlotter

   CONVERT
     Path to the ImageMagick convert executable.

     | *Used by:*  PlotDataPlane

   CONVERT_EXE
     .. warning:: **DEPRECATED:** Please use :term:`CONVERT`.

   COV_THRESH
     .. warning:: **DEPRECATED:** Please use :term:`COV_THRESH_LIST` instead.

   COV_THRESH_LIST
     Specify the values of the COV_THRESH column in the MET .stat file to use;

     | *Used by:*  MakePlots, StatAnalysis

   CYCLONE_CROSS_MARKER_SIZE
     .. warning:: **DEPRECATED:** Please use :term:`CYCLONE_PLOTTER_CROSS_MARKER_SIZE`.

   CYCLONE_PLOTTER_CROSS_MARKER_SIZE
     Control the size of the cross marker in the cyclone plotter.

     | *Used by:*  CyclonePlotter

   CUT
     Path to the Linux cut executable.

     | *Used by:*  PB2NC, PointStat

   CUT_EXE
     .. warning:: **DEPRECATED:** Please use :term:`CUT`.

   CYCLONE
     .. warning:: **DEPRECATED:** Please use :term:`TC_PAIRS_CYCLONE` or :term:`TC_STAT_CYCLONE`.

   CYCLONE_INIT_DATE
     .. warning:: **DEPRECATED:** Please use :term:`CYCLONE_PLOTTER_INIT_DATE` instead.

   CYCLONE_PLOTTER_INIT_HR
     .. warning:: **DEPRECATED:** Please use :term:`CYCLONE_PLOTTER_INIT_DATE` instead.

   CYCLONE_PLOTTER_INIT_DATE
     Initialization date for the cyclone forecasts in YYYYMMDD format.

     | *Used by:*  CyclonePlotter

   CYCLONE_INIT_HR
     Initialization hour for the cyclone forecasts in HH format.

     | *Used by:*  CyclonePlotter

   CYCLONE_MODEL
     Define the model being used for the tropical cyclone forecasts.

     | *Used by:*  CyclonePlotter

   CYCLONE_OUT_DIR
     Specify the directory where the output from the cyclone plotter should go.

     | *Used by:*  CyclonePlotter

   CYCLONE_PLOT_TITLE
     .. warning:: **DEPRECATED:** Please use :term:`CYCLONE_PLOTTER_PLOT_TITLE`.

   CYCLONE_PLOTTER_PLOT_TITLE
     Title string for the cyclone plotter.

     | *Used by:*  CyclonePlotter

   DEMO_YR
     .. warning:: **DEPRECATED:** Please use :term:`TCMPR_PLOTTER_DEMO_YR` instead.

   TCMPR_PLOTTER_DEMO_YR
     The demo year. This is an optional value used by the plot_TCMPR.R script, (which is wrapped by TCMPRPlotter). Please refer to the `MET User's Guide <https://dtcenter.org/community-code/model-evaluation-tools-met/documentation>`_ for more details.

     | *Used by:*  TCMPRPlotter

   DEP_VARS
     .. warning:: **DEPRECATED:** Please use :term:`TCMPR_PLOTTER_DEP_VARS` instead.

   TCMPR_PLOTTER_DEP_VARS
     Corresponds to the optional flag -dep in the plot_TCMPR.R script, which is
     wrapped by TCMPRPlotter. The value to this flag is a comma-separated list
     (no whitespace) of dependent variable columns to plot ( e.g. AMSLP-BMSLP,
     AMAX_WIND-BMAX_WIND, TK_ERR). If this is undefined, then the default plot
     for TK_ERR (track error) is generated. The values in this list are looped
     over to run once for each and can be referenced in other variables using
     the {dep} tag. Note, if you want the track error
     plot generated, in addition to other plots, then you need to explicitly
     list this with the other variables. Please refer to the
     `MET User's Guide <https://dtcenter.org/community-code/model-evaluation-tools-met/documentation>`_
     for more details.

     | *Used by:*  TCMPRPlotter

   TCMPR_PLOTTER_DEP_LABELS
     List of strings that correspond to the values in
     :term:`TCMPR_PLOTTER_DEP_VARS` that can be referenced in other variables
     to set the plot title, axis labels, etc. with the {dep_label} tag.

     | *Used by:*  TCMPRPlotter


   TCMPR_PLOTTER_PLOT_LABELS
     List of strings that correspond to the values in
     :term:`TCMPR_PLOTTER_PLOT_TYPES` that can be referenced in other variables
     to set the plot title, axis labels, etc. with the {plot_label} tag.

     | *Used by:*  TCMPRPlotter

   DESC_LIST
     A single value or list of values used in the stat_analysis data stratification. Specifies the values of the DESC column in the MET .stat file to use.

     | *Used by:*  MakePlots, StatAnalysis

   ALPHA_LIST
     A single value or list of values used in the stat_analysis data stratification. Specifies the values of the ALPHA column in the MET .stat file to use.

     | *Used by:*  MakePlots, StatAnalysis

   DLAND_FILE
     .. warning:: **DEPRECATED:** Please use :term:`TC_PAIRS_DLAND_FILE`.

   EXTRACT_TILES_DLAT
     The latitude value, in degrees. Set to the value that defines the resolution of the data (in decimal degrees).

     | *Used by:*  ExtractTiles

   EXTRACT_TILES_DLON
     The longitude value, in degrees. Set to the value that defines the resolution of the data (in decimal degrees).

     | *Used by:*  ExtractTiles

   DLAT
     .. warning:: **DEPRECATED:** Please use :term:`EXTRACT_TILES_DLAT` instead.

   DLON
     .. warning:: **DEPRECATED:** Please use :term:`EXTRACT_TILES_DLON` instead.

   EXTRACT_TILES_PAIRS_INPUT_DIR
     .. warning:: **DEPRECATED:** Please use :term:`EXTRACT_TILES_TC_STAT_INPUT_DIR` instead.

   EXTRACT_TILES_STAT_INPUT_DIR
     .. warning:: **DEPRECATED:** Please use :term:`EXTRACT_TILES_TC_STAT_INPUT_DIR` instead.

   EXTRACT_TILES_TC_STAT_INPUT_DIR
     Directory containing TCStat output to be read by ExtractTiles.

     | *Used by:*  ExtractTiles

   SERIES_ANALYSIS_STAT_INPUT_DIR
     .. warning:: **DEPRECATED:** Please use :term:`SERIES_ANALYSIS_TC_STAT_INPUT_DIR` instead.

   SERIES_ANALYSIS_TC_STAT_INPUT_DIR
     Directory containing TCStat output to be read by SeriesAnalysis.

     | *Used by:*  SeriesAnalysis

   DO_NOT_RUN_EXE
     True/False. If True, applications will not run and will only output command that would have been called.

     | *Used by:*  All

   END_DATE
     .. warning:: **DEPRECATED:** Please use :term:`INIT_END` or :term:`VALID_END` instead.

   END_HOUR
     .. warning:: **DEPRECATED:** Ending hour for analysis with format HH.

   END_TIME
     .. warning:: **DEPRECATED:** Ending date string for analysis with format YYYYMMDD.

   ENSEMBLE_STAT_CONFIG
     .. warning:: **DEPRECATED:** Please use :term:`ENSEMBLE_STAT_CONFIG_FILE` instead.

   ENSEMBLE_STAT_CONFIG_FILE
     Specify the absolute path to the configuration file for the MET ensemble_stat tool.

     | *Used by:*  EnsembleStat

   ENSEMBLE_STAT_ENS_THRESH
     Threshold for the ratio of the number of valid ensemble fields to the total number of expected ensemble members. This value is passed into the ensemble_stat config file to make sure the percentage of files that are valid meets the expectation.

     | *Used by:*  EnsembleStat

   ENSEMBLE_STAT_ENS_VLD_THRESH
     Threshold for the ratio of the number of valid data values to the total number of expected ensemble members. This value is passed into the ensemble_stat config file to make sure the percentage of files that are valid meets the expectation.

     | *Used by:*  EnsembleStat

   ENSEMBLE_STAT_ENS_OBS_THRESH
     Sets the ens.obs_thresh value in the ensemble_stat MET config file.

     | *Used by:*  EnsembleStat

   ENSEMBLE_STAT_GRID_VX
     .. warning:: **DEPRECATED:** Please use :term:`ENSEMBLE_STAT_REGRID_TO_GRID`.

   ENSEMBLE_STAT_REGRID_TO_GRID
     Used to set the regrid dictionary item 'to_grid' in the MET EnsembleStat config file. See the `MET User's Guide <https://dtcenter.org/community-code/model-evaluation-tools-met/documentation>`_ for more information.

     | *Used by:*  EnsembleStat

   GRID_STAT_REGRID_TO_GRID
     Used to set the regrid dictionary item 'to_grid' in the MET GridStat config file. See the `MET User's Guide <https://dtcenter.org/community-code/model-evaluation-tools-met/documentation>`_ for more information.

     | *Used by:*  GridStat

   POINT2GRID_REGRID_TO_GRID
     Used to set the regrid dictionary item 'to_grid' in the MET Point2Grid config file. See the `MET User's Guide <https://dtcenter.org/community-code/model-evaluation-tools-met/documentation>`_ for more information.

     | *Used by:*  Point2Grid

   POINT_STAT_REGRID_TO_GRID
     Used to set the regrid dictionary item 'to_grid' in the MET PointStat config file. See the `MET User's Guide <https://dtcenter.org/community-code/model-evaluation-tools-met/documentation>`_ for more information.

     | *Used by:*  PointStat

   REGRID_TO_GRID
     .. warning:: **DEPRECATED:** Please use :term:`POINT_STAT_REGRID_TO_GRID` instead.


   MODE_REGRID_TO_GRID
     Used to set the regrid dictionary item 'to_grid' in the MET MODE config file. See the `MET User's Guide <https://dtcenter.org/community-code/model-evaluation-tools-met/documentation>`_ for more information.

     | *Used by:*  MODE

   MTD_REGRID_TO_GRID
     Used to set the regrid dictionary item 'to_grid' in the MET MTD config file. See the `MET User's Guide <https://dtcenter.org/community-code/model-evaluation-tools-met/documentation>`_ for more information.

     | *Used by:*  MTD

   SERIES_ANALYSIS_REGRID_TO_GRID
     Used to set the regrid dictionary item 'to_grid' in the MET SeriesAnalysis config file. See the `MET User's Guide <https://dtcenter.org/community-code/model-evaluation-tools-met/documentation>`_ for more information.

     | *Used by:* SeriesAnalysis

   SERIES_ANALYSIS_IS_PAIRED
     If true, the -paired flag is added to the SeriesAnalysis command.

     | *Used by:* SeriesAnalysis

   ENSEMBLE_STAT_MET_OBS_ERR_TABLE

     | *Used by:*  EnsembleStat

   ENSEMBLE_STAT_MET_OBS_ERROR_TABLE
     .. warning:: **DEPRECATED:** Please use :term:`ENSEMBLE_STAT_MET_OBS_ERR_TABLE` instead.

   ENSEMBLE_STAT_N_MEMBERS
     Expected number of ensemble members found. This should correspond to the number of items in :term:`FCST_ENSEMBLE_STAT_INPUT_TEMPLATE`. If this number differs from the number of files are found for a given run, then ensemble_stat will not run for that time.

     | *Used by:*  EnsembleStat

   ENSEMBLE_STAT_OUTPUT_DIR
     Specify the output directory where files from the MET ensemble_stat tool are written.

     | *Used by:*  EnsembleStat

   ENSEMBLE_STAT_OUT_DIR
     .. warning:: **DEPRECATED:** Please use :term:`ENSEMBLE_STAT_OUTPUT_DIR` instead.

   ENSEMBLE_STAT_OUTPUT_TEMPLATE
     Sets the subdirectories below :term:`ENSEMBLE_STAT_OUTPUT_DIR` using a template to allow run time information. If :term:`LOOP_BY` = VALID, default value is valid time YYYYMMDDHHMM/ensemble_stat. If :term:`LOOP_BY` = INIT, default value is init time YYYYMMDDHHMM/ensemble_stat.

     | *Used by:*  EnsembleStat

   ENS_VAR<n>_LEVELS
     Define the levels for the <n>th ensemble variable to be used in the analysis where <n> is an integer >= 1. The value can be a single item or a comma separated list of items. You can define NetCDF levels, such as (0,*,*), but you will need to surround these values with quotation marks so that the commas in the item are not interpreted as an item delimeter. Some examples:

     | ENS_VAR1_LEVELS = A06, P500
     | ENS_VAR2_LEVELS ="(0,*,*)", "(1,*,*)"

     There can be <n> number of these variables defined in configuration files, simply increment the VAR1 string to match the total number of variables being used, e.g.:

     | ENS_VAR1_LEVELS
     | ENS_VAR2_LEVELS
     | ...
     | ENS_VAR<n>_LEVELS

     See :ref:`Field_Info` for more information.

     | *Used by:*  EnsembleStat

   ENS_VAR<n>_NAME
     Define the name for the <n>th ensemble variable to be used in the analysis where <n> is an integer >= 1. There can be <n> number of these variables defined in configuration files, simply increment the VAR1 string to match the total number of variables being used, e.g.:

     | ENS_VAR1_NAME
     | ENS_VAR2_NAME
     | ...
     | ENS_VAR<n>_NAME

     See :ref:`Field_Info` for more information.

     | *Used by:*  EnsembleStat

   ENS_VAR<n>_OPTIONS
     Define the options for the <n>th ensemble variable to be used in the analysis where <n> is an integer >= 1. These addition options will be applied to every name/level/threshold combination for VAR<n>. There can be <n> number of these variables defined in configuration files, simply increment the VAR1 string to match the total number of variables being used, e.g.:

     | ENS_VAR1_OPTIONS
     | ENS_VAR2_OPTIONS
     | ...
     | ENS_VAR<n>_OPTION

     See :ref:`Field_Info` for more information.

     | *Used by:*  EnsembleStat

   ENS_VAR<n>_THRESH
     Define the threshold(s) for the <n>th ensemble variable to be used in the analysis where <n> is an integer >= 1. The value can be a single item or a comma separated list of items that must start with a comparison operator (>,>=,==,!=,<,<=,gt,ge,eq,ne,lt,le). There can be <n> number of these variables defined in configuration files, simply increment the VAR1 string to match the total number of variables being used, e.g.:

     | ENS_VAR1_THRESH
     | ENS_VAR2_THRESH
     | ...
     | ENS_VAR<n>_THRESH

     See :ref:`Field_Info` for more information.

     | *Used by:*  EnsembleStat

   EVENT_EQUALIZATION
     .. warning:: **DEPRECATED:** Please use :term:`MAKE_PLOTS_EVENT_EQUALIZATION`.

   MAKE_PLOTS_EVENT_EQUALIZATION
     If event equalization is to be used (True) or not (False). If set to True, if any of the listed models are missing data for a particular time, data for all models will be masked out for this time. If set to False, there are no changes to the data.

     | *Used by:*  MakePlots

   EXTRACT_OUT_DIR
     .. warning:: **DEPRECATED:** Please use :term:`EXTRACT_TILES_OUTPUT_DIR`.

   EXTRACT_TILES_FILTER_OPTS
     .. warning:: **DEPRECATED:** Please use :term:`TC_STAT_JOB_ARGS` instead. Control what options are passed to the METplus extract_tiles utility.

     | *Used by:*  ExtractTiles

   EXTRACT_TILES_OUTPUT_DIR
     Set the output directory for the METplus extract_tiles utility.

     | *Used by:*  ExtractTiles

   EXTRACT_TILES_VAR_LIST
     Control what variables the METplus extract_tiles utility runs on. Additional filtering by summary (via the MET tc_stat tool). Please refer to the `MET User's Guide <https://dtcenter.org/community-code/model-evaluation-tools-met/documentation>`_ (TC-STAT Tools) for all the available options for filtering by summary method in tc-stat. If no additional filtering is required, simply leave the value to :term:`EXTRACT_TILES_FILTER_OPTS` blank/empty in the METplus configuration file.

     | *Used by:*  ExtractTiles

   FCST_EXACT_VALID_TIME
     .. warning:: **DEPRECATED:** No longer used. Please use :term:`FCST_WINDOW_BEGIN` and :term:`FCST_WINDOW_END` instead. If both of those variables are set to 0, the functionality is the same as FCST_EXACT_VALID_TIME = True.

   FCST_<n>_FIELD_NAME
     .. warning:: **DEPRECATED:** Please use :term:`FCST_PCP_COMBINE_<n>_FIELD_NAME` where N >=1 instead.

   FCST_ASCII_REGEX_LEAD
     .. warning:: **DEPRECATED:** Please use :term:`FCST_EXTRACT_TILES_PREFIX` instead.

   FCST_SERIES_ANALYSIS_ASCII_REGEX_LEAD
     .. warning:: **DEPRECATED:** Please use :term:`FCST_EXTRACT_TILES_PREFIX` instead.

   FCST_ENSEMBLE_STAT_FILE_WINDOW_BEGIN
     See :term:`OBS_ENSEMBLE_STAT_FILE_WINDOW_BEGIN`

     | *Used by:*

   FCST_ENSEMBLE_STAT_FILE_WINDOW_END
     See :term:`OBS_ENSEMBLE_STAT_FILE_WINDOW_END`

     | *Used by:*  EnsembleStat

   FCST_ENSEMBLE_STAT_INPUT_DIR
     Input directory for forecast files to use with the MET tool ensemble_stat. Corresponding variable exist for point and grid observation data called :term:`OBS_ENSEMBLE_STAT_GRID_INPUT_DIR` and :term:`OBS_ENSEMBLE_STAT_POINT_INPUT_DIR`.

     | *Used by:*  EnsembleStat

   FCST_ENSEMBLE_STAT_INPUT_TEMPLATE
     Template used to specify forecast input filenames for the MET tool ensemble_stat. Corresponding variables exist for point and grid observation data called :term:`OBS_ENSEMBLE_STAT_GRID_INPUT_TEMPLATE` and :term:`OBS_ENSEMBLE_STAT_POINT_INPUT_TEMPLATE`. To utilize Python Embedding as input to the MET tools, set this value to PYTHON_NUMPY or PYTHON_XARRAY.

     | *Used by:*  EnsembleStat

   FCST_FILE_WINDOW_BEGIN
     See :term:`OBS_FILE_WINDOW_BEGIN`

     | *Used by:*  EnsembleStat, GridStat, MODE, MTD, PB2NC, PointStat

   FCST_FILE_WINDOW_END
     See :term:`OBS_FILE_WINDOW_END`

     | *Used by:*  EnsembleStat, GridStat, MODE, MTD, PB2NC, PointStat

   FCST_GEMPAK_INPUT_DIR
     .. warning:: **DEPRECATED:** Please use :term:`GEMPAKTOCF_INPUT_DIR` instead.

   FCST_GEMPAK_TEMPLATE
     .. warning:: **DEPRECATED:** Please use :term:`GEMPAKTOCF_INPUT_TEMPLATE` if GempakToCF is in the PROCESS_LIST.

   FCST_GRID_STAT_FILE_WINDOW_BEGIN
     See :term:`OBS_GRID_STAT_FILE_WINDOW_BEGIN`

     | *Used by:*  GridStat

   FCST_GRID_STAT_FILE_WINDOW_END
     See :term:`OBS_GRID_STAT_FILE_WINDOW_END`

     | *Used by:*  GridStat

   FCST_GRID_STAT_INPUT_DATATYPE
     Specify the data type of the input directory for forecast files used with the MET grid_stat tool. Currently valid options are NETCDF, GRIB, and GEMPAK. If set to GEMPAK, data will automatically be converted to NetCDF via GempakToCF. A corresponding variable exists for observation data called :term:`OBS_GRID_STAT_INPUT_DATATYPE`.

     | *Used by:*  GridStat

   FCST_GRID_STAT_INPUT_DIR
     Input directory for forecast files to use with the MET tool grid_stat. A corresponding variable exists for observation data called :term:`OBS_GRID_STAT_INPUT_DIR`.

     | *Used by:*  GridStat

   FCST_GRID_STAT_INPUT_TEMPLATE
     Template used to specify forecast input filenames for the MET tool grid_stat. A corresponding variable exists for observation data called :term:`OBS_GRID_STAT_INPUT_TEMPLATE`. To utilize Python Embedding as input to the MET tools, set this value to PYTHON_NUMPY or PYTHON_XARRAY.

     | *Used by:*  GridStat

   FCST_GRID_STAT_PROB_THRESH
     Threshold values to be used for probabilistic data in grid_stat. The value can be a single item or a comma separated list of items that must start with a comparison operator (>,>=,==,!=,<,<=,gt,ge,eq,ne,lt,le). A corresponding variable exists for observation data called :term:`OBS_GRID_STAT_PROB_THRESH`.

     | *Used by:*  GridStat

   FCST_HR_END
     .. warning:: **DEPRECATED:** Please use :term:`LEAD_SEQ` instead.

   FCST_HR_INTERVAL
     .. warning:: **DEPRECATED:** Please use :term:`LEAD_SEQ` instead.

   FCST_HR_START
     .. warning:: **DEPRECATED:** Please use :term:`LEAD_SEQ` instead.

   FCST_INIT_INTERVAL
     .. warning:: **DEPRECATED:** Specify the stride for forecast initializations.

   FCST_INPUT_DIR_REGEX
     .. warning:: **DEPRECATED:** Please use :term:`FCST_POINT_STAT_INPUT_DIR` instead.

   FCST_INPUT_DIR
     .. warning:: **DEPRECATED:** Please use FCST_[MET-APP]_INPUT_DIR` instead, i.e. :term:`FCST_GRID_STAT_INPUT_DIR`

   FCST_INPUT_FILE_REGEX
     .. warning:: **DEPRECATED:** Regular expression to use when identifying which forecast file to use.

   FCST_INPUT_FILE_TMPL
     .. warning:: **DEPRECATED:** Please use :term:`FCST_POINT_STAT_INPUT_TEMPLATE` instead.

   FCST_IS_DAILY_FILE
     .. warning:: **DEPRECATED:** Please use :term:`FCST_PCP_COMBINE_IS_DAILY_FILE` instead.

   FCST_IS_PROB
     Specify whether the forecast data are probabilistic or not. Acceptable values: true/false

     | *Used by:*  EnsembleStat, GridStat, MODE, MTD, PointStat

   FCST_PROB_IN_GRIB_PDS
     Specify whether the probabilistic forecast data is stored in the GRIB Product Definition Section or not.Acceptable values: true/false. Only used when FCST_IS_PROB is True. This does not need to be set if the FCST_<APP_NAME>_INPUT_DATATYPE is set to NetCDF.

     | *Used by:*  EnsembleStat, GridStat, MODE, MTD, PointStat

   FCST_LEAD
     .. warning:: **DEPRECATED:** Please use :term:`FCST_LEAD_LIST` instead.

   FCST_LEVEL
     .. warning:: **DEPRECATED:** Please use :term:`FCST_PCP_COMBINE_INPUT_ACCUMS` instead.

   FCST_MAX_FORECAST
     .. warning:: **DEPRECATED:** Please use :term:`LEAD_SEQ_MAX` instead.

   FCST_MODE_CONV_RADIUS
     Comma separated list of convolution radius values used by mode for forecast fields. A corresponding variable exists for observation data called :term:`OBS_MODE_CONV_RADIUS`.

     | *Used by:*  MODE

   FCST_MODE_CONV_THRESH
     Comma separated list of convolution threshold values used by mode for forecast fields. A corresponding variable exists for observation data called :term:`OBS_MODE_CONV_THRESH`.

     | *Used by:*  MODE

   FCST_MODE_FILE_WINDOW_BEGIN
     See :term:`OBS_MODE_FILE_WINDOW_BEGIN`

     | *Used by:*  MODE

   FCST_MODE_FILE_WINDOW_END
     See :term:`OBS_MODE_FILE_WINDOW_END`

     | *Used by:*  MODE

   FCST_MODE_MERGE_FLAG
     Sets the merge_flag value in the mode config file for forecast fields. Valid values are NONE, THRESH, ENGINE, and BOTH. A corresponding variable exists for observation data called :term:`OBS_MODE_MERGE_FLAG`.

     | *Used by:*  MODE

   FCST_MODE_MERGE_THRESH
     Comma separated list of merge threshold values used by mode for forecast fields. A corresponding variable exists for observation data called :term:`OBS_MODE_MERGE_THRESH`.

     | *Used by:*  MODE

   FCST_MODE_INPUT_DATATYPE
     Specify the data type of the input directory for forecast files used with the MET mode tool. Currently valid options are NETCDF, GRIB, and GEMPAK. If set to GEMPAK, data will automatically be converted to NetCDF via GempakToCF. A corresponding variable exists for observation data called :term:`OBS_MODE_INPUT_DATATYPE`.

     | *Used by:*  MODE

   FCST_MODE_INPUT_DIR
     Input directory for forecast files to use with the MET tool mode. A corresponding variable exists for observation data called :term:`OBS_MODE_INPUT_DIR`.

     | *Used by:*  MODE

   FCST_MODE_INPUT_TEMPLATE
     Template used to specify forecast input filenames for the MET tool mode. A corresponding variable exists for observation data called :term:`OBS_MODE_INPUT_TEMPLATE`. To utilize Python Embedding as input to the MET tools, set this value to PYTHON_NUMPY or PYTHON_XARRAY.

     | *Used by:*  MODE

   FCST_MTD_CONV_RADIUS
     Comma separated list of convolution radius values used by mode-TD for forecast files. A corresponding variable exists for observation data called :term:`OBS_MTD_CONV_RADIUS`.

     | *Used by:*

   FCST_MTD_CONV_THRESH
     Comma separated list of convolution threshold values used by mode-TD for forecast files. A corresponding variable exists for observation data called :term:`OBS_MTD_CONV_THRESH`.

     | *Used by:*

   FCST_MTD_FILE_WINDOW_BEGIN
     See :term:`OBS_MTD_FILE_WINDOW_BEGIN`

     | *Used by:* MTD

   FCST_MTD_FILE_WINDOW_END
     See :term:`OBS_MTD_FILE_WINDOW_END`

     | *Used by:* MTD

   FCST_MTD_INPUT_DATATYPE
     Specify the data type of the input directory for forecast files used with the MET mode-TD tool. Currently valid options are NETCDF, GRIB, and GEMPAK. If set to GEMPAK, data will automatically be converted to NetCDF via GempakToCF. A corresponding variable exists for observation data called :term:`OBS_MTD_INPUT_DATATYPE`.

     | *Used by:* MTD

   FCST_MTD_INPUT_DIR
     Input directory for forecast files to use with the MET tool mode-TD. A corresponding variable exists for observation data called :term:`OBS_MTD_INPUT_DIR`.

     | *Used by:* MTD

   FCST_MTD_INPUT_TEMPLATE
     Template used to specify forecast input filenames for the MET tool mode-TD. A corresponding variable exists for observation data called :term:`OBS_MTD_INPUT_TEMPLATE`. To utilize Python Embedding as input to the MET tools, set this value to PYTHON_NUMPY or PYTHON_XARRAY.

     | *Used by:* MTD

   FCST_NATIVE_DATA_TYPE
     .. warning:: **DEPRECATED:** Please use :term:`FCST_PCP_COMBINE_INPUT_DATATYPE` instead

   FCST_NC_TILE_REGEX
     .. warning:: **DEPRECATED:** Please use :term:`FCST_EXTRACT_TILES_PREFIX` instead.

   FCST_SERIES_ANALYSIS_NC_TILE_REGEX
     .. warning:: **DEPRECATED:** Please use :term:`FCST_EXTRACT_TILES_PREFIX` instead.

   FCST_PCP_COMBINE_<n>_FIELD_NAME
     .. warning:: **DEPRECATED:** Please use :term:`FCST_PCP_COMBINE_INPUT_NAMES` instead.

   FCST_PCP_COMBINE_DATA_INTERVAL
     Specify the accumulation interval of the forecast dataset used by the MET pcp_combine tool when processing daily input files. A corresponding variable exists for observation data called :term:`OBS_PCP_COMBINE_DATA_INTERVAL`.

     | *Used by:*  PCPCombine

   FCST_PCP_COMBINE_DERIVE_LOOKBACK
     Specify how far to look back in time in hours to find files for running the MET pcp_combine tool in derive mode. If set to 0 or unset, data will be obtained by using the input template with the current runtime instead of looking backwards in time. A corresponding variable exists for observation data called :term:`OBS_PCP_COMBINE_DERIVE_LOOKBACK`.

     | *Used by:*  PCPCombine

   FCST_PCP_COMBINE_INPUT_DATATYPE
     Specify the data type of the input directory for forecast files used with the MET pcp_combine tool. Currently valid options are NETCDF, GRIB, and GEMPAK. Required by pcp_combine if :term:`FCST_PCP_COMBINE_RUN` is True. Replaces deprecated variable :term:`FCST_NATIVE_DATA_TYPE`. A corresponding variable exists for observation data called :term:`OBS_PCP_COMBINE_INPUT_DATATYPE`.

     | *Used by:*  PCPCombine

   FCST_PCP_COMBINE_INPUT_DIR
     Specify the input directory for forecast files used with the MET pcp_combine tool. A corresponding variable exists for observation data called :term:`OBS_PCP_COMBINE_INPUT_DIR`.

     | *Used by:*  PCPCombine

   FCST_PCP_COMBINE_INPUT_LEVEL
     .. warning:: **DEPRECATED:** Please use :term:`FCST_PCP_COMBINE_INPUT_ACCUMS`.

   FCST_PCP_COMBINE_INPUT_TEMPLATE
     Template used to specify input filenames for forecast files used by the MET pcp_combine tool. A corresponding variable exists for observation data called :term:`OBS_PCP_COMBINE_INPUT_TEMPLATE`. To utilize Python Embedding as input to the MET tools, set this value to PYTHON_NUMPY or PYTHON_XARRAY.

     | *Used by:*  PCPCombine

   FCST_PCP_COMBINE_IS_DAILY_FILE
     Specify whether the forecast file is a daily file or not. A corresponding variable exists for observation data called :term:`OBS_PCP_COMBINE_IS_DAILY_FILE`.Acceptable values: true/false

     | *Used by:*  PCPCombine

   FCST_PCP_COMBINE_METHOD
     Specify the method to be used with the MET pcp_combine tool processing forecast data.Valid options are ADD, SUM, SUBTRACT, DERIVE, and USER_DEFINED. A corresponding variable exists for observation data called :term:`OBS_PCP_COMBINE_METHOD`.

     | *Used by:*  PCPCombine

   FCST_MIN_FORECAST
     .. warning:: **DEPRECATED:** Please use :term:`FCST_PCP_COMBINE_MIN_FORECAST`.

   OBS_MIN_FORECAST
     .. warning:: **DEPRECATED:** Please use :term:`OBS_PCP_COMBINE_MIN_FORECAST`.

   OBS_MAX_FORECAST
     .. warning:: **DEPRECATED:** Please use :term:`OBS_PCP_COMBINE_MAX_FORECAST`.

   FCST_PCP_COMBINE_MIN_FORECAST
     Specify the minimum forecast lead time to use when finding the lowest forecast lead to use in pcp_combine. A corresponding variable exists for observation data called :term:`OBS_PCP_COMBINE_MIN_FORECAST`.

     | *Used by:*  PCPCombine

   FCST_PCP_COMBINE_MAX_FORECAST
     Specify the maximum forecast lead time to use when finding the lowest forecast lead to use in pcp_combine. A corresponding variable exists for observation data called :term:`OBS_PCP_COMBINE_MAX_FORECAST`.

     | *Used by:*  PCPCombine

   FCST_PCP_COMBINE_OUTPUT_DIR
     Specify the output directory for forecast files generated by the MET pcp_combine tool. A corresponding variable exists for observation data called :term:`OBS_PCP_COMBINE_OUTPUT_DIR`.

     | *Used by:*  PCPCombine

   FCST_PCP_COMBINE_OUTPUT_TEMPLATE
     Template used to specify output filenames for forecast files generated by the MET pcp_combine tool. A corresponding variable exists for observation data called :term:`OBS_PCP_COMBINE_OUTPUT_TEMPLATE`. To utilize Python Embedding as input to the MET tools, set this value to PYTHON_NUMPY or PYTHON_XARRAY.

     | *Used by:*  PCPCombine

   FCST_PCP_COMBINE_RUN
     Specify whether to run the MET pcp_combine tool on forecast data or not. A corresponding variable exists for observation data called :term:`OBS_PCP_COMBINE_RUN`.Acceptable values: true/false

     | *Used by:*  PCPCombine

   FCST_PCP_COMBINE_STAT_LIST
     List of statistics to process when using the MET pcp_combine tool on forecast data in derive mode. A corresponding variable exists for observation data called :term:`OBS_PCP_COMBINE_STAT_LIST`.Acceptable values: sum, min, max, range, mean, stdev, vld_count

     | *Used by:*  PCPCombine

   FCST_PCP_COMBINE_TIMES_PER_FILE
     Specify the number of accumulation intervals of the forecast dataset used by the MET pcp_combine tool when processing daily input files. A corresponding variable exists for observation data called :term:`OBS_PCP_COMBINE_TIMES_PER_FILE`.

     | *Used by:*  PCPCombine

   FCST_POINT_STAT_FILE_WINDOW_BEGIN
     See :term:`OBS_POINT_STAT_FILE_WINDOW_BEGIN`

     | *Used by:*  PointStat

   FCST_POINT_STAT_FILE_WINDOW_END
     See :term:`OBS_POINT_STAT_FILE_WINDOW_END`

     | *Used by:*  PointStat

   FCST_POINT_STAT_INPUT_DATATYPE
     Specify the data type of the input directory for forecast files used with the MET point_stat tool. Currently valid options are NETCDF, GRIB, and GEMPAK. If set to GEMPAK, data will automatically be converted to NetCDF via GempakToCF. A corresponding variable exists for observation data called :term:`OBS_POINT_STAT_INPUT_DATATYPE`.

     | *Used by:*  PointStat

   FCST_POINT_STAT_INPUT_DIR
     Input directory for forecast files to use with the MET tool point_stat. A corresponding variable exists for observation data called :term:`OBS_POINT_STAT_INPUT_DIR`.

     | *Used by:*  PointStat

   FCST_POINT_STAT_INPUT_TEMPLATE
     Template used to specify forecast input filenames for the MET tool point_stat. A corresponding variable exists for observation data called :term:`OBS_POINT_STAT_INPUT_TEMPLATE`. To utilize Python Embedding as input to the MET tools, set this value to PYTHON_NUMPY or PYTHON_XARRAY.

     | *Used by:*  GriPointStat

   FCST_REGRID_DATA_PLANE_RUN
     If True, process forecast data with RegridDataPlane.

     | *Used by:*  RegridDataPlane

   OBS_REGRID_DATA_PLANE_RUN
     If True, process observation data with RegridDataPlane.

     | *Used by:*  RegridDataPlane

   FCST_REGRID_DATA_PLANE_INPUT_DATATYPE
     Specify the data type of the input directory for forecast files used with the MET regrid_data_plane tool. Currently valid options are NETCDF, GRIB, and GEMPAK. Required by pcp_combine. A corresponding variable exists for observation data called :term:`OBS_REGRID_DATA_PLANE_INPUT_DATATYPE`.

     | *Used by:*  RegridDataPlane

   FCST_REGRID_DATA_PLANE_INPUT_DIR
     Specify the input directory for forecast files used with the MET regrid_data_plane tool. A corresponding variable exists for observation data called :term:`OBS_REGRID_DATA_PLANE_INPUT_DIR`.

     | *Used by:*  RegridDataPlane

   FCST_REGRID_DATA_PLANE_INPUT_TEMPLATE
     Template used to specify input filenames for forecast data used by the MET regrid_data_plane tool. It not set, METplus will use :term:`FCST_REGRID_DATA_PLANE_TEMPLATE`. A corresponding variable exists for observation data called :term:`OBS_REGRID_DATA_PLANE_INPUT_TEMPLATE`. To utilize Python Embedding as input to the MET tools, set this value to PYTHON_NUMPY or PYTHON_XARRAY.

     | *Used by:*  RegridDataPlane

   FCST_REGRID_DATA_PLANE_OUTPUT_TEMPLATE
     Template used to specify output filenames for forecast data used by the MET regrid_data_plane tool. It not set, METplus will use :term:`FCST_REGRID_DATA_PLANE_TEMPLATE`. A corresponding variable exists for observation data called :term:`OBS_REGRID_DATA_PLANE_OUTPUT_TEMPLATE`.

     | *Used by:*  RegridDataPlane

   FCST_REGRID_DATA_PLANE_TEMPLATE
     Template used to specify filenames for forecast data used by the MET regrid_data_plane tool. To specify different templates for input and output files , use :term:`FCST_REGRID_DATA_PLANE_INPUT_TEMPLATE` and :term:`FCST_REGRID_DATA_PLANE_OUTPUT_TEMPLATE`. A corresponding variable exists for observation data called :term:`OBS_REGRID_DATA_PLANE_TEMPLATE`.

     | *Used by:*  RegridDataPlane

   FCST_REGRID_DATA_PLANE_OUTPUT_DIR
     Specify the output directory for forecast files used with the MET regrid_data_plane tool. A corresponding variable exists for observation data called :term:`OBS_REGRID_DATA_PLANE_OUTPUT_DIR`.

     | *Used by:*  RegridDataPlane

   FCST_THRESH
     .. warning:: **DEPRECATED:** Please use :term:`FCST_THRESH_LIST` instead.

   FCST_THRESH_LIST
     Specify the values of the FCST_THRESH column in the MET .stat file to use. This is optional in the METplus configuration file for running with :term:`LOOP_ORDER` = times.

     | *Used by:*  StatAnalysis

   OBS_THRESH_LIST
     Specify the values of the OBS_THRESH column in the MET .stat file to use. This is optional in the METplus configuration file for running with :term:`LOOP_ORDER` = times.

     | *Used by:*  StatAnalysis

   FCST_TILE_PREFIX
     .. warning:: **DEPRECATED:** Please use :term:`FCST_EXTRACT_TILES_PREFIX` instead.

   FCST_TILE_REGEX
     .. warning:: **DEPRECATED:** No longer used. Regular expression for forecast input files that are in GRIB2.

   FCST_EXTRACT_TILES_PREFIX
     Prefix for forecast tile files. Used to create filename of intermediate files that are created while performing a series analysis.

     | *Used by:*  ExtractTiles

   FCST_VAR
     .. warning:: **DEPRECATED:** No longer used.

   FCST_VAR_LEVEL
     .. warning:: **DEPRECATED:** Please use :term:`FCST_LEVEL_LIST` instead.

   FCST_LEVEL_LIST
     Specify the values of the FCST_LEV column in the MET .stat file to use. This is optional in the METplus configuration file for running with :term:`LOOP_ORDER` = times.

     | *Used by:*  StatAnalysis

   FCST_VAR_NAME
     .. warning:: **DEPRECATED:** Please use :term:`FCST_VAR_LIST` instead.

   FCST_VAR_LIST
     Specify the values of the FCST_VAR column in the MET .stat file to use. This is optional in the METplus configuration file for running with :term:`LOOP_ORDER` = times.

     | *Used by:*  StatAnalysis

   FCST_UNITS_LIST
     Specify the values of the FCST_UNITS column in the MET .stat file to use. This is optional in the METplus configuration file for running with :term:`LOOP_ORDER` = times.

     | *Used by:*  StatAnalysis

   FCST_VAR<n>_LEVELS
     Define the levels for the <n>th forecast variable to be used in the analysis where <n> is an integer >= 1. The value can be a single item or a comma separated list of items. You can define NetCDF levels, such as (0,*,*), but you will need to surround these values with quotation marks so that the commas in the item are not interpreted as an item delimeter. Some examples:

     | FCST_VAR1_LEVELS = A06, P500
     | FCST_VAR2_LEVELS ="(0,*,*),(1,*,*)"

     There can be <n> number of these variables defined in configuration files, simply increment the VAR1 string to match the total number of variables being used, e.g.:

     | FCST_VAR1_LEVELS
     | FCST_VAR2_LEVELS
     | ...
     | FCST_VAR<n>_LEVELS

     If FCST_VAR<n>_LEVELS is set, then :term:`OBS_VAR<n>_LEVELS` must be set as well. If the same value applies to both forecast and observation data, use :term:`BOTH_VAR<n>_LEVELS`.

     See :ref:`Field_Info` for more information.

     | *Used by:*  GridStat, EnsembleStat, PointStat, MODE, MTD, PCPCombine

   FCST_VAR<n>_NAME
     Define the name for the <n>th forecast variable to be used in the analysis where <n> is an integer >= 1. If :term:`FCST_VAR<n>_NAME` is set, then :term:`OBS_VAR<n>_NAME` must be set. If the same value applies to both forecast and observation data, use :term:`BOTH_VAR<n>_NAME`. There can be s<n> number of these variables defined in configuration files, simply increment the VAR1 string to match the total number of variables being used, e.g.:

     | FCST_VAR1_NAME
     | FCST_VAR2_NAME
     | ...
     | FCST_VAR<n>_NAME

     See :ref:`Field_Info` for more information.

     This value can be set to a call to a python script with arguments to supply data to the MET tools via Python Embedding. Filename template syntax can be used here to specify time information of an input file, i.e. {valid?fmt=%Y%m%d%H}. See the `MET User's Guide <https://dtcenter.org/community-code/model-evaluation-tools-met/documentation>`_ for more information about Python Embedding in the MET tools.

     | *Used by:*  GridStat, EnsembleStat, PointStat, MODE, MTD, PCPCombine

   FCST_VAR<n>_OPTIONS
     Define the options for the <n>th forecast variable to be used in the analysis where <n> is an integer >= 1. These addition options will be applied to every name/level/threshold combination for VAR<n>. There can be <n> number of these variables defined in configuration files, simply increment the VAR1  string to match the total number of variables being used, e.g.:

     | FCST_VAR1_OPTIONS
     | FCST_VAR2_OPTIONS
     | ...
     | FCST_VAR<n>_OPTIONS

     See :ref:`Field_Info` for more information.

     | *Used by:*  GridStat, EnsembleStat, PointStat, MODE, MTD, PCPCombine

   FCST_VAR<n>_THRESH
     Define the threshold(s) for the <n>th forecast variable to be used in the analysis where <n> is an integer >= 1. The value can be a single item or a comma separated list of items that must start with a comparison operator (>,>=,==,!=,<,<=,gt,ge,eq,ne,lt,le). If :term:`FCST_VAR<n>_THRESH` is not set but :term:`OBS_VAR<n>_THRESH` is, the same information will be used for both variables. There can be <n> number of these variables defined in configuration files, simply increment the VAR1 string to match the total number of variables being used, e.g.:
     | FCST_VAR1_THRESH
     | FCST_VAR2_THRESH
     | ...
     | FCST_VAR<n>_THRESH

     If :term:`FCST_VAR<n>_THRESH` is set, then :term:`OBS_VAR<n>_THRESH` must be set as well. If the same value applies to both forecast and observation data, use :term:`BOTH_VAR<n>_THRESH`.

     See :ref:`Field_Info` for more information.

     | *Used by:*  GridStat, EnsembleStat, PointStat, MODE, MTD, PCPCombine

   BOTH_VAR<n>_LEVELS
     Define the levels for the <n>th forecast and observation variables to be used in the analysis where <n> is an integer >= 1. See :term:`FCST_VAR<n>_LEVELS`, :term:`OBS_VAR<n>_LEVELS`, or :ref:`Field_Info` for more information.

     | *Used by:*  GridStat, EnsembleStat, PointStat, MODE, MTD, PCPCombine

   BOTH_VAR<n>_NAME
     Define the name for the <n>th forecast and observation variables to be used in the analysis where <n> is an integer >= 1. See :term:`FCST_VAR<n>_NAME`, :term:`OBS_VAR<n>_NAME`, or :ref:`Field_Info` for more information.

     | *Used by:*  GridStat, EnsembleStat, PointStat, MODE, MTD, PCPCombine

   BOTH_VAR<n>_OPTIONS
     Define the extra options for the <n>th forecast and observation variables to be used in the analysis where <n> is an integer >= 1. See :term:`FCST_VAR<n>_OPTIONS`, :term:`OBS_VAR<n>_OPTIONS`, or :ref:`Field_Info` for more information.

     | *Used by:*  GridStat, EnsembleStat, PointStat, MODE, MTD, PCPCombine

   BOTH_VAR<n>_THRESH
     Define the threshold list for the <n>th forecast and observation variables to be used in the analysis where <n> is an integer >= 1. See :term:`FCST_VAR<n>_THRESH`, :term:`OBS_VAR<n>_THRESH`, or :ref:`Field_Info` for more information.

     | *Used by:*  GridStat, EnsembleStat, PointStat, MODE, MTD, PCPCombine

   FCST_MODE_VAR<n>_NAME
     Wrapper specific field info variable. See :term:`FCST_VAR<n>_NAME`.

     | *Used by:*  MODE

   FCST_MTD_VAR<n>_NAME
     Wrapper specific field info variable. See :term:`FCST_VAR<n>_NAME`.

     | *Used by:*  MTD

   FCST_GRID_STAT_VAR<n>_NAME
     Wrapper specific field info variable. See :term:`FCST_VAR<n>_NAME`.

     | *Used by:*  GridStat

   FCST_ENSEMBLE_STAT_VAR<n>_NAME
     Wrapper specific field info variable. See :term:`FCST_VAR<n>_NAME`.

     | *Used by:*  EnsembleStat

   FCST_POINT_STAT_VAR<n>_NAME
     Wrapper specific field info variable. See :term:`FCST_VAR<n>_NAME`.

     | *Used by:*  PointStat

   FCST_MODE_VAR<n>_LEVELS
     Wrapper specific field info variable. See :term:`FCST_VAR<n>_LEVELS`.

     | *Used by:*  MODE

   FCST_MTD_VAR<n>_LEVELS
     Wrapper specific field info variable. See :term:`FCST_VAR<n>_LEVELS`.

     | *Used by:*  MTD

   FCST_GRID_STAT_VAR<n>_LEVELS
     Wrapper specific field info variable. See :term:`FCST_VAR<n>_LEVELS`.

     | *Used by:*  GridStat

   FCST_ENSEMBLE_STAT_VAR<n>_LEVELS
     Wrapper specific field info variable. See :term:`FCST_VAR<n>_LEVELS`.

     | *Used by:*  EnsembleStat

   FCST_POINT_STAT_VAR<n>_LEVELS
     Wrapper specific field info variable. See :term:`FCST_VAR<n>_LEVELS`.

     | *Used by:*  PointStat

   FCST_MODE_VAR<n>_OPTIONS
     Wrapper specific field info variable. See :term:`FCST_VAR<n>_OPTIONS`.

     | *Used by:*  MODE

   FCST_MTD_VAR<n>_OPTIONS
     Wrapper specific field info variable. See :term:`FCST_VAR<n>_OPTIONS`.

     | *Used by:*  MTD

   FCST_GRID_STAT_VAR<n>_OPTIONS
     Wrapper specific field info variable. See :term:`FCST_VAR<n>_OPTIONS`.

     | *Used by:*  GridStat

   FCST_ENSEMBLE_STAT_VAR<n>_OPTIONS
     Wrapper specific field info variable. See :term:`FCST_VAR<n>_OPTIONS`.

     | *Used by:*  EnsembleStat

   FCST_POINT_STAT_VAR<n>_OPTIONS
     Wrapper specific field info variable. See :term:`FCST_VAR<n>_OPTIONS`.

     | *Used by:*  PointStat

   FCST_MODE_VAR<n>_THRESH
     Wrapper specific field info variable. See :term:`FCST_VAR<n>_THRESH`.

     | *Used by:*  MODE

   FCST_MTD_VAR<n>_THRESH
     Wrapper specific field info variable. See :term:`FCST_VAR<n>_THRESH`.

     | *Used by:*  MTD

   FCST_GRID_STAT_VAR<n>_THRESH
     Wrapper specific field info variable. See :term:`FCST_VAR<n>_THRESH`.

     | *Used by:*  GridStat

   FCST_ENSEMBLE_STAT_VAR<n>_THRESH
     Wrapper specific field info variable. See :term:`FCST_VAR<n>_THRESH`.

     | *Used by:*  EnsembleStat

   FCST_POINT_STAT_VAR<n>_THRESH
     Wrapper specific field info variable. See :term:`FCST_VAR<n>_THRESH`.

     | *Used by:*  PointStat

   OBS_MODE_VAR<n>_NAME
     Wrapper specific field info variable. See :term:`OBS_VAR<n>_NAME`.

     | *Used by:*  MODE

   OBS_MTD_VAR<n>_NAME
     Wrapper specific field info variable. See :term:`OBS_VAR<n>_NAME`.

     | *Used by:*  MTD

   OBS_GRID_STAT_VAR<n>_NAME
     Wrapper specific field info variable. See :term:`OBS_VAR<n>_NAME`.

     | *Used by:*  GridStat

   OBS_ENSEMBLE_STAT_VAR<n>_NAME
     Wrapper specific field info variable. See :term:`OBS_VAR<n>_NAME`.

     | *Used by:*  EnsembleStat

   OBS_POINT_STAT_VAR<n>_NAME
     Wrapper specific field info variable. See :term:`OBS_VAR<n>_NAME`.

     | *Used by:*  PointStat

   OBS_MODE_VAR<n>_LEVELS
     Wrapper specific field info variable. See :term:`OBS_VAR<n>_LEVELS`.

     | *Used by:*  MODE

   OBS_MTD_VAR<n>_LEVELS
     Wrapper specific field info variable. See :term:`OBS_VAR<n>_LEVELS`.

     | *Used by:*  MTD

   OBS_GRID_STAT_VAR<n>_LEVELS
     Wrapper specific field info variable. See :term:`OBS_VAR<n>_LEVELS`.

     | *Used by:*  GridStat

   OBS_ENSEMBLE_STAT_VAR<n>_LEVELS
     Wrapper specific field info variable. See :term:`OBS_VAR<n>_LEVELS`.

     | *Used by:*  EnsembleStat

   OBS_POINT_STAT_VAR<n>_LEVELS
     Wrapper specific field info variable. See :term:`OBS_VAR<n>_LEVELS`.

     | *Used by:*  PointStat

   OBS_MODE_VAR<n>_OPTIONS
     Wrapper specific field info variable. See :term:`OBS_VAR<n>_OPTIONS`.

     | *Used by:*  MODE

   OBS_MTD_VAR<n>_OPTIONS
     Wrapper specific field info variable. See :term:`OBS_VAR<n>_OPTIONS`.

     | *Used by:*  MTD

   OBS_GRID_STAT_VAR<n>_OPTIONS
     Wrapper specific field info variable. See :term:`OBS_VAR<n>_OPTIONS`.

     | *Used by:*  GridStat

   OBS_ENSEMBLE_STAT_VAR<n>_OPTIONS
     Wrapper specific field info variable. See :term:`OBS_VAR<n>_OPTIONS`.

     | *Used by:*  EnsembleStat

   OBS_POINT_STAT_VAR<n>_OPTIONS
     Wrapper specific field info variable. See :term:`OBS_VAR<n>_OPTIONS`.

     | *Used by:*  PointStat

   OBS_MODE_VAR<n>_THRESH
     Wrapper specific field info variable. See :term:`OBS_VAR<n>_THRESH`.

     | *Used by:*  MODE

   OBS_MTD_VAR<n>_THRESH
     Wrapper specific field info variable. See :term:`OBS_VAR<n>_THRESH`.

     | *Used by:*  MTD

   OBS_GRID_STAT_VAR<n>_THRESH
     Wrapper specific field info variable. See :term:`OBS_VAR<n>_THRESH`.

     | *Used by:*  GridStat

   OBS_ENSEMBLE_STAT_VAR<n>_THRESH
     Wrapper specific field info variable. See :term:`OBS_VAR<n>_THRESH`.

     | *Used by:*  EnsembleStat

   OBS_POINT_STAT_VAR<n>_THRESH
     Wrapper specific field info variable. See :term:`OBS_VAR<n>_THRESH`.

     | *Used by:*  PointStat

   FCST_WINDOW_BEGIN
     See :term:`OBS_WINDOW_BEGIN`

     | *Used by:*  EnsembleStat, GridStat, MODE, MTD, PB2NC, PointStat

   FCST_WINDOW_END
     See :term:`OBS_WINDOW_END`

     | *Used by:*  EnsembleStat, GridStat, MODE, MTD, PB2NC, PointStat

   FHR_BEG
     .. warning:: **DEPRECATED:** Please use :term:`LEAD_SEQ` instead.

   FHR_END
     .. warning:: **DEPRECATED:** Please use :term:`LEAD_SEQ` instead.

   FHR_GROUP_BEG
     .. warning:: **DEPRECATED:** Please use :term:`LEAD_SEQ_\<n>` instead.

   FHR_GROUP_END
     .. warning:: **DEPRECATED:** Please use :term:`LEAD_SEQ_\<n>` instead.

   FHR_GROUP_LABELS
     .. warning:: **DEPRECATED:** Please use :term:`LEAD_SEQ_\<n>_LABEL` instead.

   FHR_INC
     .. warning:: **DEPRECATED:** Please use :term:`LEAD_SEQ` instead.

   FILTER
     .. warning:: **DEPRECATED:** Please use :term:`TCMPR_PLOTTER_FILTER` instead.

   TCMPR_PLOTTER_FILTER
     Corresponds to the optional -filter argument to the plot_TCMPR.R script which is wrapped by TCMPRPlotter. This is a list of filtering options for the tc_stat tool.

     | *Used by:*  TCMPRPlotter

   FILTERED_TCST_DATA_FILE
     .. warning:: **DEPRECATED:** Please use :term:`TCMPR_PLOTTER_FILTERED_TCST_DATA_FILE` instead.

   TCMPR_PLOTTER_FILTERED_TCST_DATA_FILE
     Corresponds to the optional -tcst argument to the plot_TCMPR.R script which is wrapped by TCMPRPlotter. This is a tcst data file to be used instead of running the tc_stat tool. Indicate a full path to the data file.

     | *Used by:*  TCMPRPlotter

   FOOTNOTE_FLAG
     .. warning:: **DEPRECATED:** Please use :term:`TCMPR_PLOTTER_FOOTNOTE_FLAG` instead.

   TCMPR_PLOTTER_FOOTNOTE_FLAG
     This corresponds to the optional -footnote flag in the plot_TCMPR.R script which is wrapped by TCMPRPlotter. According to the plot_TCMPR.R usage, this flag is used to disable footnote (date).

     | *Used by:*  TCMPRPlotter

   FORECAST_TMPL
     .. warning:: **DEPRECATED:** Please use :term:`TC_PAIRS_ADECK_TEMPLATE`.

   GEMPAKTOCF_CLASSPATH
     .. warning:: **DEPRECATED:** Please use :term:`GEMPAKTOCF_JAR` instead. Path to the GempakToCF binary file and the NetCDF jar file required to run GempakToCF.

   GEMPAKTOCF_JAR
     Path to the GempakToCF.jar file to run GempakToCF.
     The tool is available on the MET webpage here:
     https://dtcenter.org/sites/default/files/community-code/metplus/utilities/GempakToCF.jar.
     Must be set if running GempakToCF wrapper, if using a filename template
     that ends with .grd, or if specifying an \*_INPUT_DATATYPE item as GEMPAK.

     | *Used by:*  GempakToCF, other wrappers that will read Gempak data

   GEMPAKTOCF_INPUT_DIR
     Specify the input directory for the tool used to convert GEMPAK files to netCDF.

     | *Used by:*  GempakToCF

   GEMPAKTOCF_INPUT_TEMPLATE
     Filename template used for input files to the tool used to convert GEMPAK files to netCDF.

     | *Used by:*  GempakToCF

   GEMPAKTOCF_OUTPUT_DIR
     Specify the output directory for files generated by the tool used to convert GEMPAK files to netCDF.

     | *Used by:*  GempakToCF

   GEMPAKTOCF_OUTPUT_TEMPLATE
     Filename template used for output files from the tool used to convert GEMPAK files to netCDF.

     | *Used by:*  GempakToCF

   GEMPAKTOCF_SKIP_IF_OUTPUT_EXISTS
     If True, do not run GempakToCF if output file already exists. Set to False to overwrite files.

     | *Used by:*  GempakToCF

   CYCLONE_GENERATE_TRACK_ASCII
     .. warning:: **DEPRECATED:** Please use :term:`CYCLONE_PLOTTER_GENERATE_TRACK_ASCII` instead.

   CYCLONE_PLOTTER_GENERATE_TRACK_ASCII
     Specify whether or not to produce an ASCII file containing all of the tracks in the plot. Acceptable values: true/false

     | *Used by:*  CyclonePlotter

   GEN_SEQ
     .. warning:: **DEPRECATED:**

   FCST_EXTRACT_TILES_INPUT_TEMPLATE
     Filename template used to identify forecast input file to ExtractTiles.

     | *Used by:*  ExtractTiles

   OBS_EXTRACT_TILES_INPUT_TEMPLATE
     Filename template used to identify observation input file to ExtractTiles.

     | *Used by:*  ExtractTiles

   FCST_EXTRACT_TILES_OUTPUT_TEMPLATE
     Filename template used to identify the forecast output file generated by ExtractTiles.

     | *Used by:* ExtractTiles

   OBS_EXTRACT_TILES_OUTPUT_TEMPLATE
     Filename template used to identify the observation output file generated by ExtractTiles.

     | *Used by:* ExtractTiles

   GFS_ANLY_FILE_TMPL
     .. warning:: **DEPRECATED:** Please use :term:`OBS_EXTRACT_TILES_INPUT_TEMPLATE` instead.

   GFS_FCST_FILE_TMPL
     .. warning:: **DEPRECATED:** Please use :term:`FCST_EXTRACT_TILES_INPUT_TEMPLATE` instead.


   GRID_STAT_CONFIG
     .. warning:: **DEPRECATED:** Please use :term:`GRID_STAT_CONFIG_FILE` instead.

   GRID_STAT_CONFIG_FILE
     Specify the absolute path to the configuration file used by the MET grid_stat tool.

     | *Used by:*  GridStat

   GRID_STAT_ONCE_PER_FIELD
     True/False. If True, grid_stat will run once to process all name/level/threshold combinations specified. If False, it will run once for each name/level. Some cases require this to be set to False, for example processing probablistic forecasts or precipitation accumulations.

     | *Used by:*  GridStat

   GRID_STAT_NEIGHBORHOOD_WIDTH
     Sets the neighborhood width used by GridStat. See `MET User's Guide <https://dtcenter.org/community-code/model-evaluation-tools-met/documentation>`_ for more information.

     | *Used by:*  GridStat

   GRID_STAT_NEIGHBORHOOD_SHAPE
     Sets the neighborhood shape used by GridStat. See `MET User's Guide <https://dtcenter.org/community-code/model-evaluation-tools-met/documentation>`_ for more information.

     | *Used by:*  GridStat

   GRID_STAT_NEIGHBORHOOD_COV_THRESH
     Sets the neighborhood cov_thresh list used by GridStat. See `MET User's Guide <https://dtcenter.org/community-code/model-evaluation-tools-met/documentation>`_ for more information.

     | *Used by:*  GridStat

   POINT_STAT_NEIGHBORHOOD_WIDTH
     Sets the neighborhood width used by PointStat. See `MET User's Guide <https://dtcenter.org/community-code/model-evaluation-tools-met/documentation>`_ for more information.

     | *Used by:*  PointStat

   POINT_STAT_NEIGHBORHOOD_SHAPE
     Sets the neighborhood shape used by PointStat. See `MET User's Guide <https://dtcenter.org/community-code/model-evaluation-tools-met/documentation>`_ for more information.

     | *Used by:*  PointStat

   POINT_STAT_OBS_VALID_BEG
     Optional variable that sets the -obs_valid_beg command line argument for PointStat if set to something other than an empty string. Accepts filename template syntax, i.e. {valid?fmt=%Y%m%d_%H}

     | *Used by:* PointStat

   POINT_STAT_OBS_VALID_END
     Optional variable that sets the -obs_valid_end command line argument for PointStat if set to something other than an empty string. Accepts filename template syntax, i.e. {valid?fmt=%Y%m%d_%H}

     | *Used by:* PointStat

   GRID_STAT_OUT_DIR
     .. warning:: **DEPRECATED:** Please use :term:`GRID_STAT_OUTPUT_DIR` instead.

   GRID_STAT_OUTPUT_DIR
     Specify the output directory where files from the MET grid_stat tool are written.

     | *Used by:*  GridStat

   GRID_STAT_OUTPUT_TEMPLATE
     Sets the subdirectories below :term:`GRID_STAT_OUTPUT_DIR` using a template to allow run time information. If LOOP_BY = VALID, default value is valid time YYYYMMDDHHMM/grid_stat. If LOOP_BY = INIT, default value is init time YYYYMMDDHHMM/grid_stat.

     | *Used by:*  GridStat

   GRID_STAT_VERIFICATION_MASK_TEMPLATE
     Template used to specify the verification mask filename for the MET tool grid_stat. Now supports a list of filenames.

     | *Used by:*  GridStat

   ENSEMBLE_STAT_VERIFICATION_MASK_TEMPLATE
     Template used to specify the verification mask filename for the MET tool ensemble_stat. Now supports a list of filenames.

     | *Used by:*  EnsembleStat

   HFIP_BASELINE
     .. warning:: **DEPRECATED:** Please use :term:`TCMPR_PLOTTER_HFIP_BASELINE` instead.

   TCMPR_PLOTTER_HFIP_BASELINE
     Corresponds to the optional -hfip_bsln flag in the plot_TCMPR.R script which is wrapped by TCMPRPlotter. This is a string that indicates whether to add the HFIP baseline, and indicates the version (no, 0, 5, 10 year goal).

     | *Used by:*  TCMPRPlotter

   INIT_BEG
     Specify the beginning initialization time to be used in the analysis. Format can be controlled by :term:`INIT_TIME_FMT`. See :ref:`Looping_by_Initialization_Time` for more information.

     | *Used by:*  All

   INIT_END
     Specify the ending initialization time to be used in the analysis. Format can be controlled by :term:`INIT_TIME_FMT`. See :ref:`Looping_by_Initialization_Time` for more information.

     | *Used by:*  All

   INIT_EXCLUDE
     .. warning:: **DEPRECATED:** Please use :term:`TC_PAIRS_INIT_EXCLUDE`  instead.

   TC_PAIRS_INIT_EXCLUDE
     Specify which, if any, forecast initializations to exclude from the analysis.

     | *Used by:*  TCPairs

   FCST_INIT_HOUR_LIST
     Specify a list of hours for initialization times of forecast files for use in the analysis.

     | *Used by:*  MakePlots, StatAnalysis

   OBS_INIT_HOUR_LIST
     Specify a list of hours for initialization times of observation files for use in the analysis.

     | *Used by:*  MakePlots, StatAnalysis

   INIT_HOUR_BEG
     .. warning:: **DEPRECATED:** Please use :term:`FCST_INIT_HOUR_LIST` or :term:`OBS_INIT_HOUR_LIST` instead.

   INIT_HOUR_END
     .. warning:: **DEPRECATED:** Please use :term:`FCST_INIT_HOUR_LIST` or :term:`OBS_INIT_HOUR_LIST` instead.

   INIT_HOUR_INCREMENT
     .. warning:: **DEPRECATED:** Please use :term:`FCST_INIT_HOUR_LIST` or :term:`OBS_INIT_HOUR_LIST` instead.

   INIT_HOUR_METHOD
     .. warning:: **DEPRECATED:** No longer used.

   INIT_INCLUDE
     .. warning:: **DEPRECATED:** Please use :term:`TC_PAIRS_INIT_INCLUDE`  instead.

   TC_PAIRS_INIT_INCLUDE
     Specify which forecast initializations to include in the analysis.

     | *Used by:*  TCPairs

   INIT_INCREMENT
     Control the increment or stride to use when stepping between forecast initializations. Units are seconds. See :ref:`Looping_by_Initialization_Time` for more information. Units are assumed to be seconds unless specified with Y, m, d, H, M, or S.

     | *Used by:*  All

   INIT_SEQ
     Specify a list of initialization hours that are used to build a sequence of forecast lead times to include in the analysis. Used only when looping by valid time (LOOP_BY = VALID). Comma separated list format, e.g.:0, 6, 12 See :ref:`looping_over_forecast_leads` for more information.

     | *Used by:*  EnsembleStat, GridStat, MODE, MTD, PB2NC, PCPCombine, PointStat, RegridDataPlane, SeriesAnalysis

   INIT_TIME_FMT
     Specify a formatting string to use for :term:`INIT_BEG` and :term:`INIT_END`. See :ref:`Looping_by_Initialization_Time` for more information.

     | *Used by:*  All

   INTERP
     .. warning:: **DEPRECATED:** Please use :term:`INTERP_MTHD_LIST` instead.

   INTERP_MTHD_LIST
     Specify the values of the INTERP_MTHD column in the MET .stat file to use; specify the interpolation used to create the MET .stat files.

     | *Used by:*  MakePlots, StatAnalysis

   INTERP_PTS
     .. warning:: **DEPRECATED:** Please use :term:`INTERP_PNTS_LIST` instead.

   INTERP_PNTS_LIST
     Specify the values of the INTERP_PNTS column in the MET .stat file to use; corresponds to the interpolation in the MET .stat files.

     | *Used by:*  MakePlots, StatAnalysis

   INTERVAL_TIME
     Define the interval time in hours (HH) to be used by the MET pb2nc tool.

     | *Used by:*  PB2NC

   JOB_ARGS
     .. warning:: **DEPRECATED:** Please use :term:`STAT_ANALYSIS_JOB_ARGS` instead.

   STAT_ANALYSIS_JOB_ARGS
     Specify stat_analysis job arguments to run. The job arguments that are to be run with the corresponding :term:`STAT_ANALYSIS_JOB_NAME`. If using -dump_row, use -dump_row [dump_row_filename]. If using -out_stat, -out_stat [out_stat_filename]. For more information on these job arguments, please see the `MET User's Guide <https://dtcenter.org/community-code/model-evaluation-tools-met/documentation>`_.

     | *Used by:*  StatAnalysis

   JOB_NAME
     .. warning:: **DEPRECATED:** Please use :term:`STAT_ANALYSIS_JOB_NAME` instead.

   STAT_ANALYSIS_JOB_NAME
     Specify stat_analysis job name to run. Valid options are filter, summary, aggregate, aggregate_stat, go_index, and ramp. For more information on these job names and what they do, please see the `MET User's Guide <https://dtcenter.org/community-code/model-evaluation-tools-met/documentation>`_.

     | *Used by:*  StatAnalysis

   EXTRACT_TILES_LAT_ADJ
     Specify a latitude adjustment, in degrees to be used in the analysis. In the ExtractTiles wrapper, this corresponds to the 2m portion of the 2n x 2m subregion tile.

     | *Used by:*  ExtractTiles

   LAT_ADJ
     .. warning:: **DEPRECATED:** Please use :term:`EXTRACT_TILES_LAT_ADJ` instead.

   LEAD
     .. warning:: **DEPRECATED:** Please use :term:`TCMPR_PLOTTER_LEAD` instead.

   TCMPR_PLOTTER_LEAD
     For CyclonePlotter, this refers to the column of interest in the input ASCII cyclone file.In the TCMPRPlotter, this corresponds to the optional -lead argument in the plot_TCMPR.R script (which is wrapped by TCMPRPlotter). This argument is set to a comma-separted list of lead times (h) to be plotted.In TCStat, this corresponds to the name of the column of interest in the input ASCII data file.

     | *Used by:*  TCMPRPlotter

   LEAD_LIST
     .. warning:: **DEPRECATED:** Please use :term:`FCST_LEAD_LIST` instead.

   FCST_LEAD_LIST
     Specify the values of the FSCT_LEAD column in the MET .stat file to use. Comma separated list format, e.g.: 00, 24, 48, 72, 96, 120

     | *Used by:*  MakePlots, StatAnalysis

   OBS_LEAD_LIST
     Specify the values of the OBS_LEAD column in the MET .stat file to use. Comma separated list format, e.g.: 00, 24, 48, 72, 96, 120

     | *Used by:*  MakePlots, StatAnalysis

   LEAD_SEQ
     Specify the sequence of forecast lead times to include in the analysis. Comma separated list format, e.g.:0, 6, 12. See :ref:`looping_over_forecast_leads` for more information. Units are assumed to be hours unless specified with Y, m, d, H, M, or S.

     | *Used by:*  All

   LEAD_SEQ_MIN
     Minimum forecast lead to be processed. Used primarily with INIT_SEQ but also affects LEAD_SEQ. See :ref:`looping_over_forecast_leads` for more information. Units are assumed to be hours unless specified with Y, m, d, H, M, or S.

     | *Used by:*  All

   LEAD_SEQ_MAX
     Maximum forecast lead to be processed. Used primarily with :term:`INIT_SEQ` but also affects :term:`LEAD_SEQ`. See :ref:`looping_over_forecast_leads` for more information. Units are assumed to be hours unless specified with Y, m, d, H, M, or S.

     | *Used by:*  All

   LEAD_SEQ_<n>
     Specify the sequence of forecast lead times to include in the analysis. Comma separated list format, e.g.:0, 6, 12. <n> corresponds to the bin in which the user wishes to aggregate series by lead results.

     | *Used by:*  SeriesAnalysis

   LEAD_SEQ_<n>_LABEL
     Required when SERIES_BY_LEAD_GROUP_FCSTS=True. Specify the label of the corresponding bin of series by lead results.

     | *Used by:*  SeriesAnalysis

   LEGEND
     .. warning:: **DEPRECATED:** Please use :term:`TCMPR_PLOTTER_LEGEND` instead.

   TCMPR_PLOTTER_LEGEND
     The text to be included in the legend of your plot.

     | *Used by:*  TCMPRPlotter

   LINE_TYPE
     .. warning:: **DEPRECATED:** Please use :term:`LINE_TYPE_LIST` instead.


   LINE_TYPE_LIST
     Specify the MET STAT line types to be considered. For TCMPRPlotter, this is optional in the METplus configuration file for running with :term:`LOOP_ORDER` = times.

     | *Used by:*  MakePlots, StatAnalysis, TCMPRPlotter

   LOG_DIR
     Specify the directory where log files from MET and METplus should be written.

     | *Used by:*  All

   LOG_LEVEL
     Specify the level of logging. Everything above this level is sent to standard output. To quiet the output to a comfortable level, set this to "ERROR"

     Options (ordered MOST verbose to LEAST verbose):
     | NOTSET
     | DEBUG
     | INFO
     | WARNING
     | ERROR
     | CRITICAL

     | *Used by:*  All

   LOG_METPLUS
     Control the filename of the METplus log file. Control the timestamp appended to the filename with LOG_TIMESTAMP_TEMPLATE. To turn OFF all logging, do not set this option.

     | *Used by:*  All

   LOG_MET_OUTPUT_TO_METPLUS
     Control whether logging output from the MET tools is sent to the METplus log file, or individual log files for each MET tool.

     | *Used by:*  All

   LOG_MET_VERBOSITY
     Control the verbosity of the logging from the MET tools.0 = Least amount of logging (lowest verbosity)5 = Most amount of logging (highest verbosity)

     | *Used by:*  All

   LOG_TIMESTAMP_TEMPLATE
     Set the timestamp template for the METplus log file. Use Python strftime directives, e.g.%Y%m%d for YYYYMMDD.

     | *Used by:*  All

   LOG_TIMESTAMP_USE_DATATIME
     True/False. Determines which time to use for the log filenames. If True, use :term:`INIT_BEG` if LOOP_BY is INIT or :term:`VALID_BEG` if LOOP_BY is VALID. If False, use current time.

     | *Used by:*  All

   EXTRACT_TILES_LON_ADJ
     Specify a longitude adjustment, in degrees to be used in the analysis. In the ExtractTiles wrapper, this corresponds to the 2n portion of the 2n x 2m subregion tile.

     | *Used by:*  ExtractTiles

   LON_ADJ
     .. warning:: **DEPRECATED:** Please use :term:`EXTRACT_TILES_LON_ADJ` instead.

   LOOP_BY
     Control whether the analysis is processed across valid or initialization times. See section :ref:`LOOP_BY_ref` for more information.

     | *Used by:*  All

   LOOP_BY_INIT
     .. warning:: **DEPRECATED:** Please use :term:`LOOP_BY` instead.

   LOOP_ORDER
     Control the looping order for METplus. Valid options are "times" or "processes". "times" runs all items in the :term:`PROCESS_LIST` for a single run time, then repeat until all times have been evaluated. "processes" runs each item in the :term:`PROCESS_LIST` for all times specified, then repeat for the next item in the :term:`PROCESS_LIST`.

     | *Used by:*  All

   METPLUS_BASE
     This variable will automatically be set by METplus when it is started. It will be set to the location of METplus that is currently being run. Setting this variable in a config file will have no effect and will report a warning that it is being overridden.

     | *Used by:*  All

   METPLUS_CONF
     Provide the absolute path to the METplus final configuration file. This file will contain every configuration option and value used when METplus was run.

     | *Used by:*  All

   MET_BASE
     .. warning:: **DEPRECATED:** Do not set.

   MET_BIN
     .. warning:: **DEPRECATED:** Please use :term:`MET_INSTALL_DIR` instead.

   MET_BUILD_BASE
     The base directory of the MET install. Only needed if using MET version 6.0

     | *Used by:*  TCMPRPlotter

   MET_INSTALL_DIR
     The base directory of the MET install. To be defined when using MET version 6.1 and beyond. Used to get the full path of the MET executable and the share directory when calling from METplus Wrappers.

     | *Used by:*  All

   MET_BIN_DIR
     The directory of the MET executables. Used to get the full path of the MET executable when calling from METplus Wrappers. When using the --bindir option in configuring MET, set MET_BIN_DIR to the same location.  MET_BIN_DIR will be set to {MET_INSTALL_DIR}/bin. Users can unset MET_BIN_DIR or set it to an empty string if the MET tools are found in the user's path, e.g. when using module loads.
     | *Used by:*  All

   MISSING_VAL
     .. warning:: **DEPRECATED:** Please use :term:`TC_PAIRS_MISSING_VAL`.

   MISSING_VAL_TO_REPLACE
     .. warning:: **DEPRECATED:** Please use :term:`TC_PAIRS_MISSING_VAL_TO_REPLACE`.

   MODEL
     Specify the model name. This is the model name listed in the MET .stat files.

     | *Used by:*  EnsembleStat, GridStat, PointStat, PCPCombine, TCPairs, GridDiag, TCRMW

   MODEL_LIST
     List of the specified the model names.

     | *Used by:*  MakePlots, StatAnalysis

   MODEL<n>_NAME
        .. warning:: **DEPRECATED:** Please use :term:`MODEL\<n\>`.

   MODEL<n>
     Define the model name for the first model to be used in the analysis. This is the model name listed in the MET .stat files.There can be <n> number of models defined in configuration files, simply increment the "MODEL1" string to match the total number of models being used, e.g.:

     | MODEL1
     | MODEL2
     | ...
     | MODEL<n>

     | *Used by:*  MakePlots, StatAnalysis

   MODEL<n>_NAME_ON_PLOT
     .. warning:: **DEPRECATED:** Please use :term:`MODEL<n>_REFERENCE_NAME` instead.

   MODEL<n>_REFERENCE_NAME
     Define the name the first model will be listed as on the plots. There can be <n> number of models defined in configuration files, simply increment the "MODEL1" string to match the total number of models being used, e.g.:

     | MODEL1_REFERENCE_NAME
     | MODEL2_REFERENCE_NAME
     | ...
     | MODELN_REFERENCE_NAME

     | *Used by:*  MakePlots, StatAnalysis

   MODEL<n>_OBS_NAME
     .. warning:: **DEPRECATED:** Please use :term:`MODEL<n>_OBTYPE` instead.

   MODEL<n>_OBTYPE
     Define the observation name that was used to compare the first model to be. This is the observation name listed in the MET .stat files. There can be <n> number of observation names defined in configuration files, simply increment the "MODEL1" string to match the total number of models being used, e.g.:

     | MODEL1_OBTYPE
     | MODEL2_OBTYPE
     | ...
     | MODEL<n>_OBTYPE

     | *Used by:*  MakePlots, StatAnalysis

   MODEL<n>_STAT_DIR
     .. warning:: **DEPRECATED:** Please use :term:`MODEL<n>_STAT_ANALYSIS_LOOKIN_DIR` instead.

   EXTRACT_TILES_GRID_INPUT_DIR
     .. warning:: **DEPRECATED:** Please use :term:`FCST_EXTRACT_TILES_INPUT_DIR` and :term:`OBS_EXTRACT_TILES_INPUT_DIR` instead.

   FCST_EXTRACT_TILES_INPUT_DIR
     Directory containing gridded forecast data to be used in ExtractTiles

     | *Used by:*  ExtractTiles

   OBS_EXTRACT_TILES_INPUT_DIR
     Directory containing gridded observation data to be used in ExtractTiles

     | *Used by:*  ExtractTiles

   EXTRACT_TILES_FILTERED_OUTPUT_TEMPLATE
     .. warning:: **DEPRECATED:** Please use :term:`EXTRACT_TILES_TC_STAT_INPUT_TEMPLATE` instead.

   EXTRACT_TILES_STAT_INPUT_TEMPLATE
     .. warning:: **DEPRECATED:** Please use :term:`EXTRACT_TILES_TC_STAT_INPUT_TEMPLATE` instead.

   EXTRACT_TILES_TC_STAT_INPUT_TEMPLATE
     Template used to specify the dump row output tcst file generated by TCStat
     to filter input data to be used in ExtractTiles.
     Example: {init?fmt=%Y%m%d_%H}/filter_{init?fmt=%Y%m%d_%H}.tcst
     Must set either this
     variable OR :term:`EXTRACT_TILES_MTD_INPUT_TEMPLATE` but not both.

     | *Used by:*  ExtractTiles

   SERIES_ANALYSIS_STAT_INPUT_TEMPLATE
     .. warning:: **DEPRECATED:** Please use :term:`SERIES_ANALYSIS_TC_STAT_INPUT_TEMPLATE` instead.

   SERIES_ANALYSIS_TC_STAT_INPUT_TEMPLATE
     Template used to specify the dump row output tcst file generated by TCStat
     to filter input data to be used in SeriesAnalysis.
     Example: {init?fmt=%Y%m%d_%H}/filter_{init?fmt=%Y%m%d_%H}.tcst

     | *Used by:*  SeriesAnalysis

   MODEL_DATA_DIR
     .. warning:: **DEPRECATED:** Please use :term:`EXTRACT_TILES_GRID_INPUT_DIR` instead.

   MODEL_NAME
     .. warning:: **DEPRECATED:** Please use :term:`MODEL` instead.

   MODE_CONFIG
     .. warning:: **DEPRECATED:** Please use :term:`MODE_CONFIG_FILE` instead. Path to mode configuration file.

   MODE_CONFIG_FILE
     Path to mode configuration file.

     | *Used by:*  MODE

   MODE_CONV_RADIUS
     Comma separated list of convolution radius values used by mode for both forecast and observation fields. Has the same behavior as setting :term:`FCST_MODE_CONV_RADIUS` and :term:`OBS_MODE_CONV_RADIUS` to the same value.

     | *Used by:*  MODE

   MODE_CONV_THRESH
     Comma separated list of convolution threshold values used by mode for both forecast and observation fields. Has the same behavior as setting :term:`FCST_MODE_CONV_THRESH` and :term:`OBS_MODE_CONV_THRESH` to the same value.

     | *Used by:*  MODE

   MODE_FCST_CONV_RADIUS
     Comma separated list of convolution radius values used by mode for forecast fields.

     | *Used by:*  MODE

   MODE_FCST_CONV_THRESH
     Comma separated list of convolution threshold values used by mode for forecast fields.

     | *Used by:*  MODE

   MODE_FCST_MERGE_FLAG
     Sets the merge_flag value in the mode config file for forecast fields. Valid values are NONE, THRESH, ENGINE, and BOTH.

     | *Used by:*  MODE

   MODE_FCST_MERGE_THRESH
     Comma separated list of merge threshold values used by mode for forecast fields.

     | *Used by:*  MODE

   MODE_MERGE_CONFIG_FILE
     Path to mode merge config file.

     | *Used by:*  MODE

   MODE_MERGE_FLAG
     Sets the merge_flag value in the mode config file for both forecast and observation fields. Has the same behavior as setting :term:`MODE_FCST_MERGE_FLAG` and :term:`MODE_OBS_MERGE_FLAG` to the same value. Valid values are NONE, THRESH, ENGINE, and BOTH.

     | *Used by:*  MODE

   MODE_MERGE_THRESH
     Comma separated list of merge threshold values used by mode for forecast and observation fields. Has the same behavior as setting :term:`MODE_FCST_MERGE_THRESH` and :term:`MODE_OBS_MERGE_THRESH` to the same value.

     | *Used by:*  MODE

   MODE_OBS_CONV_RADIUS
     .. warning:: **DEPRECATED:** Please see `MET User's Guide <https://dtcenter.org/community-code/model-evaluation-tools-met/documentation>`_ instead.

   MODE_OBS_CONV_THRESH
     .. warning:: **DEPRECATED:** Please use :term:`OBS_MODE_CONV_THRESH` instead.

   MODE_OBS_MERGE_FLAG
     .. warning:: **DEPRECATED:** Please use :term:`OBS_MODE_MERGE_FLAG` instead.

   MODE_OBS_MERGE_THRESH
     .. warning:: **DEPRECATED:** Please use :term:`OBS_MODE_MERGE_THRESH` instead.

   MODE_OUT_DIR
     .. warning:: **DEPRECATED:** Please use :term:`MODE_OUTPUT_DIR` instead.

   MODE_OUTPUT_DIR
     Output directory to write mode files.

     | *Used by:*  MODE

   MODE_OUTPUT_TEMPLATE
     Sets the subdirectories below :term:`MODE_OUTPUT_DIR` using a template to allow run time information. If LOOP_BY = VALID, default value is valid time YYYYMMDDHHMM/mode. If LOOP_BY = INIT, default value is init time YYYYMMDDHHMM/mode.

     | *Used by:*  MODE

   MODE_VERIFICATION_MASK_TEMPLATE
     Template used to specify the verification mask filename for the MET tool mode. Now supports a list of filenames.

     | *Used by:*  MODE

   MODE_QUILT
     True/False. If True, run all permutations of radius and threshold.

     | *Used by:*  MODE

   MTD_CONFIG
     .. warning:: **DEPRECATED:** Please use :term:`MTD_CONFIG_FILE` instead.

   MTD_CONFIG_FILE
     Path to mode-TD configuration file.

     | *Used by:* MTD

   MTD_CONV_RADIUS
     Comma separated list of convolution radius values used by mode-TD for both forecast and observation files. Has the same behavior as setting :term:`FCST_MTD_CONV_RADIUS` and :term:`OBS_MTD_CONV_RADIUS` to the same value.

     | *Used by:* MTD

   MTD_CONV_THRESH
     Comma separated list of convolution threshold values used by mode-TD for both forecast and observation files. Has the same behavior as setting :term:`FCST_MTD_CONV_THRESH` and :term:`OBS_MTD_CONV_THRESH` to the same value.

     | *Used by:* MTD

   MTD_FCST_CONV_RADIUS
     Comma separated list of convolution radius values used by mode-TD for forecast files.

     | *Used by:* MTD

   MTD_MIN_VOLUME
     Sets min_volume in the MET MODE-TD config file. Refer to the `MET User's Guide <https://dtcenter.org/community-code/model-evaluation-tools-met/documentation>`_ for more information.

     | *Used by:* MTD

   MTD_SINGLE_RUN
     Set to True to only process one data set (forecast or observation) in MODE-TD. If True, must set :term:`MTD_SINGLE_RUN_SRC` to either 'FCST' or 'OBS'.

     | *Used by:* MTD

   MTD_SINGLE_RUN_SRC
     .. warning:: **DEPRECATED:** Please use :term:`MTD_SINGLE_DATA_SRC` instead.

   MTD_SINGLE_DATA_SRC
     Used only if MTD_SINGLE_RUN is set to True. Valid options are 'FCST' or 'OBS'.

     | *Used by:* MTD

   MTD_FCST_CONV_THRESH
     Comma separated list of convolution threshold values used by mode-TD for forecast files.

     | *Used by:* MTD

   MTD_OBS_CONV_RADIUS
     Comma separated list of convolution radius values used by mode-TD for observation files.

     | *Used by:* MTD

   MTD_OBS_CONV_THRESH
     Comma separated list of convolution threshold values used by mode-TD for observation files.

     | *Used by:* MTD

   MTD_OUT_DIR
     .. warning:: **DEPRECATED:** Please use :term:`MTD_OUTPUT_DIR`.

   MTD_OUTPUT_DIR
     Output directory to write mode-TD files.

     | *Used by:* MTD

   MTD_OUTPUT_TEMPLATE
     Sets the subdirectories below :term:`MTD_OUTPUT_DIR` using a template to allow run time information. If LOOP_BY = VALID, default value is valid time YYYYMMDDHHMM/mtd. If LOOP_BY = INIT, default value is init time YYYYMMDDHHMM/mtd.

     | *Used by:* MTD

   NCDUMP
     Path to thencdump executable.

     | *Used by:*  PB2NC, PointStat

   NCDUMP_EXE
     .. warning:: **DEPRECATED:** Please use :term:`NCDUMP`.

   NC_FILE_TMPL
     .. warning:: **DEPRECATED:** Please use :term:`PB2NC_OUTPUT_TEMPLATE` instead.

   PB2NC_OUTPUT_TEMPLATE
     File template used to create netCDF files generated by PB2NC.

     | *Used by:*  PB2NC

   EXTRACT_TILES_NLAT
     The number of latitude points, set to a whole number. This defines the number of latitude points to incorporate into the subregion (density).

     | *Used by:*  ExtractTiles

   EXTRACT_TILES_NLON
     The number of longitude points, set to a whole number. This defines the number of longitude points to incorporate into the subregion (density).

     | *Used by:*  ExtractTiles

   NLAT
     .. warning:: **DEPRECATED:** Please use :term:`EXTRACT_TILES_NLAT` instead.

   NLON
     .. warning:: **DEPRECATED:** Please use :term:`EXTRACT_TILES_NLON` instead.

   NO_EE
     .. warning:: **DEPRECATED:** Please use :term:`TCMPR_PLOTTER_NO_EE` instead.

   TCMPR_PLOTTER_NO_EE
     Set the :term:`NO_EE` flag for the TC Matched Pairs plotting utility.Acceptable values: yes/no

     | *Used by:*  TCMPRPlotter

   NO_LOG
     .. warning:: **DEPRECATED:** Please use :term:`TCMPR_PLOTTER_NO_LOG` instead.

   TCMPR_PLOTTER_NO_LOG
     Set the NO_LOG flag for the TC Matched Pairs plotting utility.Acceptable values: yes/no

     | *Used by:*  TCMPRPlotter

   OBS_<n>_FIELD_NAME
     .. warning:: **DEPRECATED:** Please use :term:`OBS_PCP_COMBINE_<n>_FIELD_NAME` instead.

   OBS_BUFR_VAR_LIST
     .. warning:: **DEPRECATED:** Please use :term:`PB2NC_OBS_BUFR_VAR_LIST` instead.

   OBS_DATA_INTERVAL
     .. warning:: **DEPRECATED:** Use :term:`OBS_PCP_COMBINE_DATA_INTERVAL` instead.

   FCST_DATA_INTERVAL
     .. warning:: **DEPRECATED:** Use :term:`FCST_PCP_COMBINE_DATA_INTERVAL` instead.

   FCST_ENSEMBLE_STAT_INPUT_DATATYPE
     Specify the data type of the input directory for forecast files used with the MET ensemble_stat tool. Currently valid options are NETCDF, GRIB, and GEMPAK. If set to GEMPAK, data will automatically be converted to NetCDF via GempakToCF. Similar variables exists for observation grid and point data called :term:`OBS_ENSEMBLE_STAT_INPUT_GRID_DATATYPE` and :term:`OBS_ENSEMBLE_STAT_INPUT_POINT_DATATYPE`.

     | *Used by:*  EnsembleStat

   OBS_ENSEMBLE_STAT_INPUT_GRID_DATATYPE
     Specify the data type of the input directory for grid observation files used with the MET ensemble_stat tool. Currently valid options are NETCDF, GRIB, and GEMPAK. If set to GEMPAK, data will automatically be converted to NetCDF via GempakToCF. A similar variable exists for forecast data called :term:`FCST_ENSEMBLE_STAT_INPUT_DATATYPE`.

     | *Used by:*  EnsembleStat

   OBS_ENSEMBLE_STAT_GRID_INPUT_DIR
     Input directory for grid observation files to use with the MET tool ensemble_stat. A similar variable exists for forecast data called :term:`FCST_ENSEMBLE_STAT_INPUT_DIR`.

     | *Used by:*  EnsembleStat

   OBS_ENSEMBLE_STAT_GRID_INPUT_TEMPLATE
     Template used to specify grid observation input filenames for the MET tool ensemble_stat. A similar variable exists for forecast data called :term:`FCST_ENSEMBLE_STAT_INPUT_TEMPLATE`. To utilize Python Embedding as input to the MET tools, set this value to PYTHON_NUMPY or PYTHON_XARRAY.

     | *Used by:*  EnsembleStat

   OBS_ENSEMBLE_STAT_INPUT_POINT_DATATYPE
     Specify the data type of the input directory for point observation files used with the MET ensemble_stat tool. Currently valid options are NETCDF, GRIB, and GEMPAK. If set to GEMPAK, data will automatically be converted to NetCDF via GempakToCF. A similar variable exists for forecast data called :term:`FCST_ENSEMBLE_STAT_INPUT_DATATYPE`.

     | *Used by:*  EnsembleStat

   OBS_ENSEMBLE_STAT_POINT_INPUT_DIR
     Input directory for point observation files to use with the MET tool ensemble_stat. A similar variable exists for forecast data called :term:`FCST_ENSEMBLE_STAT_INPUT_DIR`.

     | *Used by:*  EnsembleStat

   OBS_ENSEMBLE_STAT_POINT_INPUT_TEMPLATE
     Template used to specify point observation input filenames for the MET tool ensemble_stat. A similar variable exists for forecast data called :term:`FCST_ENSEMBLE_STAT_INPUT_TEMPLATE`. To utilize Python Embedding as input to the MET tools, set this value to PYTHON_PANDAS.

     | *Used by:*  EnsembleStat

   OBS_ENSEMBLE_STAT_FILE_WINDOW_BEGIN
     Used to control the lower bound of the window around the valid time to determine if a file should be used for processing by EnsembleStat. See :ref:`Directory_and_Filename_Template_Info` subsection called 'Using Windows to Find Valid Files.' Units are seconds. If :term:`OBS_ENSEMBLE_STAT_FILE_WINDOW_BEGIN` is not set in the config file, the value of :term:`OBS_FILE_WINDOW_BEGIN` will be used instead. If both file window begin and window end values are set to 0, then METplus will require an input file with an exact time match to process.

     | *Used by:*  EnsembleStat

   OBS_ENSEMBLE_STAT_FILE_WINDOW_END
     Used to control the upper bound of the window around the valid time to determine if a file should be used for processing by EnsembleStat. See :ref:`Directory_and_Filename_Template_Info` subsection called 'Using Windows to Find Valid Files.' Units are seconds. If :term:`OBS_ENSEMBLE_STAT_FILE_WINDOW_END` is not set in the config file, the value of :term:`OBS_FILE_WINDOW_END` will be used instead. If both file window begin and window end values are set to 0, then METplus will require an input file with an exact time match to process.

     | *Used by:*  EnsembleStat

   OBS_FILE_WINDOW_BEGIN
     Used to control the lower bound of the window around the valid time to determine if a file should be used for processing. See :ref:`Directory_and_Filename_Template_Info` subsection called 'Using Windows to Find Valid Files.' Units are seconds.This value will be used for all wrappers that look for an observation file unless it is overridden by a wrapper specific configuration variable. For example, if :term:`OBS_GRID_STAT_FILE_WINDOW_BEGIN` is set, the GridStat wrapper will use that value. If :term:`PB2NC_FILE_WINDOW_BEGIN` is not set, then the PB2NC wrapper will use :term:`OBS_FILE_WINDOW_BEGIN`.A corresponding variable exists for forecast data called :term:`FCST_FILE_WINDOW_BEGIN`.

     | *Used by:*  EnsembleStat, GridStat, MODE, MTD, PB2NC, PointStat

   OBS_FILE_WINDOW_END
     Used to control the upper bound of the window around the valid time to determine if a file should be used for processing. See :ref:`Directory_and_Filename_Template_Info` subsection called 'Using Windows to Find Valid Files.' Units are seconds.This value will be used for all wrappers that look for an observation file unless it is overridden by a wrapper specific configuration variable. For example, if :term:`OBS_GRID_STAT_WINDOW_END` is set, the GridStat wrapper will use that value. If :term:`PB2NC_WINDOW_END` is not set, then the PB2NC wrapper will use :term:`OBS_WINDOW_END`. A corresponding variable exists for forecast data called :term:`FCST_FILE_WINDOW_END`.

     | *Used by:*  EnsembleStat, GridStat, MODE, MTD, PB2NC, PointStat

   FILE_WINDOW_BEGIN
     Used to control the lower bound of the window around the valid time to determine if a file should be used
     for processing. See :ref:`Directory_and_Filename_Template_Info` subsection called
     'Using Windows to Find Valid Files.' Units are seconds. This value will be used for all wrappers that look for
     all files unless it is overridden by a wrapper specific configuration variable. For example,
     if :term:`OBS_GRID_STAT_FILE_WINDOW_BEGIN` is set, the GridStat wrapper will use that value.
     If :term:`PB2NC_FILE_WINDOW_BEGIN` is not set, then the PB2NC wrapper will use
     :term:`OBS_FILE_WINDOW_BEGIN`. If :term:`OBS_FILE_WINDOW_BEGIN` is not set, it will use FILE_WINDOW_BEGIN if it
     is set. If not, it will default to 0. If the begin and end file window values are both 0, then only a file
     matching the exact run time will be considered.

     | *Used by:*  All

   FILE_WINDOW_END
     Used to control the upper bound of the window around the valid time to determine if a file should be used
     for processing. See :ref:`Directory_and_Filename_Template_Info` subsection called
     'Using Windows to Find Valid Files.' Units are seconds. This value will be used for all wrappers that look for
     all files unless it is overridden by a wrapper specific configuration variable. For example,
     if :term:`OBS_GRID_STAT_FILE_WINDOW_END` is set, the GridStat wrapper will use that value.
     If :term:`PB2NC_FILE_WINDOW_END` is not set, then the PB2NC wrapper will use
     :term:`OBS_FILE_WINDOW_END`. If :term:`OBS_FILE_WINDOW_END` is not set, it will use FILE_WINDOW_END if it
     is set. If not, it will default to 0. If the begin and end file window values are both 0, then only a file
     matching the exact run time will be considered.

     | *Used by:*  All

   OBS_GRID_STAT_FILE_WINDOW_BEGIN
     Used to control the lower bound of the window around the valid time to determine if a file should be used for processing by GridStat. See :ref:`Directory_and_Filename_Template_Info` subsection called 'Using Windows to Find Valid Files.' Units are seconds. If :term:`OBS_GRID_STAT_FILE_WINDOW_BEGIN` is not set in the config file, the value of :term:`OBS_FILE_WINDOW_BEGIN` will be used instead. If both file window begin and window end values are set to 0, then METplus will require an input file with an exact time match to process.

     | *Used by:*  GridStat

   OBS_GRID_STAT_FILE_WINDOW_END
     Used to control the upper bound of the window around the valid time to determine if a file should be used for processing by GridStat. See :ref:`Directory_and_Filename_Template_Info` subsection called 'Using Windows to Find Valid Files.' Units are seconds. If :term:`OBS_GRID_STAT_FILE_WINDOW_END` is not set in the config file, the value of :term:`OBS_FILE_WINDOW_END` will be used instead. If both file window begin and window end values are set to 0, then METplus will require an input file with an exact time match to process.

     | *Used by:*  GridStat

   OBS_GRID_STAT_INPUT_DATATYPE
     See :term:`FCST_GRID_STAT_INPUT_DATATYPE`

     | *Used by:*  GridStat

   OBS_GRID_STAT_INPUT_DIR
     See :term:`FCST_GRID_STAT_INPUT_DIR`

     | *Used by:*  GridStat

   OBS_GRID_STAT_INPUT_TEMPLATE
     See :term:`FCST_GRID_STAT_INPUT_TEMPLATE`

     | *Used by:*  GridStat

   OBS_GRID_STAT_PROB_THRESH
     See :term:`FCST_GRID_STAT_PROB_THRESH`

     | *Used by:*  GridStat

   OBS_GEMPAK_INPUT_DIR
     .. warning:: **DEPRECATED:** Please use :term:`GEMPAKTOCF_INPUT_DIR` instead.

   OBS_GEMPAK_TEMPLATE
     .. warning:: **DEPRECATED:** Please use :term:`GEMPAKTOCF_INPUT_TEMPLATE` instead.

   OBS_INPUT_DIR
     .. warning:: **DEPRECATED:** Please use :term:`OBS_POINT_STAT_INPUT_DIR` instead.

   OBS_INPUT_DIR_REGEX
     .. warning:: **DEPRECATED:** Please use :term:`OBS_POINT_STAT_INPUT_DIR` instead.

   OBS_INPUT_FILE_REGEX
     .. warning:: **DEPRECATED:** Please use :term:`OBS_POINT_STAT_INPUT_TEMPLATE` instead.

   OBS_INPUT_FILE_TMPL
     .. warning:: **DEPRECATED:** Please use :term:`OBS_POINT_STAT_INPUT_TEMPLATE` instead.

   OBS_IS_DAILY_FILE
     .. warning:: **DEPRECATED:** Please use :term:`OBS_PCP_COMBINE_IS_DAILY_FILE` instead.

   OBS_IS_PROB
     Used when setting OBS_* variables to process forecast data for comparisons with mtd. Specify whether the observation data are probabilistic or not. See :term:`FCST_IS_PROB` .Acceptable values: true/false

     | *Used by:*  EnsembleStat, GridStat, MODE, MTD, PointStat

   OBS_PROB_IN_GRIB_PDS
     Specify whether the probabilistic observation data is stored in the GRIB Product Definition Section or not.Acceptable values: true/false. Only used when :term:`OBS_IS_PROB` is True. This does not need to be set if the OBS_<APP_NAME>_INPUT_DATATYPE is set to NetCDF.

     | *Used by:*  EnsembleStat, GridStat, MODE, MTD, PointStat

   OBS_LEVEL
     .. warning:: **DEPRECATED:** Please use :term:`OBS_PCP_COMBINE_INPUT_LEVEL` instead.

   OBS_MODE_CONV_RADIUS
     See :term:`FCST_MODE_CONV_RADIUS`

     | *Used by:*  MODE

   OBS_MODE_CONV_THRESH
     See :term:`FCST_MODE_CONV_THRESH`

     | *Used by:*  MODE

   OBS_MODE_FILE_WINDOW_BEGIN
     Used to control the lower bound of the window around the valid time to determine if a file should be used for processing by MODE. See :ref:`Directory_and_Filename_Template_Info` subsection called 'Using Windows to Find Valid Files.' Units are seconds. If :term:`OBS_MODE_FILE_WINDOW_BEGIN` is not set in the config file, the value of :term:`OBS_FILE_WINDOW_BEGIN` will be used instead. If both file window begin and window end values are set to 0, then METplus will require an input file with an exact time match to process.

     | *Used by:*  MODE

   OBS_MODE_FILE_WINDOW_END
     Used to control the upper bound of the window around the valid time to determine if a file should be used for processing by MODE. See :ref:`Directory_and_Filename_Template_Info` subsection called 'Using Windows to Find Valid Files.' Units are seconds. If :term:`OBS_MODE_FILE_WINDOW_END` is not set in the config file, the value of :term:`OBS_FILE_WINDOW_END` will be used instead. If both file window begin and window end values are set to 0, then METplus will require an input file with an exact time match to process.

     | *Used by:*  MODE

   OBS_MODE_MERGE_FLAG
     See :term:`FCST_MODE_MERGE_FLAG`.

     | *Used by:*  MODE

   OBS_MODE_MERGE_THRESH
     See :term:`FCST_MODE_MERGE_THRESH`.

     | *Used by:*  MODE

   OBS_MODE_INPUT_DATATYPE
     See :term:`FCST_MODE_INPUT_DATATYPE`.

     | *Used by:*  MODE

   OBS_MODE_INPUT_DIR
     See :term:`FCST_MODE_INPUT_DIR`.

     | *Used by:*  MODE

   OBS_MODE_INPUT_TEMPLATE
     See :term:`FCST_MODE_INPUT_TEMPLATE`.

     | *Used by:*  MODE

   OBS_MTD_CONV_RADIUS
     See :term:`FCST_MTD_CONV_RADIUS`.

     | *Used by:* MTD

   OBS_MTD_CONV_THRESH
     See :term:`FCST_MTD_CONV_THRESH`.

     | *Used by:* MTD

   OBS_MTD_FILE_WINDOW_BEGIN
     Used to control the lower bound of the window around the valid time to determine if a file should be used for processing by MTD. See :ref:`Directory_and_Filename_Template_Info` subsection called 'Using Windows to Find Valid Files.' Units are seconds. If :term:`OBS_MTD_FILE_WINDOW_BEGIN` is not set in the config file, the value of :term:`OBS_FILE_WINDOW_BEGIN` will be used instead. If both file window begin and window end values are set to 0, then METplus will require an input file with an exact time match to process.

     | *Used by:*

   OBS_MTD_FILE_WINDOW_END
     Used to control the upper bound of the window around the valid time to determine if a file should be used for processing by MTD. See :ref:`Directory_and_Filename_Template_Info` subsection called 'Using Windows to Find Valid Files.' Units are seconds. If :term:`OBS_MTD_FILE_WINDOW_END` is not set in the config file, the value of :term:`OBS_FILE_WINDOW_END` will be used instead. If both file window begin and window end values are set to 0, then METplus will require an input file with an exact time match to process.

     | *Used by:* MTD

   OBS_MTD_INPUT_DATATYPE
     See :term:`FCST_MTD_INPUT_DATATYPE`.

     | *Used by:* MTD

   OBS_MTD_INPUT_DIR
     See :term:`FCST_MTD_INPUT_DIR`.

     | *Used by:* MTD

   OBS_MTD_INPUT_TEMPLATE
     See :term:`FCST_MTD_INPUT_TEMPLATE`.

     | *Used by:*

   OBS_NAME
     .. warning:: **DEPRECATED:** No longer used. Provide a string to identify the observation dataset name.

   OBS_NATIVE_DATA_TYPE
     .. warning:: **DEPRECATED:** Please use :term:`OBS_PCP_COMBINE_INPUT_DATATYPE` instead.

   OBS_TIMES_PER_FILE
     .. warning:: **DEPRECATED:** Please use :term:`OBS_PCP_COMBINE_TIMES_PER_FILE` instead.

   FCST_TIMES_PER_FILE
     .. warning:: **DEPRECATED:** Please use :term:`FCST_PCP_COMBINE_TIMES_PER_FILE` instead.

   OBS_PCP_COMBINE_<n>_FIELD_NAME
     See :term:`FCST_PCP_COMBINE_<n>_FIELD_NAME`.

     | *Used by:*  PCPCombine

   OBS_PCP_COMBINE_DATA_INTERVAL
     See :term:`FCST_PCP_COMBINE_DATA_INTERVAL`.

     | *Used by:*  PCPCombine

   OBS_PCP_COMBINE_DERIVE_LOOKBACK
     See :term:`FCST_PCP_COMBINE_DERIVE_LOOKBACK`.

     | *Used by:*  PCPCombine

   OBS_PCP_COMBINE_INPUT_DATATYPE
     See :term:`FCST_PCP_COMBINE_INPUT_DATATYPE`.

     | *Used by:*  PCPCombine

   OBS_PCP_COMBINE_INPUT_DIR
     See :term:`FCST_PCP_COMBINE_INPUT_DIR`.

     | *Used by:*  PCPCombine

   OBS_PCP_COMBINE_INPUT_LEVEL
     See :term:`FCST_PCP_COMBINE_INPUT_LEVEL`.

     | *Used by:*  PCPCombine

   OBS_PCP_COMBINE_INPUT_TEMPLATE
     See :term:`FCST_PCP_COMBINE_INPUT_TEMPLATE`.

     | *Used by:*  PCPCombine

   OBS_PCP_COMBINE_IS_DAILY_FILE
     See :term:`FCST_PCP_COMBINE_IS_DAILY_FILE`. Acceptable values: true/false

     | *Used by:*  PCPCombine

   OBS_PCP_COMBINE_METHOD
     See :term:`FCST_PCP_COMBINE_METHOD`.

     | *Used by:*  PCPCombine

   OBS_PCP_COMBINE_MIN_FORECAST
     See :term:`FCST_PCP_COMBINE_MIN_FORECAST`.

     | *Used by:*  PCPCombine

   OBS_PCP_COMBINE_MAX_FORECAST
     See :term:`FCST_PCP_COMBINE_MAX_FORECAST`.

     | *Used by:*  PCPCombine

   OBS_PCP_COMBINE_OUTPUT_DIR
     See :term:`FCST_PCP_COMBINE_OUTPUT_DIR`.

     | *Used by:*  PCPCombine

   OBS_PCP_COMBINE_OUTPUT_TEMPLATE
     See :term:`FCST_PCP_COMBINE_OUTPUT_TEMPLATE`.

     | *Used by:*  PCPCombine

   OBS_PCP_COMBINE_RUN
     See :term:`FCST_PCP_COMBINE_RUN`. Acceptable values: true/false

     | *Used by:*  PCPCombine

   OBS_PCP_COMBINE_STAT_LIST
     See :term:`FCST_PCP_COMBINE_STAT_LIST`. Acceptable values: sum, min, max, range, mean, stdev, vld_count

     | *Used by:*  PCPCombine

   OBS_PCP_COMBINE_TIMES_PER_FILE
     See :term:`FCST_PCP_COMBINE_TIMES_PER_FILE`.

     | *Used by:*  PCPCombine

   OBS_POINT_STAT_FILE_WINDOW_BEGIN
     Used to control the lower bound of the window around the valid time to determine if a file should be used for processing by PointStat. See :ref:`Directory_and_Filename_Template_Info` subsection called 'Using Windows to Find Valid Files.' Units are seconds. If :term:`OBS_POINT_STAT_FILE_WINDOW_BEGIN` is not set in the config file, the value of :term:`OBS_FILE_WINDOW_BEGIN` will be used instead. If both file window begin and window end values are set to 0, then METplus will require an input file with an exact time match to process.

     | *Used by:*  PointStat

   OBS_POINT_STAT_FILE_WINDOW_END
     Used to control the upper bound of the window around the valid time to determine if a file should be used for processing by PointStat. See :ref:`Directory_and_Filename_Template_Info` subsection called 'Using Windows to Find Valid Files.' Units are seconds. If :term:`OBS_POINT_STAT_FILE_WINDOW_END` is not set in the config file, the value of :term:`OBS_FILE_WINDOW_END` will be used instead. If both file window begin and window end values are set to 0, then METplus will require an input file with an exact time match to process.

     | *Used by:*  PointStat

   OBS_POINT_STAT_INPUT_DATATYPE
     See :term:`FCST_POINT_STAT_INPUT_DATATYPE`.

     | *Used by:*  PointStat

   OBS_POINT_STAT_INPUT_DIR
     See :term:`FCST_POINT_STAT_INPUT_DIR`.

     | *Used by:*  PointStat

   OBS_POINT_STAT_INPUT_TEMPLATE
     See :term:`FCST_POINT_STAT_INPUT_TEMPLATE`.

     | *Used by:*  GriPointStat

   FCST_POINT_STAT_WINDOW_BEGIN
     Passed to the PointStat MET config file to determine the range of data within a file that should be used for processing forecast data. Units are seconds. If the variable is not set, PointStat will use :term:`OBS_WINDOW_BEGIN`.

     | *Used by:*  PointStat

   FCST_POINT_STAT_WINDOW_END
     Passed to the PointStat MET config file to determine the range of data within a file that should be used for processing forecast data. Units are seconds. If the variable is not set, PointStat will use :term:`OBS_WINDOW_END`.

     | *Used by:*  PointStat

   OBS_POINT_STAT_WINDOW_BEGIN
     Passed to the PointStat MET config file to determine the range of data within a file that should be used for processing observation data. Units are seconds. If the variable is not set, PointStat will use :term:`OBS_WINDOW_BEGIN`.

     | *Used by:*  PointStat

   OBS_POINT_STAT_WINDOW_END
     Passed to the PointStat MET config file to determine the range of data within a file that should be used for processing observation data. Units are seconds. If the variable is not set, PointStat will use :term:`OBS_WINDOW_END`.

     | *Used by:*  PointStat

   FCST_GRID_STAT_WINDOW_BEGIN
     Passed to the GridStat MET config file to determine the range of data within a file that should be used for processing. Units are seconds. If the variable is not set, GridStat will use :term:`FCST_WINDOW_BEGIN`.

     | *Used by:*  GridStat

   FCST_GRID_STAT_WINDOW_END
     Passed to the GridStat MET config file to determine the range of data within a file that should be used for processing. Units are seconds. If the variable is not set, GridStat will use :term:`FCST_WINDOW_END`.

     | *Used by:*  GridStat

   OBS_GRID_STAT_WINDOW_BEGIN
     Passed to the GridStat MET config file to determine the range of data within a file that should be used for processing. Units are seconds. If the variable is not set, GridStat will use :term:`OBS_WINDOW_BEGIN`.

     | *Used by:*  GridStat

   OBS_GRID_STAT_WINDOW_END
     Passed to the GridStat MET config file to determine the range of data within a file that should be used for processing. Units are seconds. If the variable is not set, GridStat will use :term:`OBS_WINDOW_END`.

     | *Used by:*  GridStat

   FCST_MODE_WINDOW_BEGIN
     Passed to the MODE MET config file to determine the range of data within a file that should be used for processing. Units are seconds. If the variable is not set, MODE will use :term:`FCST_WINDOW_BEGIN`.

     | *Used by:*  MODE

   FCST_MODE_WINDOW_END
     Passed to the MODE MET config file to determine the range of data within a file that should be used for processing. Units are seconds. If the variable is not set, MODE will use :term:`FCST_WINDOW_END`.

     | *Used by:*  MODE

   OBS_MODE_WINDOW_BEGIN
     Passed to the MODE MET config file to determine the range of data within a file that should be used for processing. Units are seconds. If the variable is not set, MODE will use :term:`OBS_WINDOW_BEGIN`.

     | *Used by:*  MODE

   OBS_MODE_WINDOW_END
     Passed to the MODE MET config file to determine the range of data within a file that should be used for processing. Units are seconds. If the variable is not set, MODE will use :term:`OBS_WINDOW_END`.

     | *Used by:*  MODE

   OBS_ENSEMBLE_STAT_WINDOW_BEGIN
     Passed to the EnsembleStat MET config file to determine the range of data within a file that should be used for processing observation data. Units are seconds. If the variable is not set, EnsembleStat will use :term:`OBS_WINDOW_BEGIN`.

     | *Used by:*  EnsembleStat

   OBS_ENSEMBLE_STAT_WINDOW_END
     Passed to the EnsembleStat MET config file to determine the range of data within a file that should be used for processing observation data. Units are seconds. If the variable is not set, ensemble_stat will use :term:`OBS_WINDOW_END`.

     | *Used by:*  EnsembleStat

   FCST_ENSEMBLE_STAT_WINDOW_BEGIN
     Passed to the EnsembleStat MET config file to determine the range of data within a file that should be used for processing forecast data. Units are seconds. If the variable is not set, EnsembleStat will use :term:`FCST_WINDOW_BEGIN`.

     | *Used by:*  EnsembleStat

   FCST_ENSEMBLE_STAT_WINDOW_END
     Passed to the EnsembleStat MET config file to determine the range of data within a file that should be used for processing forecast data. Units are seconds. If the variable is not set, ensemble_stat will use :term:`FCST_WINDOW_END`.

     | *Used by:*  EnsembleStat

   OBS_REGRID_DATA_PLANE_INPUT_DATATYPE
     See :term:`FCST_REGRID_DATA_PLANE_INPUT_DATATYPE`.

     | *Used by:*  RegridDataPlane

   OBS_REGRID_DATA_PLANE_INPUT_DIR
     See :term:`FCST_REGRID_DATA_PLANE_INPUT_DIR`.

     | *Used by:*  RegridDataPlane

   OBS_REGRID_DATA_PLANE_INPUT_TEMPLATE
     See :term:`FCST_REGRID_DATA_PLANE_INPUT_TEMPLATE`.

     | *Used by:*  RegridDataPlane

   OBS_REGRID_DATA_PLANE_OUTPUT_TEMPLATE
     See :term:`FCST_REGRID_DATA_PLANE_OUTPUT_TEMPLATE`.

     | *Used by:*  RegridDataPlane

   OBS_REGRID_DATA_PLANE_TEMPLATE
     See :term:`FCST_REGRID_DATA_PLANE_TEMPLATE`.

     | *Used by:*  RegridDataPlane

   OBS_REGRID_DATA_PLANE_OUTPUT_DIR
     See :term:`FCST_REGRID_DATA_PLANE_OUTPUT_DIR`.

     | *Used by:*  RegridDataPlane

   OBS_VAR
     .. warning:: **DEPRECATED:** Specify the string for the observation variable used in the analysis. See :term:`OBS_VAR<n>_NAME`, :term:`OBS_VAR<n>_LEVELS`, :term:`OBS_VAR<n>_OPTIONS` and :term:`OBS_VAR<n>_THRESH` where n = integer >= 1.

   OBS_VAR_LEVEL
     .. warning:: **DEPRECATED:** Please use :term:`OBS_LEVEL_LIST` instead.

   OBS_LEVEL_LIST
     Specify the values of the OBS_LEV column in the MET .stat file to use. This is optional in the METplus configuration file for running with :term:`LOOP_ORDER` = times.

     | *Used by:*  StatAnalysis

   OBS_VAR_NAME
     .. warning:: **DEPRECATED:** Please use :term:`OBS_VAR_LIST` instead.

   OBS_VAR_LIST
     Specify the values of the OBS_VAR column in the MET .stat file to use. This is optional in the METplus configuration file for running with :term:`LOOP_ORDER` = times.

     | *Used by:*  StatAnalysis

   OBS_UNITS_LIST
     Specify the values of the OBS_UNITS column in the MET .stat file to use. This is optional in the METplus configuration file for running with :term:`LOOP_ORDER` = times.

     | *Used by:*  StatAnalysis

   OBS_VAR<n>_LEVELS
     Define the levels for the <n>th observation variable to be used in the analysis where <n> is an integer >= 1. The value can be a single item or a comma separated list of items. You can define NetCDF levels, such as (0,*,*), but you will need to surround these values with quotation marks so that the commas in the item are not interpreted as an item delimeter. Some examples:

     | OBS_VAR1_LEVELS = A06, P500
     | OBS_VAR2_LEVELS = "(0,*,*)", "(1,*,*)"

     There can be <n> number of these variables defined in configuration files, simply increment the VAR1 string to match the total number of variables being used, e.g.:

     | OBS_VAR1_LEVELS
     | OBS_VAR2_LEVELS
     | ...
     | OBS_VAR<n>_LEVELS

     If :term:`OBS_VAR<n>_LEVELS` is set, then :term:`FCST_VAR<n>_LEVELS` must be set as well. If the same value applies to both forecast and observation data, use :term:`BOTH_VAR<n>_LEVELS`.

     See :ref:`Field_Info` for more information.

     | *Used by:*  GridStat, EnsembleStat, PointStat, MODE, MTD, PCPCombine

   OBS_VAR<n>_NAME
     Define the name for the <n>th observation variable to be used in the analysis where <n> is an integer >= 1. If :term:`OBS_VAR<n>_NAME` is set, then :term:`FCST_VAR<n>_NAME` must be set. If the same value applies to both forecast and observation data, use :term:`BOTH_VAR<n>_NAME`. There can be <n> number of these variables defined in configuration files, simply increment the VAR1 string to match the total number of variables being used, e.g.:

     | OBS_VAR1_NAME
     | OBS_VAR2_NAME
     | ...
     | OBS_VAR<n>_NAME

     This value can be set to a call to a python script with arguments to supply data to the MET tools via Python Embedding. Filename template syntax can be used here to specify time information of an input file, i.e. {valid?fmt=%Y%m%d%H}. See the `MET User's Guide <https://dtcenter.org/community-code/model-evaluation-tools-met/documentation>`_ for more information about Python Embedding in the MET tools.

     | *Used by:*  GridStat, EnsembleStat, PointStat, MODE, MTD, PCPCombine

   OBS_VAR<n>_OPTIONS
     Define the options for the <n>th observation variable to be used in the analysis where <n> is an integer >= 1. These addition options will be applied to every name/level/threshold combination for VAR<n>. If OBS_VAR<n>_OPTIONS is not set but :term:`FCST_VAR<n>_OPTIONS` is, the same information will be used for both variables. There can be <n> number of these variables defined in configuration files, simply increment the VAR1 string to match the total number of variables being used, e.g.:

     | OBS_VAR1_OPTIONS
     | OBS_VAR2_OPTIONS
     | ...
     | OBS_VAR<n>_OPTIONS

     | *Used by:*  GridStat, EnsembleStat, PointStat, MODE, MTD, PCPCombine

   OBS_VAR<n>_THRESH
     Define the threshold(s) for the <n>th observation variable to be used in the analysis where <n> is an integer >= 1. The value can be a single item or a comma separated list of items that must start with a comparison operator (>,>=,==,!=,<,<=,gt,ge,eq,ne,lt,le). If :term:`OBS_VAR<n>_THRESH` is not set but :term:`FCST_VAR<n>_THRESH` is, the same information will be used for both variables. There can be <n> number of these variables defined in configuration files, simply increment the VAR1 string to match the total number of variables being used, e.g.:

     | OBS_VAR1_THRESH
     | OBS_VAR2_THRESH
     | ...
     | OBS_VAR<n>_THRESH

     If OBS_VAR<n>_THRESH is set, then :term:`FCST_VAR<n>_THRESH` must be set as well. If the same value applies to both forecast and observation data, use :term:`BOTH_VAR<n>_THRESH`.

     See :ref:`Field_Info` for more information.

     | *Used by:*  GridStat, EnsembleStat, PointStat, MODE, MTD, PCPCombine

   OBS_WINDOW_BEG
     .. warning:: **DEPRECATED:** Please use :term:`OBS_WINDOW_BEGIN`.

   OBS_WINDOW_BEGIN
     Passed to the MET config file to determine the range of data within a file that should be used for processing.Units are seconds. This value will be used for all wrappers that look for an observation file unless it is overridden by a wrapper specific configuration variable. For example, if :term:`OBS_POINT_STAT_WINDOW_BEGIN` is set, the PointStat wrapper will use that value. If :term:`PB2NC_WINDOW_BEGIN` is not set, then the PB2NC wrapper will use :term:`OBS_WINDOW_BEGIN`. A corresponding variable exists for forecast data called :term:`FCST_WINDOW_BEGIN`.

     | *Used by:*  PB2NC, PointStat

   OBS_WINDOW_END
     Passed to the MET config file to determine the range of data within a file that should be used for processing.Units are seconds. This value will be used for all wrappers that look for an observation file unless it is overridden by a wrapper specific configuration variable. For example, if :term:`OBS_POINT_STAT_WINDOW_END` is set, the PointStat wrapper will use that value. If :term:`PB2NC_WINDOW_END` is not set, then the PB2NC wrapper will use :term:`OBS_WINDOW_END`. A corresponding variable exists for forecast data called :term:`FCST_WINDOW_END`.

     | *Used by:*  PB2NC, PointStat

   OBTYPE
     Provide a string to represent the type of observation data used in the analysis. This is the observation time listed in the MET .stat files and is used in setting output filename.

     | *Used by:*  EnsembleStat, GridStat, MODE, MTD, PointStat

   OB_TYPE
     .. warning:: **DEPRECATED:** Please use :term:`OBTYPE` instead.

   OUTPUT_BASE
     Provide a path to the top level output directory for METplus.

     | *Used by:*  All

   OVERWRITE_NC_OUTPUT
     .. warning:: **DEPRECATED:** Please use :term:`PB2NC_SKIP_IF_OUTPUT_EXISTS` instead.

   EXTRACT_TILES_SKIP_IF_OUTPUT_EXISTS
     Specify whether to overwrite the track data or not.
     Acceptable values: yes/no

     | *Used by:*  ExtractTiles

   EXTRACT_TILES_OVERWRITE_TRACK
     .. warning:: **DEPRECATED:** Please use :term:`EXTRACT_TILES_SKIP_IF_OUTPUT_EXISTS` instead.

   OVERWRITE_TRACK
     .. warning:: **DEPRECATED:** Please use :term:`EXTRACT_TILES_SKIP_IF_OUTPUT_EXISTS` instead.

   PARM_BASE
     This variable will automatically be set by METplus when it is started. Specifies the top level METplus parameter file directory. You can override this value by setting the environment variable METPLUS_PARM_BASE to another directory containing a copy of the METPlus parameter file directory. If the environment variable is not set, the parm directory corresponding to the calling script is used. It is recommended that this variable is not set by the user. If it is set and is not equivalent to the value determined by METplus, execution will fail.

     | *Used by:*  All

   PB2NC_CONFIG_FILE
     Specify the absolute path to the configuration file for the MET pb2nc tool.

     | *Used by:*  PB2NC

   PB2NC_FILE_WINDOW_BEGIN
     Used to control the lower bound of the window around the valid time to determine if a file should be used for processing by PB2NC. See :ref:`Directory_and_Filename_Template_Info` subsection called 'Using Windows to Find Valid Files.' Units are seconds. If :term:`PB2NC_FILE_WINDOW_BEGIN` is not set in the config file, the value of :term:`OBS_FILE_WINDOW_BEGIN` will be used instead. If both file window begin and window end values are set to 0, then METplus will require an input file with an exact time match to process.

     | *Used by:*  PB2NC

   PB2NC_FILE_WINDOW_END
     Used to control the upper bound of the window around the valid time to determine if a file should be used for processing by PB2NC. See :ref:`Directory_and_Filename_Template_Info` subsection called 'Using Windows to Find Valid Files.' Units are seconds. If :term:`PB2NC_FILE_WINDOW_END` is not set in the config file, the value of :term:`OBS_FILE_WINDOW_END` will be used instead. If both file window begin and window end values are set to 0, then METplus will require an input file with an exact time match to process.

     | *Used by:*  PB2NC

   PB2NC_VALID_BEGIN
     Used to set the command line argument -valid_beg that controls the lower bound of valid times of data to use. Filename template notation can be used, i.e. {valid?fmt=%Y%m%d_%H%M%S}

     | *Used by:*  PB2NC

   PB2NC_VALID_END
     Used to set the command line argument -valid_end that controls the upper bound of valid times of data to use. Filename template notation can be used, i.e. {valid?fmt=%Y%m%d_%H%M%S?shift=1d} (valid time shifted forward one day)

     | *Used by:*  PB2NC

   PB2NC_GRID
     Specify a grid to use with the MET pb2nc tool.

     | *Used by:*  PB2NC

   PB2NC_INPUT_DATATYPE
     Specify the data type of the input directory for prepbufr files used with the MET pb2nc tool. Currently valid options are NETCDF, GRIB, and GEMPAK. If set to GEMPAK, data will automatically be converted to NetCDF via GempakToCF.

     | *Used by:*  PB2NC

   PB2NC_MESSAGE_TYPE
     Specify which PREPBUFR (PB) message types to convert using the MET pb2nc tool.

     | *Used by:*  PB2NC

   PB2NC_OBS_BUFR_VAR_LIST
     Specify which BUFR codes to use from the observation dataset when using the MET pb2nc tool. Format is comma separated list, e.g.:PMO, TOB, TDO

     | *Used by:*  PB2NC

   PB2NC_OFFSETS
     A list of potential offsets (in hours) that can be found in the :term:`PB2NC_INPUT_TEMPLATE`. METplus will check if a file with a given offset exists in the order specified in this list, to be sure to put favored offset values first.

     | *Used by:*  PB2NC

   POINT_STAT_OFFSETS
     A list of potential offsets (in hours) that can be found in the :term:`OBS_POINT_STAT_INPUT_TEMPLATE` and  :term:`FCST_POINT_STAT_INPUT_TEMPLATE`. METplus will check if a file with a given offset exists in the order specified in this list, to be sure to put favored offset values first.

     | *Used by:*  PointStat

   PB2NC_OUTPUT_DIR
     Specify the directory where files will be written from the MET pb2nc tool. 

     | *Used by:*  PB2NC

   PB2NC_SKIP_IF_OUTPUT_EXISTS
     If True, do not run PB2NC if output file already exists. Set to False to overwrite files.

     | *Used by:*  PB2NC

   PB2NC_STATION_ID
     Specify the ID of the station to use with the MET PB2NC tool.

     | *Used by:*  PB2NC

   PB2NC_TIME_SUMMARY_FLAG
     Specify the time summary flag item in the MET pb2nc config file. Refer to the `MET User's Guide <https://dtcenter.org/community-code/model-evaluation-tools-met/documentation>`_ for more information.

     | *Used by:*  PB2NC

   PB2NC_TIME_SUMMARY_BEG
     Specify the time summary beg item in the MET pb2nc config file. Refer to the `MET User's Guide <https://dtcenter.org/community-code/model-evaluation-tools-met/documentation>`_ for more information.

     | *Used by:*  PB2NC

   PB2NC_TIME_SUMMARY_END
     Specify the time summary end item in the MET pb2nc config file. Refer to the `MET User's Guide <https://dtcenter.org/community-code/model-evaluation-tools-met/documentation>`_ for more information.

     | *Used by:*  PB2NC

   PB2NC_TIME_SUMMARY_VAR_NAMES
     Specify the time summary obs_var list item in the MET pb2nc config file. Refer to the `MET User's Guide <https://dtcenter.org/community-code/model-evaluation-tools-met/documentation>`_ for more information.

     | *Used by:*  PB2NC

   TIME_SUMMARY_VAR_NAMES
     .. warning:: **DEPRECATED:** Please use :term:`PB2NC_TIME_SUMMARY_VAR_NAMES` instead.

   TIME_SUMMARY_TYPES
     .. warning:: **DEPRECATED:** Please use :term:`PB2NC_TIME_SUMMARY_TYPES` instead.

   PB2NC_TIME_SUMMARY_TYPES
     Specify the time summary type list item in the MET pb2nc config file. Refer to the `MET User's Guide <https://dtcenter.org/community-code/model-evaluation-tools-met/documentation>`_ for more information.

     | *Used by:*  PB2NC

   PB2NC_WINDOW_BEGIN
     Passed to the pb2nc MET config file to determine the range of data within a file that should be used for processing.Units are seconds. If the variable is not set, pb2nc will use :term:`OBS_WINDOW_BEGIN`.

     | *Used by:*  PB2NC

   PB2NC_WINDOW_END
     Passed to the pb2nc MET config file to determine the range of data within a file that should be used for processing. Units are seconds. If the variable is not set, pb2nc will use :term:`OBS_WINDOW_END`.

     | *Used by:*  PB2NC

   PCP_COMBINE_METHOD
     .. warning:: **DEPRECATED:** Please use :term:`OBS_PCP_COMBINE_METHOD` and/or  :term:`FCST_PCP_COMBINE_METHOD` instead.

   PCP_COMBINE_SKIP_IF_OUTPUT_EXISTS
     If True, do not run pcp_combine if output file already exists. Set to False to overwrite files.

     | *Used by:*  PCPCombine

   PLOTTING_OUTPUT_DIR
     .. warning:: **DEPRECATED:** Please use :term:`MAKE_PLOTS_OUTPUT_DIR` instead.

   PLOTTING_SCRIPTS_DIR
      .. warning:: **DEPRECATED:** Please use :term:`MAKE_PLOTS_SCRIPTS_DIR` instead.

   PLOT_CONFIG_OPTS
     .. warning:: **DEPRECATED:** Please use :term:`TCMPR_PLOTTER_PLOT_CONFIG_OPTS` instead.

   TCMPR_PLOTTER_PLOT_CONFIG_OPTS
     Specify plot configuration options for the TC Matched Pairs plotting tool.

     | *Used by:*  TCMPRPlotter

   PLOT_STATS_LIST
     .. warning:: **DEPRECATED:** Please use :term:`MAKE_PLOTS_STATS_LIST` instead.

   MAKE_PLOTS_STATS_LIST
     This is a list of the statistics to calculate and create plots for. Specify the list in a comma-separated list, e.g.:

     acc, bias, rmse

     The list of valid options varies depending on line type that was used during the filtering of stat_analysis_wrapper. For SL1L2, VL1L2 valid options are bias, rms, msess, rsd, rmse_md, rmse_pv, pcor, fbar, and fbar_obar. For SAL1L2, VAL1L2, the valid options is acc. For VCNT, bias, fbar, fbar_obar, speed_err, dir_err, rmsve, vdiff_speed, vdiff_dir, rsd, fbar_speed, fbar_dir, fbar_obar_speed, and fbar_obar_dir. For CTC, rate, baser, frate, orate_frate, baser_frate, accuracy, bias, fbias, pod, hrate, pofd, farate, podn, faratio, csi, ts, gss, ets, hk, tss, pss, hs

     | *Used by:*  MakePlots

   PLOT_TIME
     .. warning:: **DEPRECATED:** Please use :term:`DATE_TYPE` instead.

   DATE_TYPE
     In StatAnalysis, this specifies the way to treat the date information, where valid options are VALID and INIT.

     | *Used by:*  MakePlots, StatAnalysis

   PLOT_TYPES
     .. warning:: **DEPRECATED:** Please use :term:`TCMPR_PLOTTER_PLOT_TYPES` instead.

   TCMPR_PLOTTER_PLOT_TYPES
     Specify what plot types are desired for the TC Matched Pairs plotting
     tool. By default, a boxplot is generated if this is undefined in the
     configuration file. If other plots are requested and a boxplot is also
     desired, you must explicitly list boxplot in your list of plot types.
     Supported plot types: BOXPLOT, POINT, MEAN, MEDIAN, RELPERF
     (relative performance), RANK (time series of ranks for the first model),
     SCATTER, SKILL_MN (mean skill scores) and SKILL_MD (median skill scores).
     The values in this list are looped over to run once for each and can be
     referenced in other variables using the {plot} tag.

     | *Used by:*  TCMPRPlotter

   POINT_STAT_CONFIG_FILE
     Specify the absolute path to the configuration file to be used with the MET point_stat tool.

     | *Used by:*  PointStat

   POINT_STAT_GRID
     Specify the grid to use with the MET point_stat tool.

     .. note:: please use :term:`POINT_STAT_MASK_GRID`

     | *Used by:*  PointStat

   POINT_STAT_MESSAGE_TYPE
     Specify which PREPBUFR message types to process with the MET point_stat tool.

     | *Used by:*  PointStat

   POINT2GRID_OUTPUT_DIR
     Specify the directory where output files from the MET point2grid tool are written.

     | *Used by:*  Point2Grid

   POINT_STAT_OUTPUT_DIR
     Specify the directory where output files from the MET point_stat tool are written.

     | *Used by:*  PointStat

   POINT_STAT_OUTPUT_TEMPLATE
     Sets the subdirectories below :term:`POINT_STAT_OUTPUT_DIR` using a template to allow run time information. If LOOP_BY = VALID, default value is valid time YYYYMMDDHHMM/point_stat. If LOOP_BY = INIT, default value is init time YYYYMMDDHHMM/point_stat.

     | *Used by:*  PointStat

   POINT_STAT_POLY
     Specify a polygon to use with the MET PointStat tool.

     .. note:: please use :term:`POINT_STAT_MASK_POLY`

     | *Used by:*  PointStat

   PB2NC_POLY
     .. note:: please use :term:`PB2NC_MASK_POLY`

     | *Used by:*  PB2NC

   POINT_STAT_STATION_ID
     Specify the ID of a specific station to use with the MET point_stat tool.

     | *Used by:*  PointStat

   POINT_STAT_VERIFICATION_MASK_TEMPLATE
     Template used to specify the verification mask filename for the MET tool point_stat. Now supports a list of filenames.

     | *Used by:*  PointStat

   PB2NC_VERTICAL_LEVEL
     .. warning:: **DEPRECATED:** No longer used.

   PREFIX
     This corresponds to the optional -prefix flag of the plot_TCMPR.R script (which is wrapped by TCMPRPlotter). This is the output file name prefix.

     | *Used by:*  TCMPRPlotter

   PREPBUFR_DIR_REGEX
     .. warning:: **DEPRECATED:** No longer used. Regular expression to use when searching for PREPBUFR data.

   PREPBUFR_FILE_REGEX
     .. warning:: **DEPRECATED:** No longer used. Regular expression to use when searching for PREPBUFR files.

   PREPBUFR_MODEL_DIR_NAME
     .. warning:: **DEPRECATED:** Please put the value previously used here in the :term:`PB2NC_INPUT_DIR` path. Specify the name of the model being used with the MET pb2nc tool.

   PROCESS_LIST
     Specify the list of processes for METplus to perform, in a comma separated list.

     | *Used by:*  All

   INPUT_BASE
     Provide a path to the top level output directory for METplus.  It is required and must be set correctly to run any of the use cases. This can be the location of sample input data to run use cases found in the METplus repository.  Each of the sample data tarballs attached to the METplus release should be untarred in this directory. If done correctly, this directory should contain a directory named 'met_test' and a directory named 'model_applications.'

     | *Used by:*  All

   PROJ_DIR
     .. warning:: **DEPRECATED:** Please use :term:`INPUT_BASE` instead.

   REFERENCE_TMPL
     .. warning:: **DEPRECATED:** Please use :term:`TC_PAIRS_BDECK_TEMPLATE`.

   REGION
     .. warning:: **DEPRECATED:** Please use :term:`VX_MASK_LIST` instead.

   REGION_LIST
     .. warning:: **DEPRECATED:** Please use :term:`VX_MASK_LIST` instead.

   VX_MASK_LIST
     Specify the values of the VX_MASK column in the MET .stat file to use; a list of the verification regions of interest.

     | *Used by:*  MakePlots, StatAnalysis

   POINT2GRID_REGRID_METHOD
     Sets the gridding method used by point2grid.

     | *Used by:*  Point2Grid

   REGRID_DATA_PLANE_METHOD
     Sets the method used by regrid_data_plane. See `MET User's Guide <https://dtcenter.org/community-code/model-evaluation-tools-met/documentation>`_ for more information.

     | *Used by:*  RegridDataPlane

   REGRID_DATA_PLANE_SKIP_IF_OUTPUT_EXISTS
     If True, do not run regrid_data_plane if output file already exists. Set to False to overwrite files.

     | *Used by:*  RegridDataPlane

   REGRID_DATA_PLANE_WIDTH
     Sets the width used by regrid_data_plane. See `MET User's Guide <https://dtcenter.org/community-code/model-evaluation-tools-met/documentation>`_ for more information.

     | *Used by:*  RegridDataPlane

   REGRID_DATA_PLANE_VERIF_GRID
     Specify the absolute path to a file containing information about the desired output grid from the MET regrid_data_plane tool.

     | *Used by:*  RegridDataPlane

   RM
     .. warning:: **DEPRECATED:** Do not use.

   RM_EXE
     .. warning:: **DEPRECATED:** Do not use.

   RP_DIFF
     .. warning:: **DEPRECATED:** Please use :term:`TCMPR_PLOTTER_RP_DIFF` instead.

   TCMPR_PLOTTER_RP_DIFF
     This corresponds to the optional -rp_diff flag of the plot_TCMPR.R script (which is wrapped by TCMPRPlotter). This a comma-separated list of thresholds to specify meaningful differences for the relative performance plot.

     | *Used by:*  TCMPRPlotter

   SAVE
     .. warning:: **DEPRECATED:** Please use :term:`TCMPR_PLOTTER_SAVE` instead.

   TCMPR_PLOTTER_SAVE
     Corresponds to the optional -save flag in plot_TCMPR.R (which is wrapped by TCMPRPlotter). This is a yes/no value to indicate whether to save the image (yes).

     | *Used by:*  TCMPRPlotter

   SAVE_DATA
     .. warning:: **DEPRECATED:** Please use :term:`TCMPR_PLOTTER_SAVE_DATA` instead.

   TCMPR_PLOTTER_SAVE_DATA
     Corresponds to the optional -save_data flag in plot_TCMPR.R (which is wrapped by TCMPRPlotter). Indicates whether to save the filtered track data to a file instead of deleting it.

     | *Used by:*  TCMPRPlotter

   SCATTER_X
     .. warning:: **DEPRECATED:** Please use :term:`TCMPR_PLOTTER_SCATTER_X` instead.

   TCMPR_PLOTTER_SCATTER_X
     Corresponds to the optional -scatter_x flag in plot_TCMPR.R (which is wrapped by TCMPRPlotter). This is a comma-separated list of x-axis variable columns to plot.

     | *Used by:*  TCMPRPlotter

   SCATTER_Y
     .. warning:: **DEPRECATED:** Please use :term:`TCMPR_PLOTTER_SCATTER_Y` instead.

   TCMPR_PLOTTER_SCATTER_Y
     Corresponds to the optional -scatter_y flag in plot_TCMPR.R (which is wrapped by TCMPRPlotter). This is a comma-separated list of y-axis variable columns to plot.

     | *Used by:*  TCMPRPlotter

   SCRUB_STAGING_DIR
     Remove staging directory after METplus has completed running if set to True. Set to False to preserve data for subsequent runs.

     | *Used by:* All

   SERIES
     .. warning:: **DEPRECATED:** Please use :term:`TCMPR_PLOTTER_SERIES` instead.

   TCMPR_PLOTTER_SERIES
     Corresponds to the optional -series flag in plot_TCMPR.R (which is wrapped by TCMPRPlotter). This is the column whose unique values define the series on the plot, optionally followed by a comma-separated list of values, including: ALL, OTHER, and colon-separated groups.

     | *Used by:*  TCMPRPlotter

   SERIES_ANALYSIS_CONFIG_FILE
     Specify the absolute path for the configuration file to use with the MET series_analysis tool by initialization time.

     | *Used by:* SeriesAnalysis

   SERIES_ANALYSIS_BY_INIT_CONFIG_FILE
     .. warning:: **DEPRECATED:** Please use :term:`SERIES_ANALYSIS_CONFIG_FILE` instead.

   SERIES_ANALYSIS_BY_LEAD_CONFIG_FILE
     .. warning:: **DEPRECATED:** Please use :term:`SERIES_ANALYSIS_CONFIG_FILE` instead.

   SERIES_ANALYSIS_FILTER_OPTS
     .. warning:: **DEPRECATED:** Please use :term:`TC_STAT_JOB_ARGS` instead.

   SERIES_ANALYSIS_FILTERED_OUTPUT
     .. warning:: **DEPRECATED:** No longer used.


   SERIES_ANALYSIS_FILTERED_OUTPUT_DIR
     .. warning:: **DEPRECATED:** No longer used.

   SERIES_BY_INIT_FILTERED_OUTPUT_DIR
     .. warning:: **DEPRECATED:** No longer used.

   SERIES_BY_INIT_OUTPUT_DIR
     .. warning:: **DEPRECATED:** Please use :term:`SERIES_ANALYSIS_OUTPUT_DIR` instead.

   SERIES_BY_LEAD_FILTERED_OUTPUT_DIR
     .. warning:: **DEPRECATED:** Please use :term:`SERIES_ANALYSIS_FILTERED_OUTPUT_DIR` instead.

   SERIES_BY_LEAD_FILTERED_OUTPUT
     .. warning:: **DEPRECATED:** Please use :term:`SERIES_ANALYSIS_FILTERED_OUTPUT_DIR` instead.

   SERIES_ANALYSIS_GROUP_FCSTS
     .. warning:: **DEPRECATED:** Please use :term:`LEAD_SEQ_\<n>` and :term:`SERIES_ANALYSIS_RUNTIME_FREQ` instead.

   SERIES_BY_LEAD_GROUP_FCSTS
     .. warning:: **DEPRECATED:** Please use :term:`SERIES_ANALYSIS_GROUP_FCSTS` instead.

   SERIES_CI
     .. warning:: **DEPRECATED:** Please use :term:`TCMPR_PLOTTER_SERIES_CI` instead.

   TCMPR_PLOTTER_SERIES_CI
     Corresponds to the optional -series_ci flag in plot_TCMPR.R (which is wrapped by TCMPRPlotter). This is a list of true/false for confidence intervals. This list can be optionally followed by a comma-separated list of values, including ALL, OTHER, and colon-separated groups.

     | *Used by:*  TCMPRPlotter

   SERIES_INIT_FILTERED_OUT_DIR
     .. warning:: **DEPRECATED:** Please use :term:`SERIES_ANALYSIS_FILTERED_OUTPUT_DIR` instead.

   SERIES_ANALYSIS_INPUT_DIR
     .. warning:: **DEPRECATED:** Please use :term:`SERIES_ANALYSIS_TILE_INPUT_DIR` instead.

   SERIES_ANALYSIS_TILE_INPUT_DIR
     .. warning:: **DEPRECATED:** Please use :term:`FCST_SERIES_ANALYSIS_INPUT_DIR` and  :term:`OBS_SERIES_ANALYSIS_INPUT_DIR` instead.

   FCST_SERIES_ANALYSIS_TILE_INPUT_DIR
     .. warning:: **DEPRECATED:** Please use :term:`FCST_SERIES_ANALYSIS_INPUT_DIR` instead.

   OBS_SERIES_ANALYSIS_TILE_INPUT_DIR
     .. warning:: **DEPRECATED:** Please use :term:`OBS_SERIES_ANALYSIS_INPUT_DIR` instead.

   FCST_SERIES_ANALYSIS_INPUT_DIR
     Specify the directory to read forecast input in SeriesAnalysis. See also :term:`FCST_SERIES_ANALYSIS_INPUT_TEMPLATE`

     | *Used by:*  SeriesAnalysis

   OBS_SERIES_ANALYSIS_INPUT_DIR
     Specify the directory to read observation input in SeriesAnalysis. See also :term:`OBS_SERIES_ANALYSIS_INPUT_TEMPLATE`

     | *Used by:*  SeriesAnalysis

   FCST_SERIES_ANALYSIS_INPUT_TEMPLATE
     Template to find forecast input in SeriesAnalysis. See also :term:`FCST_SERIES_ANALYSIS_INPUT_DIR`

     | *Used by:*  SeriesAnalysis

   OBS_SERIES_ANALYSIS_INPUT_TEMPLATE
     Template to find observation input in SeriesAnalysis. See also :term:`OBS_SERIES_ANALYSIS_INPUT_DIR`

     | *Used by:*  SeriesAnalysis

   SERIES_ANALYSIS_OUTPUT_DIR
     Specify the directory where files will be written from the MET series analysis tool.

     | *Used by:*  SeriesAnalysis

   SERIES_INIT_OUT_DIR
     .. warning:: **DEPRECATED:** Please use :term:`SERIES_ANALYSIS_OUTPUT_DIR` instead.

   SERIES_LEAD_FILTERED_OUT_DIR
     .. warning:: **DEPRECATED:** Please use :term:`SERIES_ANALYSIS_FILTERED_OUTPUT_DIR`.

   SERIES_LEAD_OUT_DIR
     .. warning:: **DEPRECATED:** Please use :term:`SERIES_ANALYSIS_OUTPUT_DIR` instead.

   SERIES_BY_LEAD_OUTPUT_DIR
     .. warning:: **DEPRECATED:** Please use :term:`SERIES_ANALYSIS_OUTPUT_DIR` instead.

   SKILL_REF
     .. warning:: **DEPRECATED:** Please use :term:`TCMPR_PLOTTER_SKILL_REF` instead.

   TCMPR_PLOTTER_SKILL_REF
     This corresponds to the optional -skill_ref flag in plot_TCMPR.R (which is wrapped by TCMPRPlotter). This is the identifier for the skill score reference.

     | *Used by:*  TCMPRPlotter

   START_DATE
     .. warning:: **DEPRECATED:** Please use :term:`INIT_BEG` or :term:`VALID_BEG` instead.

   STAGING_DIR
     Directory to uncompress or convert data into for use in METplus.

     | *Used by:* All

   START_HOUR
     .. warning:: **DEPRECATED:** Please use :term:`INIT_BEG` or :term:`VALID_BEG` instead.

   STAT_ANALYSIS_CONFIG
     .. warning:: **DEPRECATED:** Please use :term:`STAT_ANALYSIS_CONFIG_FILE` instead.

   STAT_ANALYSIS_CONFIG_FILE
     Specify the absolute path for the configuration file used with the MET stat_analysis tool. It is recommended to set this to {PARM_BASE}/use_cases/plotting/met_config/STATAnalysisConfig.

     | *Used by:*  StatAnalysis

   STAT_ANALYSIS_DUMP_ROW_TMPL
     .. warning:: **DEPRECATED:** Please use :term:`MODEL<n>_STAT_ANALYSIS_DUMP_ROW_TEMPLATE` instead.

   MODEL<n>_STAT_ANALYSIS_DUMP_ROW_TEMPLATE
     Specify the template to use for the stat_analysis dump_row file. A user customized template to use for the dump_row file. If left blank and a dump_row file is requested, a default version will be used. This is optional in the METplus configuration file for running with :term:`LOOP_ORDER` = times.

     | *Used by:*  StatAnalysis

   STAT_ANALYSIS_LOOKIN_DIR
     .. warning:: **DEPRECATED:** Please use :term:`MODEL<n>_STAT_ANALYSIS_LOOKIN_DIR` instead.

   MODEL<n>_STAT_ANALYSIS_LOOKIN_DIR
     Specify the input directory where the MET stat_analysis tool will find input files. This is the directory that the stat_analysis wrapper will use to build the argument to -lookin for the MET stat_analysis tool. It can contain wildcards, i.e. \*.

     | *Used by:*  StatAnalysis

   STAT_ANALYSIS_OUT_STAT_TMPL
     .. warning:: **DEPRECATED:** Please use :term:`MODEL<n>_STAT_ANALYSIS_OUT_STAT_TEMPLATE` instead.

   MODEL<n>_STAT_ANALYSIS_OUT_STAT_TEMPLATE
     Specify the template to use for the stat_analysis out_stat file. A user customized template to use for the out_stat file. If left blank and a out_stat file is requested, a default version will be used. This is optional in the METplus configuration file for running with :term:`LOOP_ORDER` = times.

     | *Used by:*  StatAnalysis

   STAT_ANALYSIS_OUT_DIR
     .. warning:: **DEPRECATED:** Please use :term:`STAT_ANALYSIS_OUTPUT_DIR` instead.

   STAT_ANALYSIS_OUTPUT_DIR
     This is the base directory where the output from running stat_analysis_wrapper will be put.

     | *Used by:*  StatAnalysis

   STAT_FILES_INPUT_DIR
      .. warning:: **DEPRECATED:** Please use :term:`MAKE_PLOTS_INPUT_DIR` instead.

   SERIES_ANALYSIS_STAT_LIST
     Specify a list of statistics to be computed by the MET series_analysis tool. Sets the 'cnt' value in the output_stats dictionary in the MET SeriesAnalysis config file

     | *Used by:* SeriesAnalysis

   SERIES_ANALYSIS_CTS_LIST
     Specify a list of contingency table statistics to be computed by the MET series_analysis tool. Sets the 'cts' value in the output_stats dictionary in the MET SeriesAnalysis config file

     | *Used by:* SeriesAnalysis

   STAT_LIST
     .. warning:: **DEPRECATED:** Please use :term:`SERIES_ANALYSIS_STAT_LIST` instead.

   STORM_ID
     .. warning:: **DEPRECATED:** Please use :term:`TC_PAIRS_STORM_ID` or :term:`TC_STAT_STORM_ID`.

   STORM_NAME
     .. warning:: **DEPRECATED:** Please use :term:`TC_PAIRS_STORM_NAME`.

   SUBTITLE
     .. warning:: **DEPRECATED:** Please use :term:`TCMPR_PLOTTER_SUBTITLE`.

   TCMPR_PLOTTER_SUBTITLE
     The subtitle of the plot.

     | *Used by:*  TCMPRPlotter

   TCMPR_DATA_DIR
     .. warning:: **DEPRECATED:** Please use :term:`TCMPR_PLOTTER_TCMPR_DATA_DIR`.

   TCMPR_PLOTTER_TCMPR_DATA_DIR
     Provide the input directory for the track data for the TC Matched Pairs plotting tool.

     | *Used by:*  TCMPRPlotter

   TCMPR_PLOT_OUT_DIR
     .. warning:: **DEPRECATED:** Please use :term:`TCMPR_PLOTTER_PLOT_OUTPUT_DIR`.

   TCMPR_PLOTTER_PLOT_OUTPUT_DIR
     Provide the output directory where the TC Matched Pairs plotting tool will create files.

     | *Used by:*  TCMPRPlotter

   TC_PAIRS_ADECK_INPUT_DIR
     Directory that contains the ADECK files.

     | *Used by:*  TCPairs

   TC_PAIRS_ADECK_TEMPLATE
     .. warning:: **DEPRECATED:** Please use :term:`TC_PAIRS_ADECK_INPUT_TEMPLATE`.

   TC_PAIRS_BDECK_TEMPLATE
     .. warning:: **DEPRECATED:** Please use :term:`TC_PAIRS_BDECK_INPUT_TEMPLATE`.

   TC_PAIRS_EDECK_TEMPLATE
     .. warning:: **DEPRECATED:** Please use :term:`TC_PAIRS_EDECK_INPUT_TEMPLATE`.

   TC_PAIRS_ADECK_INPUT_TEMPLATE
     Template of the file names of ADECK data.

     | *Used by:*  TCPairs

   TC_PAIRS_BASIN
     Control what basins are desired for tropical cyclone analysis. Per the `MET User's Guide <https://dtcenter.org/community-code/model-evaluation-tools-met/documentation>`_ acceptable basin ID's are:WP = Western Northern PacificIO = Northern Indian OceanSH = Southern HemisphereCP = Central Northern PacificEP = Eastern Northern PacificAL = Northern AtlanticSL = Southern Atlantic

     | *Used by:*  TCPairs

   TC_PAIRS_BDECK_INPUT_DIR
     Directory that contains the BDECK files.

     | *Used by:*  TCPairs

   TC_PAIRS_BDECK_INPUT_TEMPLATE
     Template of the file names of BDECK data.

     | *Used by:*  TCPairs

   TC_PAIRS_CONFIG_FILE
     Provide the absolute path to the configuration file for the MET tc_pairs tool.

     | *Used by:*  TCPairs

   TC_PAIRS_CYCLONE
     Specify which cyclone numbers to include in the tropical cyclone analysis. Per the `MET User's Guide <https://dtcenter.org/community-code/model-evaluation-tools-met/documentation>`_, this can be any number 01-99 (HH format). Use a space or comma separated list, or leave unset if all cyclones are desired.

     | *Used by:*  TCPairs

   TC_PAIRS_DLAND_FILE
     The file generated by the MET tool tc_dland, containing the gridded representation of the minimum distance to land. Please refer to the `MET User's Guide <https://dtcenter.org/community-code/model-evaluation-tools-met/documentation>`_ for more information about the tc_dland tool.

     | *Used by:*  TCPairs

   TC_PAIRS_EDECK_INPUT_DIR
     Directory that contains the EDECK files.

     | *Used by:*  TCPairs

   TC_PAIRS_EDECK_INPUT_TEMPLATE
     Template of the file names of EDECK data.

     | *Used by:*  TCPairs

   TC_PAIRS_DIR
     .. warning:: **DEPRECATED:** Please use :term:`TC_PAIRS_OUTPUT_DIR`.

   TC_PAIRS_FORCE_OVERWRITE
     .. warning:: **DEPRECATED:** Please use :term:`TC_PAIRS_SKIP_IF_OUTPUT_EXISTS`.

   TC_PAIRS_MODEL
     .. warning:: **DEPRECATED:** Please use :term:`MODEL` instead.

   TC_PAIRS_MISSING_VAL
     Specify the missing value code.

     | *Used by:*  TCPairs

   TC_PAIRS_MISSING_VAL_TO_REPLACE
     Specify the missing value code to replace.

     | *Used by:*  TCPairs

   TC_PAIRS_OUTPUT_DIR
     Specify the directory where the MET tc_pairs tool will write files.

     | *Used by:*  TCPairs

   TC_PAIRS_OUTPUT_TEMPLATE
     Template of the output file names created by tc_pairs.

     | *Used by:*  TCPairs

   TC_PAIRS_READ_ALL_FILES
     Specify whether to pass the value specified in :term:`TC_PAIRS_ADECK_INPUT_DIR`, :term:`TC_PAIRS_BDECK_INPUT_DIR` and  :term:`TC_PAIRS_EDECK_INPUT_DIR`  to the MET tc_pairs utility or have the wrapper search for valid files in that directory based on the value of :term:`TC_PAIRS_ADECK_TEMPLATE`, :term:`TC_PAIRS_BDECK_TEMPLATE` and  :term:`TC_PAIRS_EDECK_TEMPLATE` and pass them individually to tc_pairs. Set to false or no to have the wrapper find valid files. This can speed up execution time of tc_pairs.Acceptable values: yes/no

     | *Used by:*  TCPairs


   TC_PAIRS_REFORMAT_DECK
     Set to true or yes if using cyclone data that needs to be reformatted to match the ATCF (Automated Tropical Cyclone Forecasting) format. If set to true or yes, you will need to set :term:`TC_PAIRS_REFORMAT_TYPE` to specify which type of reformatting to perform.

     | *Used by:*  TCPairs

   TC_PAIRS_REFORMAT_DIR
     Specify the directory to write reformatted track data to be read by tc_pairs. Used only if :term:`TC_PAIRS_REFORMAT_DECK` is true or yes.

     | *Used by:*  TCPairs

   TC_PAIRS_REFORMAT_TYPE
     Specify which type of reformatting to perform on cyclone data. Currently only SBU extra tropical cyclone reformatting is available. Only used if :term:`TC_PAIRS_REFORMAT_DECK` is true or yes.Acceptable values: SBU

     | *Used by:*  TCPairs

   TC_PAIRS_SKIP_IF_REFORMAT_EXISTS
     Specify whether to overwrite the reformatted cyclone data or not. If set to true or yes and the reformatted file already exists for a given run, the reformatting code will not be run. Used only when :term:`TC_PAIRS_REFORMAT_DECK` is set to true or yes.Acceptable values: yes/no

     | *Used by:*  TCPairs

   TC_PAIRS_SKIP_IF_OUTPUT_EXISTS
     Specify whether to overwrite the output from the MET tc_pairs tool or not. If set to true or yes and the output file already exists for a given run, tc_pairs will not be run.Acceptable values: yes/no

     | *Used by:*  TCPairs

   TC_PAIRS_STORM_ID
     The identifier of the storm(s) of interest.

     | *Used by:*  TCPairs

   TC_PAIRS_STORM_NAME
     The name(s) of the storm of interest.

     | *Used by:*  TCPairs

   TC_STAT_AMODEL
     Specify the AMODEL for the MET tc_stat tool.

     | *Used by:*  TCStat

   TC_STAT_BASIN
     Specify the BASIN for the MET tc_stat tool.

     | *Used by:*  TCStat

   TC_STAT_BMODEL
     Specify the BMODEL for the MET tc_stat tool.

     | *Used by:*  TCStat

   TC_STAT_CMD_LINE_JOB
     .. warning:: **DEPRECATED:** Please set :term:`TC_STAT_CONFIG_FILE` to run using a config file and leave it unset to run via the command line.

     Old: Specify expression(s) that will be passed to the MET tc_stat tool via the command line. Only specify if TC_STAT_RUN_VIA=CLI. Please refer to the `MET User's Guide <https://dtcenter.org/community-code/model-evaluation-tools-met/documentation>`_ chapter for tc-stat for the details on performing job summaries and job filters.

     | *Used by:*  TCStat

   TC_STAT_COLUMN_STR_NAME
     Specify the string names of the columns for stratification with the MET tc_stat tool.

     | *Used by:*  TCStat

   TC_STAT_COLUMN_STR_VAL
     Specify the values for the columns set via the :term:`TC_STAT_COLUMN_STR_NAME` option for use with the MET tc_stat tool.

     | *Used by:*  TCStat

   TC_STAT_COLUMN_THRESH_NAME
     Specify the string names of the columns for stratification by threshold with the MET tc_stat tool.

     | *Used by:*  TCStat

   TC_STAT_COLUMN_THRESH_VAL
     Specify the values used for thresholding the columns specified in the :term:`TC_STAT_COLUMN_THRESH_NAME` option for use with the MET tc_stat tool.

     | *Used by:*  TCStat

   TC_STAT_INIT_THRESH_NAME
     Specify the string names of the columns for stratification by threshold with the MET tc_stat tool.

     | *Used by:*  TCStat

   TC_STAT_INIT_THRESH_VAL
     Specify the values used for thresholding the columns specified in the :term:`TC_STAT_INIT_THRESH_NAME` option for use with the MET tc_stat tool.

     | *Used by:*  TCStat

   TC_STAT_CYCLONE
     Specify the cyclone of interest for use with the MET tc_stat tool.

     | *Used by:*  TCStat

   TC_STAT_DESC
     Specify the desc option for use with the MET tc_stat tool.

     | *Used by:*  TCStat

   TC_STAT_INIT_BEG
     Specify the beginning initialization time for stratification when using the MET tc_stat tool. Acceptable formats: YYYYMMDD_HH, YYYYMMDD_HHmmss

     | *Used by:*  TCStat

   TC_STAT_INIT_END
     Specify the ending initialization time for stratification when using the MET tc_stat tool. Acceptable formats: YYYYMMDD_HH, YYYYMMDD_HHmmss

     | *Used by:*  TCStat

   TC_STAT_INIT_EXCLUDE
     Specify the initialization times to exclude when using the MET tc_stat tool, via a comma separated list e.g.:20141220_18, 20141221_00Acceptable formats: YYYYMMDD_HH, YYYYMMDD_HHmmss

     | *Used by:*  TCStat

   TC_STAT_INIT_HOUR
     The beginning hour (HH) of the initialization time of interest.

     | *Used by:*  TCStat

   TC_STAT_INIT_INCLUDE
     Specify the initialization times to include when using the MET tc_stat tool, via a comma separated list e.g.:20141220_00, 20141220_06, 20141220_12Acceptable formats: YYYYMMDD_HH, YYYYMMDD_HHmmss

     | *Used by:*  TCStat

   TC_STAT_INIT_MASK
     This corresponds to the INIT_MASK keyword in the MET tc_stat config file. For more information, please refer to the `MET User's Guide <https://dtcenter.org/community-code/model-evaluation-tools-met/documentation>`_ .

     | *Used by:*  TCStat

   TC_STAT_INIT_STR_NAME
     This corresponds to the INIT_STR_NAME keyword in the MET tc_stat config file. Please refer to  the `MET User's Guide <https://dtcenter.org/community-code/model-evaluation-tools-met/documentation>`_ for more details.

     | *Used by:*  TCStat

   TC_STAT_INIT_STR_VAL
     This corresponds to the INIT_STR_VAL keyword in the MET tc_stat config file. Please refer to the `MET User's Guide <https://dtcenter.org/community-code/model-evaluation-tools-met/documentation>`_ for more information.

     | *Used by:*  TCStat

   TC_STAT_INPUT_DIR
     .. warning:: **DEPRECATED:** Please use :term:`TC_STAT_LOOKIN_DIR`.

     | *Used by:*  TCStat

   TC_STAT_LOOKIN_DIR
     Specify the input directory where the MET tc_stat tool will look for files.

     | *Used by:*  TCStat

   PB2NC_INPUT_DIR
     Specify the input directory where the MET PB2NC tool will look for files.

     | *Used by:*  PB2NC

   TC_STAT_JOB_ARGS
     Specify expressions for the MET tc_stat tool to execute.

     | *Used by:*  TCStat

   TC_STAT_JOBS_LIST
     .. warning:: **DEPRECATED:** Please use :term:`TC_STAT_JOB_ARGS`.

   TC_STAT_LANDFALL
     Specify whether only those points occurring near landfall should be retained when using the MET tc_stat tool. Acceptable values: True/False

     | *Used by:*  TCStat

   TC_STAT_LANDFALL_BEG
     Specify the beginning of the landfall window for use with the MET tc_stat tool. Acceptable formats: HH, HHmmss

     | *Used by:*  TCStat

   TC_STAT_LANDFALL_END
     Specify the end of the landfall window for use with the MET tc_stat tool. Acceptable formats: HH, HHmmss

     | *Used by:*  TCStat

   TC_STAT_LEAD
     Specify the lead times to stratify by when using the MET tc_stat tool. Acceptable formats: HH, HHmmss

     | *Used by:*  TCStat

   TC_STAT_LEAD_REQ
     Specify the LEAD_REQ when using the MET tc_stat tool.

     | *Used by:*  TCStat

   TC_STAT_MATCH_POINTS
     Specify whether only those points common to both the ADECK and BDECK tracks should be written out or not when using the MET tc_stat tool. Acceptable values: True/False

     | *Used by:*  TCStat

   TC_STAT_OUTPUT_DIR
     Specify the output directory where the MET tc_stat tool will write files.

     | *Used by:*  TCStat

   TC_STAT_RUN_VIA
     .. warning:: **DEPRECATED:** Please set :term:`TC_STAT_CONFIG_FILE` to run using a config file and leave it unset to run via the command line.

     Old: Specify the method for running the MET tc_stat tool. Acceptable values: CONFIG. If left blank (unset), tc_stat will run via the command line.

     | *Used by:*  TCStat

   TC_STAT_STORM_ID
     Set the STORM_ID(s) of interest with the MET tc_stat tool.

     | *Used by:*  TCStat

   TC_STAT_STORM_NAME
     Set the environment variable STORM_NAME for use with the MET tc_stat tool.

     | *Used by:*  TCStat

   TC_STAT_TRACK_WATCH_WARN
     Specify which watches and warnings to stratify over when using the MET tc_stat tool. Acceptable values: HUWARN, HUWATCH, TSWARN, TSWATCH, ALLIf left blank (unset), no stratification will be done.

     | *Used by:*  TCStat

   TC_STAT_VALID_BEG
     Specify a comma separated list of beginning valid times to stratify with when using the MET tc_stat tool. Acceptable formats: YYYYMMDD_HH, YYYYMMDD_HHmmss

     | *Used by:*  TCStat

   TC_STAT_VALID_END
     Specify a comma separated list of ending valid times to stratify with when using the MET tc_stat tool. Acceptable formats: YYYYMMDD_HH, YYYYMMDD_HHmmss

     | *Used by:*  TCStat

   TC_STAT_VALID_EXCLUDE
     Specify a comma separated list of valid times to exclude from the stratification with when using the MET tc_stat tool. Acceptable formats: YYYYMMDD_HH, YYYYMMDD_HHmmss

     | *Used by:*  TCStat

   TC_STAT_VALID_HOUR
     This corresponds to the VALID_HOUR keyword in the MET tc_stat config file. For more information, please refer to the `MET User's Guide <https://dtcenter.org/community-code/model-evaluation-tools-met/documentation>`_.

     | *Used by:*  TCStat

   TC_STAT_VALID_INCLUDE
     Specify a comma separated list of valid times to include in the stratification with when using the MET tc_stat tool. Acceptable formats: YYYYMMDD_HH, YYYYMMDD_HHmmss

     | *Used by:*  TCStat

   TC_STAT_VALID_MASK
     This corresponds to the VALID_MASK in the MET tc_stat config file. Please refer to the `MET User's Guide <https://dtcenter.org/community-code/model-evaluation-tools-met/documentation>`_ for more information.

     | *Used by:*  TCStat

   TC_STAT_WATER_ONLY
     Specify whether to exclude points where the distance to land is <= 0. If set to TRUE, once land is encountered the remainder of the forecast track is not used for the verification, even if the track moves back over water.Acceptable values: true/false

     | *Used by:*  TCStat

   TIME_METHOD
     .. warning:: **DEPRECATED:** Please use :term:`LOOP_BY` instead.

   TIME_SUMMARY_BEG
     .. warning:: **DEPRECATED:** Please use :term:`PB2NC_TIME_SUMMARY_BEG` instead.

   TIME_SUMMARY_END
     .. warning:: **DEPRECATED:** Please use :term:`PB2NC_TIME_SUMMARY_END` instead.

   TIME_SUMMARY_FLAG
     .. warning:: **DEPRECATED:** Please use :term:`PB2NC_TIME_SUMMARY_FLAG` instead.

   TITLE
     .. warning:: **DEPRECATED:** Please use :term:`TCMPR_PLOTTER_TITLE` instead.

   TCMPR_PLOTTER_TITLE
     Specify a title string for the TC Matched Pairs plotting tool.

     | *Used by:*  TCMPRPlotter

   TMP_DIR
     Specify the path to a temporary directory where the user has write permissions.

     | *Used by:*  PB2NC, PointStat, TCStat

   TOP_LEVEL_DIRS
     .. warning:: **DEPRECATED:** Please use :term:`TC_PAIRS_READ_ALL_FILES`.

   TRACK_DATA_DIR
     .. warning:: **DEPRECATED:** Please use :term:`TC_PAIRS_ADECK_INPUT_DIR`, :term:`TC_PAIRS_BDECK_INPUT_DIR` and :term:`TC_PAIRS_EDECK_INPUT_DIR`.

   TRACK_DATA_MOD_FORCE_OVERWRITE
     .. warning:: **DEPRECATED:** Please use :term:`TC_PAIRS_SKIP_IF_REFORMAT_EXISTS`.

   TRACK_DATA_SUBDIR_MOD
     .. warning:: **DEPRECATED:** No longer used.

   TRACK_TYPE
     .. warning:: **DEPRECATED:** Please use :term:`TC_PAIRS_REFORMAT_DECK`.

   TR
     Specify the path to the Linux "tr" executable.

     | *Used by:*  PB2NC, PointStat

   TR_EXE
     .. warning:: **DEPRECATED:** Please use :term:`TR`.

   VALID_BEG
     Specify a begin time for valid times for use in the analysis. This is the starting date in the format set in the :term:`VALID_TIME_FMT`. It is named accordingly to the value set for :term:`LOOP_BY`. However, in StatAnalysis, it is named accordingly to the value set for :term:`PLOT_TIME`. See :ref:`Looping_by_Valid_Time` for more information.

     | *Used by:*  All

   VALID_END
     Specify an end time for valid times for use in the analysis. This is the ending date in the format set in the :term:`VALID_TIME_FMT`. It is named accordingly to the value set for :term:`LOOP_BY`. See :ref:`Looping_by_Valid_Time` for more information.

     | *Used by:*  All

   FCST_VALID_HOUR_LIST
     Specify a list of hours for valid times of forecast files for use in the analysis.

     | *Used by:*  MakePlots, StatAnalysis

   OBS_VALID_HOUR_LIST
     Specify a list of hours for valid times of observation files for use in the analysis.

     | *Used by:*  MakePlots, StatAnalysis

   VALID_HOUR_BEG
     .. warning:: **DEPRECATED:** Please use :term:`FCST_VALID_HOUR_LIST` or :term:`OBS_VALID_HOUR_LIST` instead.

   VALID_HOUR_END
     .. warning:: **DEPRECATED:** Please use :term:`FCST_VALID_HOUR_LIST` or :term:`OBS_VALID_HOUR_LIST` instead.

   VALID_HOUR_INCREMENT
     .. warning:: **DEPRECATED:** Please use :term:`FCST_VALID_HOUR_LIST` or :term:`OBS_VALID_HOUR_LIST` instead.

   VALID_HOUR_METHOD
     .. warning:: **DEPRECATED:** No longer used.

   VALID_INCREMENT
     Specify the time increment for valid times for use in the analysis. See :ref:`Looping_by_Valid_Time` for more information. Units are assumed to be seconds unless specified with Y, m, d, H, M, or S.

     | *Used by:*  All

   VALID_TIME_FMT
     Specify a strftime formatting string for use with :term:`VALID_BEG` and :term:`VALID_END`. See :ref:`Looping_by_Valid_Time` for more information.

     | *Used by:*  All

   SERIES_ANALYSIS_VAR_LIST
     .. warning:: **DEPRECATED:** Please use :term:`FCST_VAR<n>_NAME` and :term:`OBS_VAR<n>_NAME` instead.

   VAR_LIST
     .. warning:: **DEPRECATED:** Please use :term:`FCST_VAR<n>_NAME` and :term:`OBS_VAR<n>_NAME` instead.

   VAR<n>_FOURIER_DECOMP
     Specify if Fourier decomposition is to be considered (True) or not (False). If this is set to True, data stratification will be done for the Fourier decomposition of FCS_VAR<n>_NAME. This should have been previously run in grid_stat_wrapper. The default value is set to False.

     | *Used by:*  MakePlots, StatAnalysis

   VAR<n>_WAVE_NUM_LIST
     Specify a comma separated list of wave numbers pairings of the Fourier decomposition.

     | *Used by:*  MakePlots, StatAnalysis

   VERIFICATION_GRID
     .. warning:: **DEPRECATED:** Please use :term:`REGRID_DATA_PLANE_VERIF_GRID` instead.

   VERIF_CASE
     .. warning:: **DEPRECATED:** Please use :term:`MAKE_PLOTS_VERIF_CASE` instead.

   VERIF_GRID
     .. warning:: **DEPRECATED:** Please use :term:`MAKE_PLOTS_VERIF_GRID` instead.

   MAKE_PLOTS_VERIF_GRID
     Specify a string describing the grid the verification was performed on. This is the name of the grid upon which the verification was done on, ex. G002.

     | *Used by:*  MakePlots

   VERIF_TYPE
     .. warning:: **DEPRECATED:** Please use :term:`MAKE_PLOTS_VERIF_TYPE` instead.

   MAKE_PLOTS_VERIF_TYPE
     Specify a string describing the type of verification being performed. For MAKE_PLOTS_VERIF_CASE = grid2grid, valid options are anom, pres, and sfc. For MAKE_PLOTS_VERIF_CASE = grid2obs, valid options are conus_sfc and upper_air. For MAKE_PLOTS_VERIF_CASE = precip, any accumulation amount is valid, ex. A24.

     | *Used by:*  MakePlots

   VERTICAL_LOCATION
     .. warning:: **DEPRECATED:** Specify the vertical location desired when using the MET pb2nc tool.

   XLAB
     .. warning:: **DEPRECATED:** Please use :term:`TCMPR_PLOTTER_XLAB` instead.

   TCMPR_PLOTTER_XLAB
     Specify the x-axis label when using the TC Matched Pairs plotting tool.

     | *Used by:*  TCMPRPlotter

   XLIM
     .. warning:: **DEPRECATED:** Please use :term:`TCMPR_PLOTTER_XLIM` instead.

   TCMPR_PLOTTER_XLIM
     Specify the x-axis limit when using the TC Matched Pairs plotting tool.

     | *Used by:*  TCMPRPlotter

   YLAB
     .. warning:: **DEPRECATED:** Please use :term:`TCMPR_PLOTTER_YLAB` instead.

   TCMPR_PLOTTER_YLAB
     Specify the y-axis label when using the TC Matched Pairs plotting tool.

     | *Used by:*  TCMPRPlotter

   YLIM
     .. warning:: **DEPRECATED:** Please use :term:`TCMPR_PLOTTER_YLIM` instead.

   TCMPR_PLOTTER_YLIM
     Specify the y-axis limit when using the TC Matched Pairs plotting tool.

     | *Used by:*  TCMPRPlotter

   FCST_PCP_COMBINE_INPUT_ACCUMS
     Specify what accumulation levels should be used from the forecast data for the analysis. This is a list of input accumulations in the order of preference to use to build the desired accumulation. If an accumulation cannot be used (i.e. it is larger than the remaining accumulation that needs to be built) then the next value in the list is tried. Units are assumed to be hours unless a time identifier such as Y, m, d, H, M, S is specifed at the end of the value, i.e. 30M or 1m.

     If the name and/or level of the accumulation value must be specified for the data, then a list of equal length to this variable must be set for :term:`FCST_PCP_COMBINE_INPUT_NAMES` and :term:`FCST_PCP_COMBINE_INPUT_LEVELS`. See this sections for more information.

     This variable can be set to {lead} if the accumulation found in a given file corresponds to the forecast lead of the data. If this is the case, :term:`FCST_PCP_COMBINE_BUCKET_INTERVAL` can be used to reset the accumulation at a given interval.

     A corresponding variable exists for observation data called :term:`OBS_PCP_COMBINE_INPUT_ACCUMS`.

     Examples:

     1H, 30M

     This will attempt to use a 1 hour accumulation, then try to use a 30 minute accumulation if the first value did not succeed.

     | *Used by:*  PCPCombine

   OBS_PCP_COMBINE_INPUT_ACCUMS
     See :term:`FCST_PCP_COMBINE_INPUT_ACCUMS`

     | *Used by:*  PCPCombine

   FCST_PCP_COMBINE_BUCKET_INTERVAL
     Used when :term:`FCST_PCP_COMBINE_INPUT_ACCUMS` contains {lead} in the list. This is the interval to reset the bucket accumulation. For example, if the accumulation is reset every 3 hours (forecast 1 hour has 1 hour accum, forecast 2 hour has 2 hour accum, forecast 3 hour has 3 hour accum, forecast 4 hour has 1 hour accum, etc.) then this should be set to 3 or 3H. Units are assumed to be hours unless specified with Y, m, d, H, M, or S.

     | *Used by:*  PCPCombine

   OBS_PCP_COMBINE_BUCKET_INTERVAL
     See :term:`FCST_PCP_COMBINE_BUCKET_INTERVAL`.

     | *Used by:*  PCPCombine

   FCST_PCP_COMBINE_INPUT_NAMES
     Specify which field names correspond to each accumulation specifed in FCST_PCP_COMBINE_INPUT_ACCUMS for the forecast data for the analysis. See :term:`FCST_PCP_COMBINE_INPUT_ACCUMS` for more information. A corresponding variable exists for observation data called :term:`OBS_PCP_COMBINE_INPUT_NAMES`. Examples:

     | FCST_PCP_COMBINE_INPUT_ACCUMS = 6, 1
     | FCST_PCP_COMBINE_INPUT_NAMES = P06M_NONE, P01M_NONE

     This says that the 6 hour accumulation field name is P06M_NONE and the 1 hour accumulation field name is P01M_NONE.

     To utilize Python Embedding as input to the MET tools, set this value to the python script command with arguments. This value can include filename template syntax such as {valid?fmt=%Y%m%d%H}.

     | *Used by:*  PCPCombine

   OBS_PCP_COMBINE_INPUT_NAMES
     See :term:`FCST_PCP_COMBINE_INPUT_NAMES`

     | *Used by:*  PCPCombine

   FCST_PCP_COMBINE_INPUT_LEVELS
     Specify which levels correspond to each accumulation specifed in FCST_PCP_COMBINE_INPUT_ACCUMS for the forecast data for the analysis. See :term:`FCST_PCP_COMBINE_INPUT_ACCUMS` for more information. A corresponding variable exists for observation data called :term:`OBS_PCP_COMBINE_INPUT_LEVELS`. Examples:

     | FCST_PCP_COMBINE_INPUT_ACCUMS = 1
     | FCST_PCP_COMBINE_INPUT_NAMES = P01M_NONE
     | FCST_PCP_COMBINE_INPUT_LEVELS = "(0,*,*)"

     This says that the 1 hour accumulation field name is P01M_NONE and the level (0,*,*), which is NetCDF format to specify the first item of the first dimension.

     | *Used by:*  PCPCombine

   OBS_PCP_COMBINE_INPUT_LEVELS
     See :term:`FCST_PCP_COMBINE_INPUT_LEVELS`

     | *Used by:*  PCPCombine

   FCST_PCP_COMBINE_INPUT_OPTIONS
     Specify optional additional options that correspond to each accumulation specifed in FCST_PCP_COMBINE_INPUT_ACCUMS for the forecast data for the analysis. See :term:`FCST_PCP_COMBINE_INPUT_ACCUMS` for more information. A corresponding variable exists for observation data called :term:`OBS_PCP_COMBINE_INPUT_OPTIONS`. Examples:

     | FCST_PCP_COMBINE_INPUT_ACCUMS = 6, 1
     | FCST_PCP_COMBINE_INPUT_NAMES = P06M_NONE, P01M_NONE
     | FCST_PCP_COMBINE_INPUT_OPTIONS = something = else;, another_thing = else;

     | *Used by:*  PCPCombine

   OBS_PCP_COMBINE_INPUT_OPTIONS
     See :term:`FCST_PCP_COMBINE_INPUT_OPTIONS`

     | *Used by:*  PCPCombine

   FCST_PCP_COMBINE_OUTPUT_ACCUM
     Specify desired accumulation to be built from the forecast data. Units are assumed to be hours unless a time identifier such as Y, m, d, H, M, S is specifed at the end of the value, i.e. 30M or 1m. If this variable is not set, then FCST_VAR<n>_LEVELS is used.

     A corresponding variable exists for observation data called :term:`OBS_PCP_COMBINE_OUTPUT_ACCUM`.

     Examples:

     15H

     This will attempt to build a 15 hour accumulation.

     | *Used by:*  PCPCombine

   FCST_PCP_COMBINE_OUTPUT_NAME
     Specify the output field name from processing forecast data. If this variable is not set, then :term:`FCST_VAR<n>_NAME` is used.

     A corresponding variable exists for observation data called :term:`OBS_PCP_COMBINE_OUTPUT_NAME`.

     Example: APCP

   OBS_PCP_COMBINE_OUTPUT_ACCUM
     See :term:`FCST_PCP_COMBINE_OUTPUT_NAME`.

     | *Used by:*  PCPCombine

   OBS_PCP_COMBINE_OUTPUT_NAME
     See :term:`FCST_PCP_COMBINE_OUTPUT_NAME`.

     | *Used by:*  PCPCombine

   PREPBUFR_DATA_DIR
     .. warning:: **DEPRECATED:** Please use :term:`PB2NC_INPUT_DIR` instead.

   GEN_VX_MASK_INPUT_DIR
     Directory containing input data to GenVxMask. This variable is optional because you can specify a
     full path to the input files using :term:`GEN_VX_MASK_INPUT_TEMPLATE`.

     | *Used by:* GenVxMask

   GEN_VX_MASK_INPUT_TEMPLATE
     Filename template of the input grid used by GenVxMask. This can be an input filename or a grid definition.
     See also :term:`GEN_VX_MASK_INPUT_DIR`.

     | *Used by:* GenVxMask

   GEN_VX_MASK_INPUT_MASK_DIR
     Directory containing mask data used by GenVxMask. This variable is optional because you can specify the
     full path to the input files using :term:`GEN_VX_MASK_INPUT_MASK_TEMPLATE`.

     | *Used by:* GenVxMask

   GEN_VX_MASK_INPUT_MASK_TEMPLATE
     Filename template of the mask files used by GenVxMask. This can be a list of files or grids separated
     by commas to apply to the input grid. The wrapper will call GenVxMask once for each item in the list, passing
     its output to temporary files until the final command, which will write to the file specified by
     :term:`GEN_VX_MASK_OUTPUT_TEMPLATE` (and optionally :term:`GEN_VX_MASK_OUTPUT_DIR`. The length of this
     list must be the same length as :term:`GEN_VX_MASK_OPTIONS`. When "-type lat" or "-type lon" is set in
     :term:`GEN_VX_MASK_OPTIONS`, the corresponding mask template is ignored, but must be set to a placeholder
     string. See also :term:`GEN_VX_MASK_INPUT_MASK_DIR`.

     | *Used by:* GenVxMask

   GEN_VX_MASK_OPTIONS
     Command line arguments to pass to each call of GenVxMask. This can be a list of sets of arguments
     separated by commas to apply to the input grid. The length of this list must be the same length as
     :term:`GEN_VX_MASK_INPUT_MASK_TEMPLATE`.

     | *Used by:* GenVxMask

   GEN_VX_MASK_OUTPUT_DIR
     Directory to write output data generated by GenVxMask. This variable is optional because you can
     specify the full path to the input files using :term:`GEN_VX_MASK_OUTPUT_TEMPLATE`.

     | *Used by:* GenVxMask

   GEN_VX_MASK_OUTPUT_TEMPLATE
     Filename template of the output file generated by GenVxMask. See also :term:`GEN_VX_MASK_OUTPUT_DIR`.

     | *Used by:* GenVxMask

   LOG_GEN_VX_MASK_VERBOSITY
     Overrides the log verbosity for GenVxMask only. If not set, the verbosity level is controlled by :term:`LOG_MET_VERBOSITY`.

     | *Used by:* GenVxMask

   GEN_VX_MASK_SKIP_IF_OUTPUT_EXISTS
     If True, do not run GenVxMask if output file already exists. Set to False to overwrite files.

     | *Used by:*  GenVxMask

   GEN_VX_MASK_CUSTOM_LOOP_LIST
    Sets custom string loop list for a specific wrapper. See :term:`CUSTOM_LOOP_LIST`.

     | *Used by:* GenVxMask

   GEN_VX_MASK_FILE_WINDOW_BEGIN
     Used to control the lower bound of the window around the valid time to determine if a GenVxMask input file should be used for processing. Overrides :term:`FILE_WINDOW_BEGIN`. See 'Use Windows to Find Valid Files' section for more information.

     | *Used by:* GenVxMask

   GEN_VX_MASK_FILE_WINDOW_END
     Used to control the upper bound of the window around the valid time to determine if an GenVxMask input file should be used for processing. Overrides :term:`FILE_WINDOW_BEGIN`. See 'Use Windows to Find Valid Files' section for more information.

     | *Used by:* GenVxMask

   TC_RMW_BASIN
     Specify the value for 'basin' in the MET configuration file for TCRMW.

     | *Used by:*  TCRMW

   TC_RMW_CYCLONE
     Specify the value for 'cyclone' in the MET configuration file for TCRMW.

     | *Used by:*  TCRMW

   TC_RMW_STORM_ID
     Specify the value for 'storm_id' in the MET configuration file for TCRMW.

     | *Used by:*  TCRMW

   TC_RMW_STORM_NAME
     Specify the value for 'storm_name' in the MET configuration file for TCRMW.

     | *Used by:*  TCRMW

   TC_RMW_SCALE
     Specify the value for 'rmw_scale' in the MET configuration file for TCRMW.

     | *Used by:*  TCRMW

   TC_RMW_REGRID_METHOD
     Specify the value for 'regrid.method' in the MET configuration file for TCRMW.

     | *Used by:*  TCRMW

   TC_RMW_REGRID_WIDTH
     Specify the value for 'regrid.width' in the MET configuration file for TCRMW.

     | *Used by:*  TCRMW

   TC_RMW_REGRID_VLD_THRESH
     Specify the value for 'regrid.vld_thresh' in the MET configuration file for TCRMW.

     | *Used by:*  TCRMW

   TC_RMW_REGRID_SHAPE
     Specify the value for 'regrid.shape' in the MET configuration file for TCRMW.

     | *Used by:*  TCRMW

   TC_RMW_N_AZIMUTH
     Specify the value for 'n_azimuth' in the MET configuration file for TCRMW.

     | *Used by:*  TCRMW

   TC_RMW_N_RANGE
     Specify the value for 'n_range' in the MET configuration file for TCRMW.

     | *Used by:*  TCRMW

   TC_RMW_MAX_RANGE_KM
     Specify the value for 'max_range_km' in the MET configuration file for TCRMW.

     | *Used by:*  TCRMW

   TC_RMW_DELTA_RANGE_KM
     Specify the value for 'delta_range_km' in the MET configuration file for TCRMW.

     | *Used by:*  TCRMW

   TC_RMW_INPUT_DATATYPE
     Specify the data type of the input directory for input files used with the MET TCRMW tool. Used to set the 'file_type' value of the data dictionary in the MET configuration file for TCRMW.

     | *Used by:*  TCRMW

   TC_RMW_INPUT_DIR
     Directory containing input data to TCRMW. This variable is optional because you can specify the full path to the input files using :term:`TC_RMW_INPUT_TEMPLATE`.

     | *Used by:* TCRMW

   TC_RMW_INPUT_TEMPLATE
     Filename template of the input data used by TCRMW. See also :term:`TC_RMW_INPUT_DIR`.

     | *Used by:* TCRMW

   TC_RMW_DECK_INPUT_DIR
     Directory containing ADECK input data to TCRMW. This variable is optional because you can specify the full path to the input files using :term:`TC_RMW_DECK_TEMPLATE`.

     | *Used by:* TCRMW

   TC_RMW_DECK_TEMPLATE
     Filename template of the ADECK input data used by TCRMW. See also :term:`TC_RMW_DECK_INPUT_DIR`.

     | *Used by:* TCRMW

   TC_RMW_OUTPUT_DIR
     Directory to write output data from TCRMW. This variable is optional because you can specify the full path to the output file using :term:`TC_RMW_OUTPUT_TEMPLATE`.

     | *Used by:* TCRMW

   TC_RMW_OUTPUT_TEMPLATE
     Filename template of write the output data generated by TCRMW. See also :term:`TC_RMW_OUTPUT_DIR`.

     | *Used by:* TCRMW

   TC_RMW_INIT_INCLUDE
     Value to set for init_include in the MET configuration file. See the `MET User's Guide <https://dtcenter.org/community-code/model-evaluation-tools-met/documentation>`_ section regarding Regrid-Data-Plane for more information.

     | *Used by:*  TCRMW

   TC_RMW_VALID_BEG
     Value to set for valid_beg in the MET configuration file. See the `MET User's Guide <https://dtcenter.org/community-code/model-evaluation-tools-met/documentation>`_ section regarding Regrid-Data-Plane for more information.

     | *Used by:*  TCRMW

   TC_RMW_VALID_END
     Value to set for valid_end in the MET configuration file. See the `MET User's Guide <https://dtcenter.org/community-code/model-evaluation-tools-met/documentation>`_ section regarding Regrid-Data-Plane for more information.

     | *Used by:*  TCRMW

   TC_RMW_VALID_INCLUDE_LIST
     List of values to set for valid_inc in the MET configuration file. See the `MET User's Guide <https://dtcenter.org/community-code/model-evaluation-tools-met/documentation>`_ section regarding Regrid-Data-Plane for more information.


     | *Used by:*  TCRMW

   TC_RMW_VALID_EXCLUDE_LIST
     List of values to set for valid_exc in the MET configuration file. See the `MET User's Guide <https://dtcenter.org/community-code/model-evaluation-tools-met/documentation>`_ section regarding Regrid-Data-Plane for more information.

     | *Used by:*  TCRMW

   TC_RMW_VALID_HOUR_LIST
     List of values to set for valid_hour in the MET configuration file. See the `MET User's Guide <https://dtcenter.org/community-code/model-evaluation-tools-met/documentation>`_ section regarding Regrid-Data-Plane for more information.

     | *Used by:*  TCRMW

   GRID_DIAG_DESC
     Specify the value for 'desc' in the MET configuration file for grid_diag.

     | *Used by:*  GridDiag

   GRID_STAT_DESC
     Specify the value for 'desc' in the MET configuration file for grid_stat.

     | *Used by:*  GridStat

   ENSEMBLE_STAT_DESC
     Specify the value for 'desc' in the MET configuration file for EnsembleStat.

     | *Used by:*  EnsembleStat

   MODE_DESC
     Specify the value for 'desc' in the MET configuration file for MODE.

     | *Used by:* MODE

   MTD_DESC
     Specify the value for 'desc' in the MET configuration file for MTD.

     | *Used by:* MTD

   POINT_STAT_DESC
     Specify the value for 'desc' in the MET configuration file for PointStat.

     | *Used by:* PointStat

   TC_GEN_DESC
     Specify the value for 'desc' in the MET configuration file for TCGen.

     | *Used by:* TCGen

   TC_PAIRS_DESC
     Specify the value for 'desc' in the MET configuration file for TCPairs.

     | *Used by:* TCPairs

   TC_RMW_DESC
     Specify the value for 'desc' in the MET configuration file for TCRMW.

     | *Used by:* TCRMW

   GRID_DIAG_INPUT_DIR
     Input directory for files to use with the MET tool grid_diag.

     | *Used by:*  GridDiag

   GRID_DIAG_INPUT_TEMPLATE
     Template used to specify input filenames for the MET tool grid_diag. This can be a comma-separated list. If there are more than one template, the number of fields specified must match the number of templates.

     | *Used by:*  GridDiag

   GRID_DIAG_OUTPUT_DIR
     Output directory for write files with the MET tool grid_diag.

     | *Used by:*  GridDiag

   GRID_DIAG_OUTPUT_TEMPLATE
     Template used to specify output filenames created by MET tool grid_diag.

     | *Used by:*  GridDiag

   GRID_DIAG_VERIFICATION_MASK_TEMPLATE
     Template used to specify the verification mask filename for the MET tool grid_diag. Supports a list of filenames.

     | *Used by:*  GridDiag

   LOG_GRID_DIAG_VERBOSITY
     Overrides the log verbosity for GridDiag only. If not set, the verbosity level is controlled by :term:`LOG_MET_VERBOSITY`.

     | *Used by:* GridDiag

   GRID_DIAG_CONFIG_FILE
     Specify the absolute path to the configuration file used by the MET grid_stat tool.

     | *Used by:*  GridStat

   GRID_DIAG_CUSTOM_LOOP_LIST
    Sets custom string loop list for a specific wrapper. See :term:`CUSTOM_LOOP_LIST`.

     | *Used by:* GridDiag

   GRID_DIAG_INPUT_DATATYPE
     Specify the data type of the input directory for files used with the MET grid_diag tool.

     | *Used by:*  GridDiag

   GRID_DIAG_REGRID_METHOD
     Specify the value for 'regrid.method' in the MET configuration file for grid_diag.

     | *Used by:*  GridDiag

   GRID_DIAG_REGRID_WIDTH
     Specify the value for 'regrid.width' in the MET configuration file for grid_diag.

     | *Used by:*  GridDiag

   GRID_DIAG_REGRID_VLD_THRESH
     Specify the value for 'regrid.vld_thresh' in the MET configuration file for grid_diag.

     | *Used by:*  GridDiag

   GRID_DIAG_REGRID_SHAPE
     Specify the value for 'regrid.shape' in the MET configuration file for grid_diag.

     | *Used by:*  GridDiag

   GRID_DIAG_REGRID_TO_GRID
     Specify the value for 'regrid.to_grid' in the MET configuration file for grid_diag.

     | *Used by:*  GridDiag

   SKIP_TIMES
     List of valid times to skip processing. Each value be surrounded by quotation marks and must contain a datetime format followed by a list of matching times to skip. Multiple items can be defined separated by commas. begin_end_incr syntax can be used to define a list as well.

     Examples:

     Value:
     SKIP_TIMES = "%m:11,12"

     Result:
     Skip the 11th and 12th month

     Value:
     SKIP_TIMES = "%m:11", "%d:31"

     Result:
     Skip if 11th month or 31st day.

     Value:
     SKIP_TIMES = "%Y%m%d:20201031"

     Result:
     Skip October 31, 2020

     Value:
     SKIP_TIMES = "%H:begin_end_incr(0,22, 2)"

     Result:
     Skip even hours: 0, 2, 4, 6, 8, 10, 12, 14, 16, 18, 20, 22

     | *Used by:*  GridStat, SeriesAnalysis

   TC_GEN_TRACK_INPUT_DIR
     Directory containing the track data used by TCGen. This variable is optional because you can specify the full path to track data using :term:`TC_GEN_TRACK_INPUT_TEMPLATE`.

     | *Used by:* TCGen

   TC_GEN_GENESIS_INPUT_DIR
     Directory containing the genesis data used by TCGen. This variable is optional because you can specify the full path to genesis data using :term:`TC_GEN_GENESIS_INPUT_TEMPLATE`.

     | *Used by:* TCGen

   TC_GEN_TRACK_INPUT_TEMPLATE
     Filename template of the track data used by TCGen. See also :term:`TC_GEN_TRACK_INPUT_DIR`.

     | *Used by:* TCGen

   TC_GEN_GENESIS_INPUT_TEMPLATE
     Filename template of the genesis data used by TCGen. See also :term:`TC_GEN_GENESIS_INPUT_DIR`.

     | *Used by:* TCGen

   TC_GEN_OUTPUT_DIR
     Specify the output directory where files from the MET TCGen tool are written.

     | *Used by:*  TCGen

   TC_GEN_OUTPUT_TEMPLATE
     Sets the subdirectories below :term:`TC_GEN_OUTPUT_DIR` using a template to allow run time information.

     | *Used by:*  TCGen

   LOG_TC_GEN_VERBOSITY
     Overrides the log verbosity for TCGen only. If not set, the verbosity level is controlled by :term:`LOG_MET_VERBOSITY`.

     | *Used by:* TCGen

   TC_GEN_CONFIG_FILE
     Provide the absolute path to the configuration file for the MET TCGen tool.

     | *Used by:*  TCGen

   TC_GEN_INIT_FREQ
     Specify the value of 'init_freq' in the MET configuration file.

     | *Used by:*  TCGen

   TC_GEN_VALID_FREQ
     Specify the value of 'valid_freq' in the MET configuration file.

     | *Used by:*  TCGen

   TC_GEN_LEAD_WINDOW_BEGIN
     .. warning:: **DEPRECATED:** Please use :term:`TC_GEN_FCST_HR_WINDOW_BEGIN`.

   TC_GEN_LEAD_WINDOW_END
     .. warning:: **DEPRECATED:** Please use :term:`TC_GEN_FCST_HR_WINDOW_END`.

   TC_GEN_FCST_HR_WINDOW_BEGIN
     Specify the value of fcst_hr_window.begin in the MET configuration file.

     | *Used by:*  TCGen

   TC_GEN_FCST_HR_WINDOW_END
     Specify the value of fcst_hr_window.end in the MET configuration file.

     | *Used by:*  TCGen

   TC_GEN_MIN_DURATION
     Specify the value of 'min_duration' in the MET configuration file.

     | *Used by:*  TCGen

   TC_GEN_FCST_GENESIS_VMAX_THRESH
     Specify the value of fcst_genesis.vmax_thresh in the MET configuration file.

     | *Used by:*  TCGen

   TC_GEN_FCST_GENESIS_MSLP_THRESH
     Specify the value of fcst_genesis.mslp_thresh in the MET configuration file.

     | *Used by:*  TCGen

   TC_GEN_BEST_GENESIS_TECHNIQUE
     Specify the value of best_genesis.technique in the MET configuration file.

     | *Used by:*  TCGen

   TC_GEN_BEST_GENESIS_CATEGORY
     Specify the value of best_genesis.category in the MET configuration file.

     | *Used by:*  TCGen

   TC_GEN_BEST_GENESIS_VMAX_THRESH
     Specify the value of best_genesis.vmax_thresh in the MET configuration file.

     | *Used by:*  TCGen

   TC_GEN_BEST_GENESIS_MSLP_THRESH
     Specify the value of best_genesis.mslp_thresh in the MET configuration file.

     | *Used by:*  TCGen

   TC_GEN_OPER_TECHNIQUE
     Specify the value of 'oper_technique' in the MET configuration file.

     | *Used by:*  TCGen

   TC_GEN_OPER_GENESIS_TECHNIQUE
     .. warning:: **DEPRECATED:** Please use :term:`TC_GEN_OPER_TECHNIQUE`.

   TC_GEN_OPER_GENESIS_CATEGORY
     .. warning:: **DEPRECATED:** Please use :term:`TC_GEN_OPER_TECHNIQUE`.

   TC_GEN_OPER_GENESIS_VMAX_THRESH
     .. warning:: **DEPRECATED:** Please use :term:`TC_GEN_OPER_TECHNIQUE`.

   TC_GEN_OPER_GENESIS_MSLP_THRESH
     .. warning:: **DEPRECATED:** Please use :term:`TC_GEN_OPER_TECHNIQUE`.

   TC_GEN_FILTER_<n>
     Specify the values of 'filter' in the MET configuration file where <n> is any integer.
     Any quotation marks that are found inside another set of quotation marks must be preceded with a backslash

     | *Used by:*  TCGen

   TC_GEN_STORM_ID
     The identifier of the storm(s) of interest.

     | *Used by:*  TCGen

   TC_GEN_STORM_NAME
     The name(s) of the storm of interest.

     | *Used by:*  TCGen

   TC_GEN_INIT_BEG
     Specify the beginning initialization time for stratification when using the MET TCGen tool. Acceptable formats: YYYYMMDD_HH, YYYYMMDD_HHmmss

     | *Used by:*  TCGen

   TC_GEN_INIT_END
     Specify the ending initialization time for stratification when using the MET TCGen tool. Acceptable formats: YYYYMMDD_HH, YYYYMMDD_HHmmss

     | *Used by:*  TCGen

   TC_GEN_INIT_INC
     Specify the value of 'init_inc' in the MET configuration file.

     | *Used by:*  TCGen

   TC_GEN_INIT_EXC
     Specify the value of 'init_exc' in the MET configuration file.

     | *Used by:*  TCGen

   TC_GEN_VALID_BEG
     Specify the beginning valid time for stratification when using the MET TCGen tool. Acceptable formats: YYYYMMDD_HH, YYYYMMDD_HHmmss

     | *Used by:*  TCGen

   TC_GEN_VALID_END
     Specify the ending valid time for stratification when using the MET TCGen tool. Acceptable formats: YYYYMMDD_HH, YYYYMMDD_HHmmss

     | *Used by:*  TCGen

   TC_GEN_INIT_HOUR
     Specify a list of hours for initialization times for use in the analysis.

     | *Used by:*  TCGen

   TC_GEN_VX_MASK
     Specify the 'vx_mask' value to set in the MET configuration file.

     | *Used by:*  TCGen

   TC_GEN_BASIN_MASK
     Specify the 'basin_mask' value to set in the MET configuration file.

     | *Used by:*  TCGen

   TC_GEN_DLAND_THRESH
     Specify the value of 'dland_thresh' in the MET configuration file.

     | *Used by:*  TCGen

   TC_GEN_GENESIS_WINDOW_BEGIN
     .. warning:: **DEPRECATED:** Please use :term:`TC_GEN_DEV_HIT_WINDOW_BEGIN`.

   TC_GEN_GENESIS_WINDOW_END
     .. warning:: **DEPRECATED:** Please use :term:`TC_GEN_DEV_HIT_WINDOW_END`.

   TC_GEN_DEV_HIT_WINDOW_BEGIN
     Specify the value for dev_hit_window.begin in the MET configuration file.

     | *Used by:*  TCGen

   TC_GEN_DEV_HIT_WINDOW_END
     Specify the value of dev_hit_window.end in the MET configuration file.

     | *Used by:*  TCGen

   TC_GEN_DEV_HIT_RADIUS
     Specify the value of 'dev_hit_radius' in the MET configuration file.

     | *Used by:*  TCGen

   TC_GEN_DISCARD_INIT_POST_GENESIS_FLAG
     Specify the value of 'discard_init_post_genesis_flag' in the MET configuration file.

     | *Used by:*  TCGen

   TC_GEN_DEV_METHOD_FLAG
     Specify the value of 'dev_method_flag' in the MET configuration file.

     | *Used by:*  TCGen

   TC_GEN_OPS_METHOD_FLAG
     Specify the value of 'ops_method_flag' in the MET configuration file.

     | *Used by:*  TCGen

   TC_GEN_CI_ALPHA
     Specify the value of 'ci_alpha' in the MET configuration file.

     | *Used by:*  TCGen

   TC_GEN_OUTPUT_FLAG_FHO
     Specify the value of output_flag.fho in the MET configuration file.

     | *Used by:*  TCGen

   TC_GEN_OUTPUT_FLAG_CTC
     Specify the value of output_flag.ctc in the MET configuration file.

     | *Used by:*  TCGen

   TC_GEN_OUTPUT_FLAG_CTS
     Specify the value of output_flag.cts in the MET configuration file.

     | *Used by:*  TCGen

   TC_GEN_OUTPUT_FLAG_GENMPR
     Specify the value of output_flag.genmpr in the MET configuration file.

     | *Used by:*  TCGen

   TC_GEN_NC_PAIRS_FLAG_LATLON
     Specify the value of nc_pairs_flag.latlon in the MET configuration file.

     | *Used by:*  TCGen

   TC_GEN_NC_PAIRS_FLAG_FCST_GENESIS
     Specify the value of nc_pairs_flag.fcst_genesis in the MET configuration file.

     | *Used by:*  TCGen

   TC_GEN_NC_PAIRS_FLAG_FCST_TRACKS
     Specify the value of nc_pairs_flag.fcst_tracks in the MET configuration file.

     | *Used by:*  TCGen

   TC_GEN_NC_PAIRS_FLAG_FCST_FY_OY
     Specify the value of nc_pairs_flag.fcst_fy_oy in the MET configuration file.

     | *Used by:*  TCGen

   TC_GEN_NC_PAIRS_FLAG_FCST_FY_ON
     Specify the value of nc_pairs_flag.fcst_fy_on in the MET configuration file.

     | *Used by:*  TCGen

   TC_GEN_NC_PAIRS_FLAG_BEST_GENESIS
     Specify the value of nc_pairs_flag.best_genesis in the MET configuration file.

     | *Used by:*  TCGen

   TC_GEN_NC_PAIRS_FLAG_BEST_TRACKS
     Specify the value of nc_pairs_flag.best_tracks in the MET configuration file.

     | *Used by:*  TCGen

   TC_GEN_NC_PAIRS_FLAG_BEST_FY_OY
     Specify the value of nc_pairs_flag.best_fy_oy in the MET configuration file.

     | *Used by:*  TCGen

   TC_GEN_NC_PAIRS_FLAG_BEST_FN_OY
     Specify the value of nc_pairs_flag.best_fn_oy in the MET configuration file.

     | *Used by:*  TCGen

   TC_GEN_VALID_MINUS_GENESIS_DIFF_THRESH
     Specify the value of 'valid_minus_genesis_diff_thresh' in the MET configuration file.

     | *Used by:*  TCGen

   TC_GEN_BEST_UNIQUE_FLAG
     Specify the value of 'best_unique_flag' in the MET configuration file.

     | *Used by:*  TCGen

   TC_GEN_BASIN_FILE
     Specify the value of 'basin_file' in the MET configuration file.

     | *Used by:*  TCGen

   TC_GEN_NC_PAIRS_GRID
     Specify the value of 'nc_pairs_grid' in the MET configuration file.

     | *Used by:*  TCGen

   TC_GEN_GENESIS_MATCH_RADIUS
     Specify the value of 'genesis_match_radius' in the MET configuration file.

     | *Used by:*  TCGen

   TC_GEN_GENESIS_RADIUS
     .. warning:: **DEPRECATED:** Please use :term:`TC_GEN_GENESIS_MATCH_RADIUS` and :term:`TC_GEN_DEV_HIT_RADIUS`.

   TC_GEN_DLAND_FILE
     Specify the value of 'dland_file' in the MET configuration file.

     | *Used by:*  TCGen

   PLOT_DATA_PLANE_INPUT_DIR
     Directory containing input data to PlotDataPlane. This variable is
     optional because you can specify the full path to the input files
     using :term:`PLOT_DATA_PLANE_INPUT_TEMPLATE`.

     | *Used by:* PlotDataPlane

   PLOT_DATA_PLANE_INPUT_TEMPLATE
     Filename template of the input file used by PlotDataPlane.
     Set to PYTHON_NUMPY/XARRAY to read from a Python embedding script.
     See also :term:`PLOT_DATA_PLANE_INPUT_DIR`.

     | *Used by:* PlotDataPlane

   PLOT_DATA_PLANE_OUTPUT_DIR
     Directory to write output data from PlotDataPlane. This variable is
     optional because you can specify the full path to the input files
     using :term:`PLOT_DATA_PLANE_OUTPUT_TEMPLATE`.

     | *Used by:* PlotDataPlane

   PLOT_DATA_PLANE_OUTPUT_TEMPLATE
     Filename template of the output file created by PlotDataPlane.
     See also :term:`PLOT_DATA_PLANE_OUTPUT_DIR`.

     | *Used by:* PlotDataPlane

   PLOT_DATA_PLANE_FIELD_NAME
     Name of field to read from input file. For Python embedding input, set to
     the path of a Python script and any arguments to the script.

     | *Used by:* PlotDataPlane

   PLOT_DATA_PLANE_FIELD_LEVEL
     Level of field to read from input file. For Python embedding input, do not
     set this value.

     | *Used by:* PlotDataPlane

   PLOT_DATA_PLANE_FIELD_EXTRA
     Additional options for input field. Multiple options can be specified.
     Each option must end with a semi-colon including the last (or only) item.

     | *Used by:* PlotDataPlane

   PLOT_DATA_PLANE_CONVERT_TO_IMAGE
     If set to True, run convert to create a png image with the same name as
     the output from plot_data_plane (except the extension is png instead of
     ps). If set to True, the application convert must either be in the user's
     path or [exe] CONVERT must be set to the full path to the executable.

     | *Used by:* PlotDataPlane

   PLOT_DATA_PLANE_TITLE
     (Optional) title to display on the output postscript file.

     | *Used by:* PlotDataPlane

   PLOT_DATA_PLANE_COLOR_TABLE
     (Optional) path to color table file to override the default.

     | *Used by:* PlotDataPlane

   PLOT_DATA_PLANE_RANGE_MIN_MAX
     (Optional) minimum and maximum values to output to postscript file.

     | *Used by:* PlotDataPlane

   LOG_PLOT_DATA_PLANE_VERBOSITY
     Overrides the log verbosity for PlotDataPlane only.
     If not set, the verbosity level is controlled by :term:`LOG_MET_VERBOSITY`

     | *Used by:* PlotDataPlane

   ENSEMBLE_STAT_SKIP_IF_OUTPUT_EXISTS
     If True, do not run app if output file already exists. Set to False to overwrite files.

     | *Used by:*  EnsembleStat

   GRID_DIAG_SKIP_IF_OUTPUT_EXISTS
     If True, do not run app if output file already exists. Set to False to overwrite files.

     | *Used by:*  GridDiag

   GRID_STAT_SKIP_IF_OUTPUT_EXISTS
     If True, do not run app if output file already exists. Set to False to overwrite files.

     | *Used by:*  GridStat

   MODE_SKIP_IF_OUTPUT_EXISTS
     If True, do not run app if output file already exists. Set to False to overwrite files.

     | *Used by:*  MODE

   MTD_SKIP_IF_OUTPUT_EXISTS
     If True, do not run app if output file already exists. Set to False to overwrite files.

     | *Used by:*  MTD

   PLOT_DATA_PLANE_SKIP_IF_OUTPUT_EXISTS
     If True, do not run app if output file already exists. Set to False to overwrite files.

     | *Used by:*  PlotDataPlane

   POINT2GRID_SKIP_IF_OUTPUT_EXISTS
     If True, do not run app if output file already exists. Set to False to overwrite files.

     | *Used by:*  Point2Grid

   POINT_STAT_SKIP_IF_OUTPUT_EXISTS
     If True, do not run app if output file already exists. Set to False to overwrite files.

     | *Used by:*  PointStat

   PY_EMBED_INGEST_SKIP_IF_OUTPUT_EXISTS
     If True, do not run app if output file already exists. Set to False to overwrite files.

     | *Used by:*  PyEmbedIngest

   SERIES_ANALYSIS_SKIP_IF_OUTPUT_EXISTS
     If True, do not run app if output file already exists. Set to False to overwrite files.

     | *Used by:*  SeriesAnalysis

   STAT_ANALYSIS_SKIP_IF_OUTPUT_EXISTS
     If True, do not run app if output file already exists. Set to False to overwrite files.

     | *Used by:*  StatAnalysis

   TC_GEN_SKIP_IF_OUTPUT_EXISTS
     If True, do not run app if output file already exists. Set to False to overwrite files.

     | *Used by:*  TCGen

   TC_RMW_SKIP_IF_OUTPUT_EXISTS
     If True, do not run app if output file already exists. Set to False to overwrite files.

     | *Used by:*  TCRMW

   TC_STAT_SKIP_IF_OUTPUT_EXISTS
     If True, do not run app if output file already exists. Set to False to overwrite files.

     | *Used by:*  TCStat

   USER_SCRIPT_RUNTIME_FREQ
     Frequency to run the user-defined script. See :ref:`Runtime_Freq` for more information.

     | *Used by:*  UserScript

   USER_SCRIPT_COMMAND
     User-defined command to run. Filename template tags can be used to modify
     the command for each execution. See :term:`USER_SCRIPT_RUNTIME_FREQ` for
     more information.

     | *Used by:*  UserScript

   USER_SCRIPT_CUSTOM_LOOP_LIST
     List of strings to loop over for each runtime to run the command.

     | *Used by:*  UserScript

   USER_SCRIPT_SKIP_TIMES
     Run times to skip for this wrapper only. See :term:`SKIP_TIMES` for more
     information and how to format.

     | *Used by:*  UserScript

   GRID_DIAG_RUNTIME_FREQ
     Frequency to run Grid-Diag. See :ref:`Runtime_Freq` for more information.

     | *Used by:*  GridDiag

   SERIES_ANALYSIS_RUNTIME_FREQ
     Frequency to run SeriesAnalysis. See :ref:`Runtime_Freq` for more information.

     | *Used by:*  SeriesAnalysis


   SERIES_ANALYSIS_RUN_ONCE_PER_STORM_ID
     If True, run SeriesAnalysis once for each storm ID found in the .tcst (TCStat output) file specified with :term:`SERIES_ANALYSIS_TC_STAT_INPUT_DIR` and :term:`SERIES_ANALYSIS_TC_STAT_INPUT_TEMPLATE`.

     | *Used by:*  SeriesAnalysis

   SERIES_ANALYSIS_REGRID_METHOD
     Specify the value for 'regrid.method' in the MET configuration file for SeriesAnalysis.

     | *Used by:*  SeriesAnalysis

   SERIES_ANALYSIS_REGRID_WIDTH
     Specify the value for 'regrid.width' in the MET configuration file for SeriesAnalysis.

     | *Used by:*  SeriesAnalysis

   SERIES_ANALYSIS_REGRID_VLD_THRESH
     Specify the value for 'regrid.vld_thresh' in the MET configuration file for SeriesAnalysis.

     | *Used by:*  SeriesAnalysis

   SERIES_ANALYSIS_REGRID_SHAPE
     Specify the value for 'regrid.shape' in the MET configuration file for SeriesAnalysis.

     | *Used by:*  SeriesAnalysis

   SERIES_ANALYSIS_DESC
     Specify the value for 'desc' in the MET configuration file for SeriesAnalysis.

     | *Used by:*  SeriesAnalysis

   SERIES_ANALYSIS_CAT_THRESH
     Specify the value for 'cat_thresh' in the MET configuration file for SeriesAnalysis.

     | *Used by:*  SeriesAnalysis

   SERIES_ANALYSIS_VLD_THRESH
     Specify the value for 'vld_thresh' in the MET configuration file for SeriesAnalysis.

     | *Used by:*  SeriesAnalysis

   SERIES_ANALYSIS_BLOCK_SIZE
     Specify the value for 'block_size' in the MET configuration file for SeriesAnalysis.

     | *Used by:*  SeriesAnalysis

   ENSEMBLE_STAT_REGRID_METHOD
     Specify the value for 'regrid.method' in the MET configuration file for EnsembleStat.

     | *Used by:*  EnsembleStat

   ENSEMBLE_STAT_REGRID_WIDTH
     Specify the value for 'regrid.width' in the MET configuration file for EnsembleStat.

     | *Used by:*  EnsembleStat

   ENSEMBLE_STAT_REGRID_VLD_THRESH
     Specify the value for 'regrid.vld_thresh' in the MET configuration file for EnsembleStat.

     | *Used by:*  EnsembleStat

   ENSEMBLE_STAT_REGRID_SHAPE
     Specify the value for 'regrid.shape' in the MET configuration file for EnsembleStat.

     | *Used by:*  EnsembleStat

   GRID_STAT_REGRID_METHOD
     Specify the value for 'regrid.method' in the MET configuration file for GridStat.

     | *Used by:*  GridStat

   GRID_STAT_REGRID_WIDTH
     Specify the value for 'regrid.width' in the MET configuration file for GridStat.

     | *Used by:*  GridStat

   GRID_STAT_REGRID_VLD_THRESH
     Specify the value for 'regrid.vld_thresh' in the MET configuration file for GridStat.

     | *Used by:*  GridStat

   GRID_STAT_REGRID_SHAPE
     Specify the value for 'regrid.shape' in the MET configuration file for GridStat.

     | *Used by:*  GridStat

   MODE_REGRID_METHOD
     Specify the value for 'regrid.method' in the MET configuration file for MODE.

     | *Used by:*  MODE

   MODE_REGRID_WIDTH
     Specify the value for 'regrid.width' in the MET configuration file for MODE.

     | *Used by:*  MODE

   MODE_REGRID_VLD_THRESH
     Specify the value for 'regrid.vld_thresh' in the MET configuration file for MODE.

     | *Used by:*  MODE

   MODE_REGRID_SHAPE
     Specify the value for 'regrid.shape' in the MET configuration file for MODE.

     | *Used by:*  MODE

   MTD_REGRID_METHOD
     Specify the value for 'regrid.method' in the MET configuration file for MTD.

     | *Used by:*  MTD

   MTD_REGRID_WIDTH
     Specify the value for 'regrid.width' in the MET configuration file for MTD.

     | *Used by:*  MTD

   MTD_REGRID_VLD_THRESH
     Specify the value for 'regrid.vld_thresh' in the MET configuration file for MTD.

     | *Used by:*  MTD

   MTD_REGRID_SHAPE
     Specify the value for 'regrid.shape' in the MET configuration file for MTD.

     | *Used by:*  MTD

   POINT_STAT_REGRID_METHOD
     Specify the value for 'regrid.method' in the MET configuration file for PointStat.

     | *Used by:*  PointStat

   POINT_STAT_REGRID_WIDTH
     Specify the value for 'regrid.width' in the MET configuration file for PointStat.

     | *Used by:*  PointStat

   POINT_STAT_REGRID_VLD_THRESH
     Specify the value for 'regrid.vld_thresh' in the MET configuration file for PointStat.

     | *Used by:*  PointStat

   POINT_STAT_REGRID_SHAPE
     Specify the value for 'regrid.shape' in the MET configuration file for PointStat.

     | *Used by:*  PointStat

   ENSEMBLE_STAT_ENS_SSVAR_BIN_SIZE
     Specify the value for 'ens_ssvar_bin_size' in the MET configuration file for EnsembleStat.

     | *Used by:*  EnsembleStat

   ENSEMBLE_STAT_ENS_PHIST_BIN_SIZE
     Specify the value for 'ens_phist_bin_size' in the MET configuration file for EnsembleStat.

     | *Used by:*  EnsembleStat

   ENSEMBLE_STAT_NBRHD_PROB_WIDTH
     Specify the value for 'nbrhd_prob.width' in the MET configuration file for EnsembleStat.

     | *Used by:*  EnsembleStat

   ENSEMBLE_STAT_NBRHD_PROB_SHAPE
     Specify the value for 'nbrhd_prob.shape' in the MET configuration file for EnsembleStat.

     | *Used by:*  EnsembleStat

   ENSEMBLE_STAT_NBRHD_PROB_VLD_THRESH
     Specify the value for 'nbrhd_prob.vld_thresh' in the MET configuration file for EnsembleStat.

     | *Used by:*  EnsembleStat

   ENSEMBLE_STAT_CLIMO_CDF_CDF_BINS
     See :term:`ENSEMBLE_STAT_CLIMO_CDF_BINS`

   ENSEMBLE_STAT_CLIMO_CDF_BINS
     Specify the value for 'climo_cdf.cdf_bins' in the MET configuration file for EnsembleStat.

     | *Used by:*  EnsembleStat

   ENSEMBLE_STAT_CLIMO_CDF_CENTER_BINS
     Specify the value for 'climo_cdf.center_bins' in the MET configuration file for EnsembleStat.

     | *Used by:*  EnsembleStat

   ENSEMBLE_STAT_CLIMO_CDF_WRITE_BINS
     Specify the value for 'climo_cdf.write_bins' in the MET configuration file for EnsembleStat.

     | *Used by:*  EnsembleStat

   ENSEMBLE_STAT_DUPLICATE_FLAG
     Specify the value for 'duplicate_flag' in the MET configuration file for EnsembleStat.

     | *Used by:*  EnsembleStat

   ENSEMBLE_STAT_SKIP_CONST
     Specify the value for 'skip_const' in the MET configuration file for EnsembleStat.

     | *Used by:*  EnsembleStat

   ENSEMBLE_STAT_NMEP_SMOOTH_GAUSSIAN_DX
     Specify the value for 'nmep_smooth.gaussian_dx' in the MET configuration file for EnsembleStat.

     | *Used by:*  EnsembleStat

   ENSEMBLE_STAT_NMEP_SMOOTH_GAUSSIAN_RADIUS
     Specify the value for 'nmep_smooth.gaussian_radius' in the MET configuration file for EnsembleStat.

     | *Used by:*  EnsembleStat

   ENSEMBLE_STAT_NMEP_SMOOTH_VLD_THRESH
     Specify the value for 'nmep_smooth.vld_thresh' in the MET configuration file for EnsembleStat.

     | *Used by:*  EnsembleStat

   ENSEMBLE_STAT_NMEP_SMOOTH_SHAPE
     Specify the value for 'nmep_smooth.shape' in the MET configuration file for EnsembleStat.

     | *Used by:*  EnsembleStat

   ENSEMBLE_STAT_NMEP_SMOOTH_METHOD
     Specify the value for 'nmep_smooth.type.method' in the MET configuration file for EnsembleStat.

     | *Used by:*  EnsembleStat

   ENSEMBLE_STAT_NMEP_SMOOTH_WIDTH
     Specify the value for 'nmep_smooth.type.width' in the MET configuration file for EnsembleStat.

     | *Used by:*  EnsembleStat

   ENSEMBLE_STAT_CENSOR_THRESH
     Specify the value for 'censor_thresh' in the MET configuration file for EnsembleStat.

     | *Used by:*  EnsembleStat

   ENSEMBLE_STAT_CENSOR_VAL
     Specify the value for 'censor_val' in the MET configuration file for EnsembleStat.

     | *Used by:*  EnsembleStat

   ENSEMBLE_STAT_OBS_ERROR_FLAG
     Specify the value for 'obs_error.flag' in the MET configuration file for EnsembleStat.

     | *Used by:*  EnsembleStat

   ENSEMBLE_STAT_CLIMO_MEAN_FILE_NAME
     Specify the value for 'climo_mean.file_name' in the MET configuration file for EnsembleStat.

     | *Used by:* EnsembleStat

   ENSEMBLE_STAT_CLIMO_MEAN_FIELD
     Specify the value for 'climo_mean.field' in the MET configuration file for EnsembleStat.

     | *Used by:* EnsembleStat

   ENSEMBLE_STAT_CLIMO_MEAN_REGRID_METHOD
     Specify the value for 'climo_mean.regrid.method' in the MET configuration file for EnsembleStat.

     | *Used by:* EnsembleStat

   ENSEMBLE_STAT_CLIMO_MEAN_REGRID_WIDTH
     Specify the value for 'climo_mean.regrid.width' in the MET configuration file for EnsembleStat.

     | *Used by:* EnsembleStat

   ENSEMBLE_STAT_CLIMO_MEAN_REGRID_VLD_THRESH
     Specify the value for 'climo_mean.regrid.vld_thresh' in the MET configuration file for EnsembleStat.

     | *Used by:* EnsembleStat

   ENSEMBLE_STAT_CLIMO_MEAN_REGRID_SHAPE
     Specify the value for 'climo_mean.regrid.shape' in the MET configuration file for EnsembleStat.

     | *Used by:* EnsembleStat

   ENSEMBLE_STAT_CLIMO_MEAN_TIME_INTERP_METHOD
     Specify the value for 'climo_mean.time_interp_method' in the MET configuration file for EnsembleStat.

     | *Used by:* EnsembleStat

   ENSEMBLE_STAT_CLIMO_MEAN_MATCH_MONTH
     Specify the value for 'climo_mean.match_month' in the MET configuration file for EnsembleStat.

     | *Used by:* EnsembleStat

   ENSEMBLE_STAT_CLIMO_MEAN_DAY_INTERVAL
     Specify the value for 'climo_mean.day_interval' in the MET configuration file for EnsembleStat.

     | *Used by:* EnsembleStat

   ENSEMBLE_STAT_CLIMO_MEAN_HOUR_INTERVAL
     Specify the value for 'climo_mean.hour_interval' in the MET configuration file for EnsembleStat.

     | *Used by:* EnsembleStat

   ENSEMBLE_STAT_CLIMO_STDEV_FILE_NAME
     Specify the value for 'climo_stdev.file_name' in the MET configuration file for EnsembleStat.

     | *Used by:* EnsembleStat

   ENSEMBLE_STAT_CLIMO_STDEV_FIELD
     Specify the value for 'climo_stdev.field' in the MET configuration file for EnsembleStat.

     | *Used by:* EnsembleStat

   ENSEMBLE_STAT_CLIMO_STDEV_REGRID_METHOD
     Specify the value for 'climo_stdev.regrid.method' in the MET configuration file for EnsembleStat.

     | *Used by:* EnsembleStat

   ENSEMBLE_STAT_CLIMO_STDEV_REGRID_WIDTH
     Specify the value for 'climo_stdev.regrid.width' in the MET configuration file for EnsembleStat.

     | *Used by:* EnsembleStat

   ENSEMBLE_STAT_CLIMO_STDEV_REGRID_VLD_THRESH
     Specify the value for 'climo_stdev.regrid.vld_thresh' in the MET configuration file for EnsembleStat.

     | *Used by:* EnsembleStat

   ENSEMBLE_STAT_CLIMO_STDEV_REGRID_SHAPE
     Specify the value for 'climo_stdev.regrid.shape' in the MET configuration file for EnsembleStat.

     | *Used by:* EnsembleStat

   ENSEMBLE_STAT_CLIMO_STDEV_TIME_INTERP_METHOD
     Specify the value for 'climo_stdev.time_interp_method' in the MET configuration file for EnsembleStat.

     | *Used by:* EnsembleStat

   ENSEMBLE_STAT_CLIMO_STDEV_MATCH_MONTH
     Specify the value for 'climo_stdev.match_month' in the MET configuration file for EnsembleStat.

     | *Used by:* EnsembleStat

   ENSEMBLE_STAT_CLIMO_STDEV_DAY_INTERVAL
     Specify the value for 'climo_stdev.day_interval' in the MET configuration file for EnsembleStat.

     | *Used by:* EnsembleStat

   ENSEMBLE_STAT_CLIMO_STDEV_HOUR_INTERVAL
     Specify the value for 'climo_stdev.hour_interval' in the MET configuration file for EnsembleStat.

     | *Used by:* EnsembleStat

   ENSEMBLE_STAT_MASK_GRID
     Specify the value for 'mask.grid' in the MET configuration file for EnsembleStat.

     | *Used by:*  EnsembleStat

   ENSEMBLE_STAT_CI_ALPHA
     Specify the value for 'ci_alpha' in the MET configuration file for EnsembleStat.

     | *Used by:*  EnsembleStat


   ENSEMBLE_STAT_INTERP_FIELD
     Specify the value for 'interp.field' in the MET configuration file for EnsembleStat.

     | *Used by:*  EnsembleStat

   ENSEMBLE_STAT_INTERP_VLD_THRESH
     Specify the value for 'interp.vld_thresh' in the MET configuration file for EnsembleStat.

     | *Used by:*  EnsembleStat

   ENSEMBLE_STAT_INTERP_SHAPE
     Specify the value for 'interp.shape' in the MET configuration file for EnsembleStat.

     | *Used by:*  EnsembleStat

   ENSEMBLE_STAT_INTERP_METHOD
     Specify the value for 'interp.type.method' in the MET configuration file for EnsembleStat.

     | *Used by:*  EnsembleStat

   ENSEMBLE_STAT_INTERP_WIDTH
     Specify the value for 'interp.type.width' in the MET configuration file for EnsembleStat.

     | *Used by:*  EnsembleStat

   ENSEMBLE_STAT_OUTPUT_FLAG_ECNT
     Specify the value for 'output_flag.ecnt' in the MET configuration file for EnsembleStat.

     | *Used by:*  EnsembleStat

   ENSEMBLE_STAT_OUTPUT_FLAG_RPS
     Specify the value for 'output_flag.rps' in the MET configuration file for EnsembleStat.

     | *Used by:*  EnsembleStat

   ENSEMBLE_STAT_OUTPUT_FLAG_RHIST
     Specify the value for 'output_flag.rhist' in the MET configuration file for EnsembleStat.

     | *Used by:*  EnsembleStat

   ENSEMBLE_STAT_OUTPUT_FLAG_PHIST
     Specify the value for 'output_flag.phist' in the MET configuration file for EnsembleStat.

     | *Used by:*  EnsembleStat

   ENSEMBLE_STAT_OUTPUT_FLAG_ORANK
     Specify the value for 'output_flag.orank' in the MET configuration file for EnsembleStat.

     | *Used by:*  EnsembleStat

   ENSEMBLE_STAT_OUTPUT_FLAG_SSVAR
     Specify the value for 'output_flag.ssvar' in the MET configuration file for EnsembleStat.

     | *Used by:*  EnsembleStat

   ENSEMBLE_STAT_OUTPUT_FLAG_RELP
     Specify the value for 'output_flag.relp' in the MET configuration file for EnsembleStat.

     | *Used by:*  EnsembleStat

   ENSEMBLE_STAT_ENSEMBLE_FLAG_LATLON
     Specify the value for 'ensemble_flag.latlon' in the MET configuration file for EnsembleStat.

     | *Used by:*  EnsembleStat

   ENSEMBLE_STAT_ENSEMBLE_FLAG_MEAN
     Specify the value for 'ensemble_flag.mean' in the MET configuration file for EnsembleStat.

     | *Used by:*  EnsembleStat

   ENSEMBLE_STAT_ENSEMBLE_FLAG_STDEV
     Specify the value for 'ensemble_flag.stdev' in the MET configuration file for EnsembleStat.

     | *Used by:*  EnsembleStat

   ENSEMBLE_STAT_ENSEMBLE_FLAG_MINUS
     Specify the value for 'ensemble_flag.minus' in the MET configuration file for EnsembleStat.

     | *Used by:*  EnsembleStat

   ENSEMBLE_STAT_ENSEMBLE_FLAG_PLUS
     Specify the value for 'ensemble_flag.plus' in the MET configuration file for EnsembleStat.

     | *Used by:*  EnsembleStat

   ENSEMBLE_STAT_ENSEMBLE_FLAG_MIN
     Specify the value for 'ensemble_flag.min' in the MET configuration file for EnsembleStat.

     | *Used by:*  EnsembleStat

   ENSEMBLE_STAT_ENSEMBLE_FLAG_MAX
     Specify the value for 'ensemble_flag.max' in the MET configuration file for EnsembleStat.

     | *Used by:*  EnsembleStat

   ENSEMBLE_STAT_ENSEMBLE_FLAG_RANGE
     Specify the value for 'ensemble_flag.range' in the MET configuration file for EnsembleStat.

     | *Used by:*  EnsembleStat

   ENSEMBLE_STAT_ENSEMBLE_FLAG_VLD_COUNT
     Specify the value for 'ensemble_flag.vld_count' in the MET configuration file for EnsembleStat.

     | *Used by:*  EnsembleStat

   ENSEMBLE_STAT_ENSEMBLE_FLAG_FREQUENCY
     Specify the value for 'ensemble_flag.frequency' in the MET configuration file for EnsembleStat.

     | *Used by:*  EnsembleStat

   ENSEMBLE_STAT_ENSEMBLE_FLAG_NEP
     Specify the value for 'ensemble_flag.nep' in the MET configuration file for EnsembleStat.

     | *Used by:*  EnsembleStat

   ENSEMBLE_STAT_ENSEMBLE_FLAG_NMEP
     Specify the value for 'ensemble_flag.nmep' in the MET configuration file for EnsembleStat.

     | *Used by:*  EnsembleStat

   ENSEMBLE_STAT_ENSEMBLE_FLAG_RANK
     Specify the value for 'ensemble_flag.rank' in the MET configuration file for EnsembleStat.

     | *Used by:*  EnsembleStat

   ENSEMBLE_STAT_ENSEMBLE_FLAG_WEIGHT
     Specify the value for 'ensemble_flag.weight' in the MET configuration file for EnsembleStat.

     | *Used by:*  EnsembleStat

   GRID_STAT_MASK_GRID
     Specify the value for 'mask.grid' in the MET configuration file for GridStat.

     | *Used by:*  GridStat

   GRID_STAT_MASK_POLY
     Specify the value for 'mask.poly' in the MET configuration file for GridStat.

     | *Used by:*  GridStat
   
   DESC
     Specify the value for 'desc' in the MET configuration file for the MET tool being used

    | *Used by:* GridStat, PointStat, EnsembleStat, GridDiag, MODE, MTD, SeriesAnalysis, TCGen, TCPairs, TCStat

   ENSEMBLE_STAT_MET_CONFIG_OVERRIDES
     Override any variables in the MET configuration file that are not
     supported by the wrapper. This should be set to the full variable name
     and value that you want to override, including the equal sign and the
     ending semi-colon. The value is directly appended to the end of the
     wrapped MET config file.
     
     Example:
     ENSEMBLE_STAT_MET_CONFIG_OVERRIDES = desc = "override_desc"; model = "override_model";

     See :ref:`Overriding Unsupported MET config file settings<met-config-overrides>` for more information

     | *Used by:*  EnsembleStat

   ASCII2NC_MET_CONFIG_OVERRIDES
     Override any variables in the MET configuration file that are not
     supported by the wrapper. This should be set to the full variable name
     and value that you want to override, including the equal sign and the
     ending semi-colon. The value is directly appended to the end of the
     wrapped MET config file.
     
     Example:
     ASCII2NC_MET_CONFIG_OVERRIDES = desc = "override_desc"; model = "override_model";

     See :ref:`Overriding Unsupported MET config file settings<met-config-overrides>` for more information

     | *Used by:* ASCII2NC

   GRID_DIAG_MET_CONFIG_OVERRIDES
     Override any variables in the MET configuration file that are not
     supported by the wrapper. This should be set to the full variable name
     and value that you want to override, including the equal sign and the
     ending semi-colon. The value is directly appended to the end of the
     wrapped MET config file.
     
     Example:
     GRID_DIAG_MET_CONFIG_OVERRIDES = desc = "override_desc"; model = "override_model";

     See :ref:`Overriding Unsupported MET config file settings<met-config-overrides>` for more information

     | *Used by:* GridDiag

   GRID_STAT_MET_CONFIG_OVERRIDES
     Override any variables in the MET configuration file that are not
     supported by the wrapper. This should be set to the full variable name
     and value that you want to override, including the equal sign and the
     ending semi-colon. The value is directly appended to the end of the
     wrapped MET config file.
     
     Example:
     GRID_STAT_MET_CONFIG_OVERRIDES = desc = "override_desc"; model = "override_model";
  
     See :ref:`Overriding Unsupported MET config file settings<met-config-overrides>` for more information

     | *Used by:* GridStat

   MODE_MET_CONFIG_OVERRIDES
     Override any variables in the MET configuration file that are not
     supported by the wrapper. This should be set to the full variable name
     and value that you want to override, including the equal sign and the
     ending semi-colon. The value is directly appended to the end of the
     wrapped MET config file.
     
     Example:
     MODE_MET_CONFIG_OVERRIDES = desc = "override_desc"; model = "override_model";

     See :ref:`Overriding Unsupported MET config file settings<met-config-overrides>` for more information

     | *Used by:* MODE

   MTD_MET_CONFIG_OVERRIDES
     Override any variables in the MET configuration file that are not
     supported by the wrapper. This should be set to the full variable name
     and value that you want to override, including the equal sign and the
     ending semi-colon. The value is directly appended to the end of the
     wrapped MET config file.
     
     Example:
     MTD_MET_CONFIG_OVERRIDES = desc = "override_desc"; model = "override_model";

     See :ref:`Overriding Unsupported MET config file settings<met-config-overrides>` for more information

     | *Used by:* MTD

   PB2NC_MET_CONFIG_OVERRIDES
     Override any variables in the MET configuration file that are not
     supported by the wrapper. This should be set to the full variable name
     and value that you want to override, including the equal sign and the
     ending semi-colon. The value is directly appended to the end of the
     wrapped MET config file.
     
     Example:
     PB2NC_MET_CONFIG_OVERRIDES = desc = "override_desc"; model = "override_model";

     See :ref:`Overriding Unsupported MET config file settings<met-config-overrides>` for more information

     | *Used by:* PB2NC

   POINT_STAT_MET_CONFIG_OVERRIDES
     Override any variables in the MET configuration file that are not
     supported by the wrapper. This should be set to the full variable name
     and value that you want to override, including the equal sign and the
     ending semi-colon. The value is directly appended to the end of the
     wrapped MET config file.
     
     Example:
     POINT_STAT_MET_CONFIG_OVERRIDES = desc = "override_desc"; model = "override_model";

     See :ref:`Overriding Unsupported MET config file settings<met-config-overrides>` for more information

     | *Used by:* PointStat

   SERIES_ANALYSIS_MET_CONFIG_OVERRIDES
     Override any variables in the MET configuration file that are not
     supported by the wrapper. This should be set to the full variable name
     and value that you want to override, including the equal sign and the
     ending semi-colon. The value is directly appended to the end of the
     wrapped MET config file.
     
     Example:
     SERIES_ANALYSIS_MET_CONFIG_OVERRIDES = desc = "override_desc"; model = "override_model";

     See :ref:`Overriding Unsupported MET config file settings<met-config-overrides>` for more information

     | *Used by:* SeriesAnalysis

   STAT_ANALYSIS_MET_CONFIG_OVERRIDES
     Override any variables in the MET configuration file that are not
     supported by the wrapper. This should be set to the full variable name
     and value that you want to override, including the equal sign and the
     ending semi-colon. The value is directly appended to the end of the
     wrapped MET config file.
     
     Example:
     STAT_ANALYSIS_MET_CONFIG_OVERRIDES = desc = "override_desc"; model = "override_model";

     See :ref:`Overriding Unsupported MET config file settings<met-config-overrides>` for more information

     | *Used by:* StatAnalysis

   TC_GEN_MET_CONFIG_OVERRIDES
     Override any variables in the MET configuration file that are not
     supported by the wrapper. This should be set to the full variable name
     and value that you want to override, including the equal sign and the
     ending semi-colon. The value is directly appended to the end of the
     wrapped MET config file.
     
     Example:
     TC_GEN_MET_CONFIG_OVERRIDES = desc = "override_desc"; model = "override_model";

     See :ref:`Overriding Unsupported MET config file settings<met-config-overrides>` for more information

     | *Used by:* TCGen

   TC_PAIRS_MET_CONFIG_OVERRIDES
     Override any variables in the MET configuration file that are not
     supported by the wrapper. This should be set to the full variable name
     and value that you want to override, including the equal sign and the
     ending semi-colon. The value is directly appended to the end of the
     wrapped MET config file.
     
     Example:
     TC_PAIRS_MET_CONFIG_OVERRIDES = desc = "override_desc"; model = "override_model";

     See :ref:`Overriding Unsupported MET config file settings<met-config-overrides>` for more information

     | *Used by:* TCPairs

   TC_RMW_MET_CONFIG_OVERRIDES
     Override any variables in the MET configuration file that are not
     supported by the wrapper. This should be set to the full variable name
     and value that you want to override, including the equal sign and the
     ending semi-colon. The value is directly appended to the end of the
     wrapped MET config file.
     
     Example:
     TC_RMW_MET_CONFIG_OVERRIDES = desc = "override_desc"; model = "override_model";

     See :ref:`Overriding Unsupported MET config file settings<met-config-overrides>` for more information

     | *Used by:* TCRMW

   TC_STAT_MET_CONFIG_OVERRIDES
     Override any variables in the MET configuration file that are not
     supported by the wrapper. This should be set to the full variable name
     and value that you want to override, including the equal sign and the
     ending semi-colon. The value is directly appended to the end of the
     wrapped MET config file.
     
     Example:
     TC_STAT_MET_CONFIG_OVERRIDES = desc = "override_desc"; model = "override_model";

     See :ref:`Overriding Unsupported MET config file settings<met-config-overrides>` for more information

     | *Used by:* TCStat

   FCST_PCP_COMBINE_EXTRA_NAMES
     Specify a list of any additional fields to add to the command. The items in this list correspond to the list set by :term:`FCST_PCP_COMBINE_EXTRA_LEVELS`. A corresponding variable exists for observation data called :term:`OBS_PCP_COMBINE_EXTRA_NAMES`. Example:

     | FCST_PCP_COMBINE_EXTRA_NAMES = TMP, HGT
     | FCST_PCP_COMBINE_EXTRA_LEVELS = "(*,*)", "(*,*)"

     This will add the following to the end of the command:

     -field 'name="TMP"; level="(*,*)";' -field 'name="HGT"; level="(*,*)";'

     | *Used by:*  PCPCombine

   OBS_PCP_COMBINE_EXTRA_NAMES
     See :term:`FCST_PCP_COMBINE_EXTRA_NAMES`

     | *Used by:*  PCPCombine

   FCST_PCP_COMBINE_EXTRA_LEVELS
     Specify a list of any additional fields to add to the command. The items in this list correspond to the list set by :term:`FCST_PCP_COMBINE_EXTRA_NAMES`. If this list has fewer items than the names list, then no level value will be specified for those names (i.e. if using Python Embedding). A corresponding variable exists for observation data called :term:`OBS_PCP_COMBINE_EXTRA_LEVELS`. See :term:`FCST_PCP_COMBINE_EXTRA_NAMES` for an example.

     | *Used by:*  PCPCombine

   OBS_PCP_COMBINE_EXTRA_LEVELS
     See :term:`FCST_PCP_COMBINE_EXTRA_LEVELS`

     | *Used by:*  PCPCombine

   FCST_PCP_COMBINE_EXTRA_OUTPUT_NAMES
     Specify a list of output names for any additional fields to add to the command. The items in this list correspond to the list set by :term:`FCST_PCP_COMBINE_EXTRA_NAMES`. A corresponding variable exists for observation data called :term:`OBS_PCP_COMBINE_EXTRA_OUTPUT_NAMES`. Example:

     | *Used by:*  PCPCombine

   OBS_PCP_COMBINE_EXTRA_OUTPUT_NAMES
     See :term:`FCST_PCP_COMBINE_EXTRA_OUTPUT_NAMES`

     | *Used by:*  PCPCombine

   ENSEMBLE_STAT_MESSAGE_TYPE
     Set the message_type option in the EnsembleStat MET config file.

     | *Used by:*  EnsembleStat

   ENSEMBLE_STAT_MASK_POLY
     Set the mask.poly entry in the EnsembleStat MET config file.

     | *Used by:*  EnsembleStat

   GRID_DIAG_MASK_POLY
     Set the mask.poly entry in the GridDiag MET config file.

     | *Used by:*  GridDiag

   GRID_DIAG_MASK_GRID
     Set the mask.grid entry in the GridDiag MET config file.

     | *Used by:*  GridDiag

   GRID_DIAG_CENSOR_THRESH
     Set the censor_thresh entry in the GridDiag MET config file.

     | *Used by:*  GridDiag

   GRID_DIAG_CENSOR_VAL
     Set the censor_val entry in the GridDiag MET config file.

     | *Used by:*  GridDiag

   PB2NC_TIME_SUMMARY_RAW_DATA
     Specify the time summary raw_data item in the MET pb2nc config file. Refer to the `MET User's Guide <https://dtcenter.org/community-code/model-evaluation-tools-met/documentation>`_ for more information.

     | *Used by:*  PB2NC

   PB2NC_TIME_SUMMARY_STEP
     Specify the time summary step item in the MET pb2nc config file. Refer to the `MET User's Guide <https://dtcenter.org/community-code/model-evaluation-tools-met/documentation>`_ for more information.

     | *Used by:*  PB2NC

   PB2NC_TIME_SUMMARY_WIDTH
     Specify the time summary width item in the MET pb2nc config file. Refer to the `MET User's Guide <https://dtcenter.org/community-code/model-evaluation-tools-met/documentation>`_ for more information.

     | *Used by:*  PB2NC

   PB2NC_TIME_SUMMARY_GRIB_CODES
     Specify the time summary grib_code item in the MET pb2nc config file. Refer to the `MET User's Guide <https://dtcenter.org/community-code/model-evaluation-tools-met/documentation>`_ for more information.

     | *Used by:*  PB2NC

   PB2NC_TIME_SUMMARY_VALID_FREQ
     Specify the time summary valid_freq item in the MET pb2nc config file. Refer to the `MET User's Guide <https://dtcenter.org/community-code/model-evaluation-tools-met/documentation>`_ for more information.

     | *Used by:*  PB2NC

   PB2NC_TIME_SUMMARY_VALID_THRESH
     Specify the time summary valid_thresh item in the MET pb2nc config file. Refer to the `MET User's Guide <https://dtcenter.org/community-code/model-evaluation-tools-met/documentation>`_ for more information.

     | *Used by:*  PN2NC

   PB2NC_MASK_POLY
     Set the mask.poly entry in the PB2NC MET config file.

     | *Used by:*  PN2NC

   PB2NC_MASK_GRID
     Set the mask.grid entry in the PB2NC MET config file.

     | *Used by:*  PN2NC

   POINT_STAT_MASK_SID
     Set the mask.sid entry in the PointStat MET config file.

     | *Used by:*  PointStat

   POINT_STAT_MASK_GRID
     Set the mask.grid entry in the PointStat MET config file.

     | *Used by:*  PointStat

   POINT_STAT_MASK_POLY
     Set the mask.poly entry in the PointStat MET config file.

     | *Used by:*  PointStat

   MODE_GRID_RES
     Set the grid_res entry in the MODE MET config file.

     | *Used by:*  MODE

   TC_PAIRS_INIT_BEG
     Set the initialization begin time for TCpairs.

     | *Used by:*  TCPairs

   TC_PAIRS_INIT_END
     Set the initialization end time for TCpairs.

     | *Used by:*  TCPairs

   TC_PAIRS_VALID_BEG
     Set the valid begin time for TCPairs.

     | *Used by:*  TCPairs

   TC_PAIRS_VALID_END
     Set the valid end time for TCpairs.

     | *Used by:*  TCpairs

   ENS_ENSEMBLE_STAT_INPUT_DATATYPE
     Set the file_type entry of the ens dictionary in the MET config file for EnsembleStat.

     | *Used by:*  EnsembleStat

   FCST_SERIES_ANALYSIS_INPUT_DATATYPE
     Set the file_type entry of the fcst dictionary in the MET config file for SeriesAnalysis.

     | *Used by:*  SeriesAnalysis

   OBS_SERIES_ANALYSIS_INPUT_DATATYPE
     Set the file_type entry of the obs dictionary in the MET config file for SeriesAnalysis.

     | *Used by:*  SeriesAnalysis

   MET_DB_LOAD_RUNTIME_FREQ
     Frequency to run Grid-Diag. See :ref:`Runtime_Freq` for more information.

     | *Used by:*  GridDiag

   MET_DATA_DB_DIR
     Set this the location of the dtcenter/METdatadb repository.

     | *Used by:*  METdbLoad

   MET_DB_LOAD_XML_FILE
     Template XML file that is used to load data into METviewer using the
     met_db_load.py script. Values from the METplus configuration file are
     substituted into this file before passing it to the script. The default
     value can be used to run unless the template doesn't fit the needs of the
     use case.

     | *Used by:*  METdbLoad

   MET_DB_LOAD_REMOVE_TMP_XML
     If set to False, then the temporary XML file with substituted values will
     not be removed after the use case finishes. This is used for debugging
     purposes only. The temporary XML file may contain sensitive information
     like database credentials so it is recommended to remove the temporary
     file after each run.

     | *Used by:*  METdbLoad

   MET_DB_LOAD_MV_HOST
     Set the <load_spec><connection><host> value in the
     METdbLoad XML template file.

     | *Used by:*  METdbLoad

   MET_DB_LOAD_MV_DATABASE
     Set the <load_spec><connection><database> value in the
     METdbLoad XML template file.

     | *Used by:*  METdbLoad

   MET_DB_LOAD_MV_USER
     Set the <load_spec><connection><user> value in the
     METdbLoad XML template file.

     | *Used by:*  METdbLoad

   MET_DB_LOAD_MV_PASSWORD
     Set the <load_spec><connection><password> value in the
     METdbLoad XML template file.

     | *Used by:*  METdbLoad

   MET_DB_LOAD_MV_VERBOSE
     Set the <load_spec><verbose> value in the
     METdbLoad XML template file.

     | *Used by:*  METdbLoad

   MET_DB_LOAD_MV_INSERT_SIZE
     Set the <load_spec><insert_size> value in the
     METdbLoad XML template file.

     | *Used by:*  METdbLoad

   MET_DB_LOAD_MV_MODE_HEADER_DB_CHECK
     Set the <load_spec><mode_header_db_check> value in the
     METdbLoad XML template file.

     | *Used by:*  METdbLoad

   MET_DB_LOAD_MV_DROP_INDEXES
     Set the <load_spec><drop_indexes> value in the
     METdbLoad XML template file.

     | *Used by:*  METdbLoad

   MET_DB_LOAD_MV_APPLY_INDEXES
     Set the <load_spec><apply_indexes> value in the
     METdbLoad XML template file.

     | *Used by:*  METdbLoad

   MET_DB_LOAD_MV_GROUP
     Set the <load_spec><group> value in the
     METdbLoad XML template file.

     | *Used by:*  METdbLoad

   MET_DB_LOAD_MV_LOAD_STAT
     Set the <load_spec><load_stat> value in the
     METdbLoad XML template file.

     | *Used by:*  METdbLoad

   MET_DB_LOAD_MV_LOAD_MODE
     Set the <load_spec><load_mode> value in the
     METdbLoad XML template file.

     | *Used by:*  METdbLoad

   MET_DB_LOAD_MV_LOAD_MTD
     Set the <load_spec><load_mtd> value in the
     METdbLoad XML template file.

     | *Used by:*  METdbLoad

   MET_DB_LOAD_MV_LOAD_MPR
     Set the <load_spec><load_mpr> value in the
     METdbLoad XML template file.

     | *Used by:*  METdbLoad

   MET_DB_LOAD_INPUT_TEMPLATE
     Path to a directory containing .stat or .tcst file that will be loaded
     into METviewer. This can be a single directory or a list of directories.
     The paths can include filename template tags that correspond to each
     run time. The wrapper will traverse through each sub directory under the
     directories listed here and add any directory that contains any files that
     end with .stat or .tcst to the XML file that is passed into the
     met_db_load.py script.

     | *Used by:*  METdbLoad

   CYCLONE_PLOTTER_ADD_WATERMARK
     If set to True, add a watermark with the current time to the image generated by
     CyclonePlotter.

     | *Used by:* CyclonePlotter

   GRID_STAT_CLIMO_CDF_CDF_BINS
     See :term:`GRID_STAT_CLIMO_CDF_BINS`

   GRID_STAT_CLIMO_CDF_BINS
     Specify the value for 'climo_cdf.cdf_bins' in the MET configuration file for GridStat.

     | *Used by:* GridStat

   GRID_STAT_CLIMO_CDF_CENTER_BINS
     Specify the value for 'climo_cdf.center_bins' in the MET configuration file for GridStat.

     | *Used by:* GridStat

   GRID_STAT_CLIMO_CDF_WRITE_BINS
     Specify the value for 'climo_cdf.write_bins' in the MET configuration file for GridStat.

     | *Used by:* GridStat

   POINT_STAT_CLIMO_CDF_CDF_BINS
     See :term:`POINT_STAT_CLIMO_CDF_BINS`

   POINT_STAT_CLIMO_CDF_BINS
     Specify the value for 'climo_cdf.cdf_bins' in the MET configuration file for PointStat.

     | *Used by:* PointStat

   POINT_STAT_CLIMO_CDF_CENTER_BINS
     Specify the value for 'climo_cdf.center_bins' in the MET configuration file for PointStat.

     | *Used by:* PointStat

   POINT_STAT_CLIMO_CDF_WRITE_BINS
     Specify the value for 'climo_cdf.write_bins' in the MET configuration file for PointStat.

     | *Used by:* PointStat

   GRID_STAT_OUTPUT_FLAG_FHO
     Specify the value for 'output_flag.fho' in the MET configuration file for GridStat.

     | *Used by:* GridStat

   GRID_STAT_OUTPUT_FLAG_CTC
     Specify the value for 'output_flag.ctc' in the MET configuration file for GridStat.

     | *Used by:* GridStat

   GRID_STAT_OUTPUT_FLAG_CTS
     Specify the value for 'output_flag.cts' in the MET configuration file for GridStat.

     | *Used by:* GridStat

   GRID_STAT_OUTPUT_FLAG_MCTC
     Specify the value for 'output_flag.mctc' in the MET configuration file for GridStat.

     | *Used by:* GridStat

   GRID_STAT_OUTPUT_FLAG_MCTS
     Specify the value for 'output_flag.mcts' in the MET configuration file for GridStat.

     | *Used by:* GridStat

   GRID_STAT_OUTPUT_FLAG_CNT
     Specify the value for 'output_flag.cnt' in the MET configuration file for GridStat.

     | *Used by:* GridStat

   GRID_STAT_OUTPUT_FLAG_SL1L2
     Specify the value for 'output_flag.sl1l2' in the MET configuration file for GridStat.

     | *Used by:* GridStat

   GRID_STAT_OUTPUT_FLAG_SAL1L2
     Specify the value for 'output_flag.sal1l2' in the MET configuration file for GridStat.

     | *Used by:* GridStat

   GRID_STAT_OUTPUT_FLAG_VL1L2
     Specify the value for 'output_flag.vl1l2' in the MET configuration file for GridStat.

     | *Used by:* GridStat

   GRID_STAT_OUTPUT_FLAG_VAL1L2
     Specify the value for 'output_flag.val1l2' in the MET configuration file for GridStat.

     | *Used by:* GridStat

   GRID_STAT_OUTPUT_FLAG_VCNT
     Specify the value for 'output_flag.vcnt' in the MET configuration file for GridStat.

     | *Used by:* GridStat

   GRID_STAT_OUTPUT_FLAG_PCT
     Specify the value for 'output_flag.pct' in the MET configuration file for GridStat.

     | *Used by:* GridStat

   GRID_STAT_OUTPUT_FLAG_PSTD
     Specify the value for 'output_flag.pstd' in the MET configuration file for GridStat.

     | *Used by:* GridStat

   GRID_STAT_OUTPUT_FLAG_PJC
     Specify the value for 'output_flag.pjc' in the MET configuration file for GridStat.

     | *Used by:* GridStat

   GRID_STAT_OUTPUT_FLAG_PRC
     Specify the value for 'output_flag.prc' in the MET configuration file for GridStat.

     | *Used by:* GridStat

   GRID_STAT_OUTPUT_FLAG_ECLV
     Specify the value for 'output_flag.eclv' in the MET configuration file for GridStat.

     | *Used by:* GridStat

   GRID_STAT_OUTPUT_FLAG_NBRCTC
     Specify the value for 'output_flag.nbrctc' in the MET configuration file for GridStat.

     | *Used by:* GridStat

   GRID_STAT_OUTPUT_FLAG_NBRCTS
     Specify the value for 'output_flag.nbrcts' in the MET configuration file for GridStat.

     | *Used by:* GridStat

   GRID_STAT_OUTPUT_FLAG_NBRCNT
     Specify the value for 'output_flag.nbrcnt' in the MET configuration file for GridStat.

     | *Used by:* GridStat

   GRID_STAT_OUTPUT_FLAG_GRAD
     Specify the value for 'output_flag.grad' in the MET configuration file for GridStat.

     | *Used by:* GridStat

   GRID_STAT_OUTPUT_FLAG_DMAP
     Specify the value for 'output_flag.dmap' in the MET configuration file for GridStat.

     | *Used by:* GridStat

   GRID_STAT_NC_PAIRS_FLAG_LATLON
     Specify the value for 'nc_pairs_flag.latlon' in the MET configuration file for GridStat.

     | *Used by:* GridStat

   GRID_STAT_NC_PAIRS_FLAG_RAW
     Specify the value for 'nc_pairs_flag.raw' in the MET configuration file for GridStat.

     | *Used by:* GridStat

   GRID_STAT_NC_PAIRS_FLAG_DIFF
     Specify the value for 'nc_pairs_flag.diff' in the MET configuration file for GridStat.

     | *Used by:* GridStat

   GRID_STAT_NC_PAIRS_FLAG_CLIMO
     Specify the value for 'nc_pairs_flag.climo' in the MET configuration file for GridStat.

     | *Used by:* GridStat

   GRID_STAT_NC_PAIRS_FLAG_CLIMO_CDP
     Specify the value for 'nc_pairs_flag.climo_cdp' in the MET configuration file for GridStat.

     | *Used by:* GridStat

   GRID_STAT_NC_PAIRS_FLAG_WEIGHT
     Specify the value for 'nc_pairs_flag.weight' in the MET configuration file for GridStat.

     | *Used by:* GridStat

   GRID_STAT_NC_PAIRS_FLAG_NBRHD
     Specify the value for 'nc_pairs_flag.nbrhd' in the MET configuration file for GridStat.

     | *Used by:* GridStat

   GRID_STAT_NC_PAIRS_FLAG_FOURIER
     Specify the value for 'nc_pairs_flag.fourier' in the MET configuration file for GridStat.

     | *Used by:* GridStat

   GRID_STAT_NC_PAIRS_FLAG_GRADIENT
     Specify the value for 'nc_pairs_flag.gradient' in the MET configuration file for GridStat.

     | *Used by:* GridStat

   GRID_STAT_NC_PAIRS_FLAG_DISTANCE_MAP
     Specify the value for 'nc_pairs_flag.distance_map' in the MET configuration file for GridStat.

     | *Used by:* GridStat

   GRID_STAT_NC_PAIRS_FLAG_APPLY_MASK
     Specify the value for 'nc_pairs_flag.apply_mask' in the MET configuration file for GridStat.

     | *Used by:* GridStat

   TC_STAT_COLUMN_STR_EXC_NAME
     Specify the value for 'column_str_exc_name' in the MET configuration file for TCStat.

     | *Used by:* TCStat

   TC_STAT_COLUMN_STR_EXC_VAL
     Specify the value for 'column_str_exc_val' in the MET configuration file for TCStat.

     | *Used by:* TCStat

   TC_STAT_INIT_STR_EXC_NAME
     Specify the value for 'init_str_exc_name' in the MET configuration file for TCStat.

     | *Used by:* TCStat

   TC_STAT_INIT_STR_EXC_VAL
     Specify the value for 'init_str_exc_val' in the MET configuration file for TCStat.

     | *Used by:* TCStat

   TC_GEN_GENESIS_MATCH_POINT_TO_TRACK
     Specify the value for 'genesis_match_point_to_track' in the MET configuration file for TCGen.

     | *Used by:* TCGen

   TC_GEN_GENESIS_MATCH_WINDOW_BEG
     Specify the value for 'genesis_match_window.beg' in the MET configuration file for TCGen.

     | *Used by:* TCGen

   TC_GEN_GENESIS_MATCH_WINDOW_END
     Specify the value for 'genesis_match_window.end' in the MET configuration file for TCGen.

     | *Used by:* TCGen

   TC_GEN_OPS_HIT_WINDOW_BEG
     Specify the value for 'ops_hit_window.beg' in the MET configuration file for TCGen.

     | *Used by:* TCGen

   TC_GEN_OPS_HIT_WINDOW_END
     Specify the value for 'ops_hit_window.end' in the MET configuration file for TCGen.

     | *Used by:* TCGen

   MODE_FCST_FILTER_ATTR_NAME
     Specify the value for 'fcst.filter_attr_name' in the MET configuration file for MODE.

     | *Used by:* MODE

   MODE_FCST_FILTER_ATTR_THRESH
     Specify the value for 'fcst.filter_attr_thresh' in the MET configuration file for MODE.

     | *Used by:* MODE

   MODE_FCST_CENSOR_THRESH
     Specify the value for 'fcst.censor_thresh' in the MET configuration file for MODE.

     | *Used by:* MODE

   MODE_FCST_CENSOR_VAL
     Specify the value for 'fcst.censor_val' in the MET configuration file for MODE.

     | *Used by:* MODE

   MODE_FCST_VLD_THRESH
     Specify the value for 'fcst.vld_thresh' in the MET configuration file for MODE.

     | *Used by:* MODE

   MODE_OBS_FILTER_ATTR_NAME
     Specify the value for 'obs.filter_attr_name' in the MET configuration file for MODE.

     | *Used by:* MODE

   MODE_OBS_FILTER_ATTR_THRESH
     Specify the value for 'obs.filter_attr_thresh' in the MET configuration file for MODE.

     | *Used by:* MODE

   MODE_OBS_CENSOR_THRESH
     Specify the value for 'obs.censor_thresh' in the MET configuration file for MODE.

     | *Used by:* MODE

   MODE_OBS_CENSOR_VAL
     Specify the value for 'obs.censor_val' in the MET configuration file for MODE.

     | *Used by:* MODE

   MODE_OBS_VLD_THRESH
     Specify the value for 'obs.vld_thresh' in the MET configuration file for MODE.

     | *Used by:* MODE

   MODE_WEIGHT_CENTROID_DIST
     Specify the value for 'weight.centroid_dist' in the MET configuration file for MODE.

     | *Used by:* MODE

   MODE_WEIGHT_BOUNDARY_DIST
     Specify the value for 'weight.boundary_dist' in the MET configuration file for MODE.

     | *Used by:* MODE

   MODE_WEIGHT_CONVEX_HULL_DIST
     Specify the value for 'weight.convex_hull_dist' in the MET configuration file for MODE.

     | *Used by:* MODE

   MODE_WEIGHT_ANGLE_DIFF
     Specify the value for 'weight.angle_diff' in the MET configuration file for MODE.

     | *Used by:* MODE

   MODE_WEIGHT_ASPECT_DIFF
     Specify the value for 'weight.aspect_diff' in the MET configuration file for MODE.

     | *Used by:* MODE

   MODE_WEIGHT_AREA_RATIO
     Specify the value for 'weight.area_ratio' in the MET configuration file for MODE.

     | *Used by:* MODE

   MODE_WEIGHT_INT_AREA_RATIO
     Specify the value for 'weight.int_area_ratio' in the MET configuration file for MODE.

     | *Used by:* MODE

   MODE_WEIGHT_CURVATURE_RATIO
     Specify the value for 'weight.curvature_ratio' in the MET configuration file for MODE.

     | *Used by:* MODE

   MODE_WEIGHT_COMPLEXITY_RATIO
     Specify the value for 'weight.complexity_ratio' in the MET configuration file for MODE.

     | *Used by:* MODE

   MODE_WEIGHT_INTEN_PERC_RATIO
     Specify the value for 'weight.inten_perc_ratio' in the MET configuration file for MODE.

     | *Used by:* MODE

   MODE_WEIGHT_INTEN_PERC_VALUE
     Specify the value for 'weight.inten_perc_value' in the MET configuration file for MODE.

     | *Used by:* MODE

   MODE_NC_PAIRS_FLAG_LATLON
     Specify the value for 'nc_pairs_flag.latlon' in the MET configuration file for MODE.

     | *Used by:* MODE

   MODE_NC_PAIRS_FLAG_RAW
     Specify the value for 'nc_pairs_flag.raw' in the MET configuration file for MODE.

     | *Used by:* MODE

   MODE_NC_PAIRS_FLAG_OBJECT_RAW
     Specify the value for 'nc_pairs_flag.object_raw' in the MET configuration file for MODE.

     | *Used by:* MODE

   MODE_NC_PAIRS_FLAG_OBJECT_ID
     Specify the value for 'nc_pairs_flag.object_id' in the MET configuration file for MODE.

     | *Used by:* MODE

   MODE_NC_PAIRS_FLAG_CLUSTER_ID
     Specify the value for 'nc_pairs_flag.cluster_id' in the MET configuration file for MODE.

     | *Used by:* MODE

   MODE_NC_PAIRS_FLAG_POLYLINES
     Specify the value for 'nc_pairs_flag.polylines' in the MET configuration file for MODE.

     | *Used by:* MODE

   MODE_MASK_GRID
     Specify the value for 'mask.grid' in the MET configuration file for MODE.

     | *Used by:* MODE

   MODE_MASK_GRID_FLAG
     Specify the value for 'mask.grid_flag' in the MET configuration file for MODE.

     | *Used by:* MODE

   MODE_MASK_POLY
     Specify the value for 'mask.poly' in the MET configuration file for MODE.

     | *Used by:* MODE

   MODE_MASK_POLY_FLAG
     Specify the value for 'mask.poly_flag' in the MET configuration file for MODE.

     | *Used by:* MODE

   MODE_MATCH_FLAG
     Specify the value for 'match_flag' in the MET configuration file for MODE.

     | *Used by:* MODE

   MODE_MAX_CENTROID_DIST
     Specify the value for 'max_centroid_dist' in the MET configuration file for MODE.

     | *Used by:* MODE

   MODE_TOTAL_INTEREST_THRESH
     Specify the value for 'total_interest_thresh' in the MET configuration file for MODE.

     | *Used by:* MODE

   MODE_INTEREST_FUNCTION_CENTROID_DIST
     Specify the value for 'interest_function.centroid_dist' in the MET configuration file for MODE.

     | *Used by:* MODE

   MODE_INTEREST_FUNCTION_BOUNDARY_DIST
     Specify the value for 'interest_function.boundary_dist' in the MET configuration file for MODE.

     | *Used by:* MODE

   MODE_INTEREST_FUNCTION_CONVEX_HULL_DIST
     Specify the value for 'interest_function.convex_hull_dist' in the MET configuration file for MODE.

     | *Used by:* MODE

   POINT_STAT_OBS_QUALITY
     Specify the value for 'obs_quality' in the MET configuration file for PointStat.

     | *Used by:* PointStat

   POINT_STAT_OUTPUT_FLAG_FHO
     Specify the value for 'output_flag.fho' in the MET configuration file for PointStat.

     | *Used by:* PointStat

   POINT_STAT_OUTPUT_FLAG_CTC
     Specify the value for 'output_flag.ctc' in the MET configuration file for PointStat.

     | *Used by:* PointStat

   POINT_STAT_OUTPUT_FLAG_CTS
     Specify the value for 'output_flag.cts' in the MET configuration file for PointStat.

     | *Used by:* PointStat

   POINT_STAT_OUTPUT_FLAG_MCTC
     Specify the value for 'output_flag.mctc' in the MET configuration file for PointStat.

     | *Used by:* PointStat

   POINT_STAT_OUTPUT_FLAG_MCTS
     Specify the value for 'output_flag.mcts' in the MET configuration file for PointStat.

     | *Used by:* PointStat

   POINT_STAT_OUTPUT_FLAG_CNT
     Specify the value for 'output_flag.cnt' in the MET configuration file for PointStat.

     | *Used by:* PointStat

   POINT_STAT_OUTPUT_FLAG_SL1L2
     Specify the value for 'output_flag.sl1l2' in the MET configuration file for PointStat.

     | *Used by:* PointStat

   POINT_STAT_OUTPUT_FLAG_SAL1L2
     Specify the value for 'output_flag.sal1l2' in the MET configuration file for PointStat.

     | *Used by:* PointStat

   POINT_STAT_OUTPUT_FLAG_VL1L2
     Specify the value for 'output_flag.vl1l2' in the MET configuration file for PointStat.

     | *Used by:* PointStat

   POINT_STAT_OUTPUT_FLAG_VAL1L2
     Specify the value for 'output_flag.val1l2' in the MET configuration file for PointStat.

     | *Used by:* PointStat

   POINT_STAT_OUTPUT_FLAG_VCNT
     Specify the value for 'output_flag.vcnt' in the MET configuration file for PointStat.

     | *Used by:* PointStat

   POINT_STAT_OUTPUT_FLAG_PCT
     Specify the value for 'output_flag.pct' in the MET configuration file for PointStat.

     | *Used by:* PointStat

   POINT_STAT_OUTPUT_FLAG_PSTD
     Specify the value for 'output_flag.pstd' in the MET configuration file for PointStat.

     | *Used by:* PointStat

   POINT_STAT_OUTPUT_FLAG_PJC
     Specify the value for 'output_flag.pjc' in the MET configuration file for PointStat.

     | *Used by:* PointStat

   POINT_STAT_OUTPUT_FLAG_PRC
     Specify the value for 'output_flag.prc' in the MET configuration file for PointStat.

     | *Used by:* PointStat

   POINT_STAT_OUTPUT_FLAG_ECNT
     Specify the value for 'output_flag.ecnt' in the MET configuration file for PointStat.

     | *Used by:* PointStat

   POINT_STAT_OUTPUT_FLAG_RPS
     Specify the value for 'output_flag.rps' in the MET configuration file for PointStat.

     | *Used by:* PointStat

   POINT_STAT_OUTPUT_FLAG_ECLV
     Specify the value for 'output_flag.eclv' in the MET configuration file for PointStat.

     | *Used by:* PointStat

   POINT_STAT_OUTPUT_FLAG_MPR
     Specify the value for 'output_flag.mpr' in the MET configuration file for PointStat.

     | *Used by:* PointStat

   POINT_STAT_INTERP_VLD_THRESH
     Specify the value for 'interp.vld_thresh' in the MET configuration file for PointStat.

     | *Used by:* PointStat

   POINT_STAT_INTERP_SHAPE
     Specify the value for 'interp.shape' in the MET configuration file for PointStat.

     | *Used by:* PointStat

   POINT_STAT_INTERP_TYPE_METHOD
     Specify the value for 'interp.type.method' in the MET configuration file for PointStat.

     | *Used by:* PointStat

   POINT_STAT_INTERP_TYPE_WIDTH
     Specify the value for 'interp.type.width' in the MET configuration file for PointStat.

     | *Used by:* PointStat

   POINT_STAT_CLIMO_MEAN_FILE_NAME
     Specify the value for 'climo_mean.file_name' in the MET configuration file for PointStat.

     | *Used by:* PointStat

   POINT_STAT_CLIMO_MEAN_FIELD
     Specify the value for 'climo_mean.field' in the MET configuration file for PointStat.

     | *Used by:* PointStat

   POINT_STAT_CLIMO_MEAN_REGRID_METHOD
     Specify the value for 'climo_mean.regrid.method' in the MET configuration file for PointStat.

     | *Used by:* PointStat

   POINT_STAT_CLIMO_MEAN_REGRID_WIDTH
     Specify the value for 'climo_mean.regrid.width' in the MET configuration file for PointStat.

     | *Used by:* PointStat

   POINT_STAT_CLIMO_MEAN_REGRID_VLD_THRESH
     Specify the value for 'climo_mean.regrid.vld_thresh' in the MET configuration file for PointStat.

     | *Used by:* PointStat

   POINT_STAT_CLIMO_MEAN_REGRID_SHAPE
     Specify the value for 'climo_mean.regrid.shape' in the MET configuration file for PointStat.

     | *Used by:* PointStat

   POINT_STAT_CLIMO_MEAN_TIME_INTERP_METHOD
     Specify the value for 'climo_mean.time_interp_method' in the MET configuration file for PointStat.

     | *Used by:* PointStat

   POINT_STAT_CLIMO_MEAN_MATCH_MONTH
     Specify the value for 'climo_mean.match_month' in the MET configuration file for PointStat.

     | *Used by:* PointStat

   POINT_STAT_CLIMO_MEAN_DAY_INTERVAL
     Specify the value for 'climo_mean.day_interval' in the MET configuration file for PointStat.

     | *Used by:* PointStat

   POINT_STAT_CLIMO_MEAN_HOUR_INTERVAL
     Specify the value for 'climo_mean.hour_interval' in the MET configuration file for PointStat.

     | *Used by:* PointStat

   POINT_STAT_CLIMO_STDEV_FILE_NAME
     Specify the value for 'climo_stdev.file_name' in the MET configuration file for PointStat.

     | *Used by:* PointStat

   POINT_STAT_CLIMO_STDEV_FIELD
     Specify the value for 'climo_stdev.field' in the MET configuration file for PointStat.

     | *Used by:* PointStat

   POINT_STAT_CLIMO_STDEV_REGRID_METHOD
     Specify the value for 'climo_stdev.regrid.method' in the MET configuration file for PointStat.

     | *Used by:* PointStat

   POINT_STAT_CLIMO_STDEV_REGRID_WIDTH
     Specify the value for 'climo_stdev.regrid.width' in the MET configuration file for PointStat.

     | *Used by:* PointStat

   POINT_STAT_CLIMO_STDEV_REGRID_VLD_THRESH
     Specify the value for 'climo_stdev.regrid.vld_thresh' in the MET configuration file for PointStat.

     | *Used by:* PointStat

   POINT_STAT_CLIMO_STDEV_REGRID_SHAPE
     Specify the value for 'climo_stdev.regrid.shape' in the MET configuration file for PointStat.

     | *Used by:* PointStat

   POINT_STAT_CLIMO_STDEV_TIME_INTERP_METHOD
     Specify the value for 'climo_stdev.time_interp_method' in the MET configuration file for PointStat.

     | *Used by:* PointStat

   POINT_STAT_CLIMO_STDEV_MATCH_MONTH
     Specify the value for 'climo_stdev.match_month' in the MET configuration file for PointStat.

     | *Used by:* PointStat

   POINT_STAT_CLIMO_STDEV_DAY_INTERVAL
     Specify the value for 'climo_stdev.day_interval' in the MET configuration file for PointStat.

     | *Used by:* PointStat

   POINT_STAT_CLIMO_STDEV_HOUR_INTERVAL
     Specify the value for 'climo_stdev.hour_interval' in the MET configuration file for PointStat.

     | *Used by:* PointStat

   GRID_STAT_INTERP_FIELD
     Specify the value for 'interp.field' in the MET configuration file for GridStat.

     | *Used by:* GridStat

   GRID_STAT_INTERP_VLD_THRESH
     Specify the value for 'interp.vld_thresh' in the MET configuration file for GridStat.

     | *Used by:* GridStat

   GRID_STAT_INTERP_SHAPE
     Specify the value for 'interp.shape' in the MET configuration file for GridStat.

     | *Used by:* GridStat

   GRID_STAT_INTERP_TYPE_METHOD
     Specify the value for 'interp.type.method' in the MET configuration file for GridStat.

     | *Used by:* GridStat

   GRID_STAT_INTERP_TYPE_WIDTH
     Specify the value for 'interp.type.width' in the MET configuration file for GridStat.

     | *Used by:* GridStat

   GRID_STAT_NC_PAIRS_VAR_NAME
     Specify the value for 'nc_pairs_var_name' in the MET configuration file for GridStat.

     | *Used by:* GridStat

   GRID_STAT_CLIMO_MEAN_FILE_NAME
     Specify the value for 'climo_mean.file_name' in the MET configuration file for GridStat.

     | *Used by:* GridStat

   GRID_STAT_CLIMO_MEAN_FIELD
     Specify the value for 'climo_mean.field' in the MET configuration file for GridStat.

     | *Used by:* GridStat

   GRID_STAT_CLIMO_MEAN_REGRID_METHOD
     Specify the value for 'climo_mean.regrid.method' in the MET configuration file for GridStat.

     | *Used by:* GridStat

   GRID_STAT_CLIMO_MEAN_REGRID_WIDTH
     Specify the value for 'climo_mean.regrid.width' in the MET configuration file for GridStat.

     | *Used by:* GridStat

   GRID_STAT_CLIMO_MEAN_REGRID_VLD_THRESH
     Specify the value for 'climo_mean.regrid.vld_thresh' in the MET configuration file for GridStat.

     | *Used by:* GridStat

   GRID_STAT_CLIMO_MEAN_REGRID_SHAPE
     Specify the value for 'climo_mean.regrid.shape' in the MET configuration file for GridStat.

     | *Used by:* GridStat

   GRID_STAT_CLIMO_MEAN_TIME_INTERP_METHOD
     Specify the value for 'climo_mean.time_interp_method' in the MET configuration file for GridStat.

     | *Used by:* GridStat

   GRID_STAT_CLIMO_MEAN_MATCH_MONTH
     Specify the value for 'climo_mean.match_month' in the MET configuration file for GridStat.

     | *Used by:* GridStat

   GRID_STAT_CLIMO_MEAN_DAY_INTERVAL
     Specify the value for 'climo_mean.day_interval' in the MET configuration file for GridStat.

     | *Used by:* GridStat

   GRID_STAT_CLIMO_MEAN_HOUR_INTERVAL
     Specify the value for 'climo_mean.hour_interval' in the MET configuration file for GridStat.

     | *Used by:* GridStat

   GRID_STAT_CLIMO_STDEV_FILE_NAME
     Specify the value for 'climo_stdev.file_name' in the MET configuration file for GridStat.

     | *Used by:* GridStat

   GRID_STAT_CLIMO_STDEV_FIELD
     Specify the value for 'climo_stdev.field' in the MET configuration file for GridStat.

     | *Used by:* GridStat

   GRID_STAT_CLIMO_STDEV_REGRID_METHOD
     Specify the value for 'climo_stdev.regrid.method' in the MET configuration file for GridStat.

     | *Used by:* GridStat

   GRID_STAT_CLIMO_STDEV_REGRID_WIDTH
     Specify the value for 'climo_stdev.regrid.width' in the MET configuration file for GridStat.

     | *Used by:* GridStat

   GRID_STAT_CLIMO_STDEV_REGRID_VLD_THRESH
     Specify the value for 'climo_stdev.regrid.vld_thresh' in the MET configuration file for GridStat.

     | *Used by:* GridStat

   GRID_STAT_CLIMO_STDEV_REGRID_SHAPE
     Specify the value for 'climo_stdev.regrid.shape' in the MET configuration file for GridStat.

     | *Used by:* GridStat

   GRID_STAT_CLIMO_STDEV_TIME_INTERP_METHOD
     Specify the value for 'climo_stdev.time_interp_method' in the MET configuration file for GridStat.

     | *Used by:* GridStat

   GRID_STAT_CLIMO_STDEV_MATCH_MONTH
     Specify the value for 'climo_stdev.match_month' in the MET configuration file for GridStat.

     | *Used by:* GridStat

   GRID_STAT_CLIMO_STDEV_DAY_INTERVAL
     Specify the value for 'climo_stdev.day_interval' in the MET configuration file for GridStat.

     | *Used by:* GridStat

   GRID_STAT_CLIMO_STDEV_HOUR_INTERVAL
     Specify the value for 'climo_stdev.hour_interval' in the MET configuration file for GridStat.

     | *Used by:* GridStat


   GRID_STAT_GRID_WEIGHT_FLAG
     Specify the value for 'grid_weight_flag' in the MET configuration file for GridStat.

     | *Used by:* GridStat

   FCST_GRID_STAT_FILE_TYPE
     Specify the value for 'fcst.file_type' in the MET configuration file for GridStat.

     | *Used by:* GridStat

   OBS_GRID_STAT_FILE_TYPE
     Specify the value for 'obs.file_type' in the MET configuration file for GridStat.

     | *Used by:* GridStat

   SERIES_ANALYSIS_CLIMO_MEAN_FILE_NAME
     Specify the value for 'climo_mean.file_name' in the MET configuration file for SeriesAnalysis.

     | *Used by:* SeriesAnalysis

   SERIES_ANALYSIS_CLIMO_MEAN_FIELD
     Specify the value for 'climo_mean.field' in the MET configuration file for SeriesAnalysis.

     | *Used by:* SeriesAnalysis

   SERIES_ANALYSIS_CLIMO_MEAN_REGRID_METHOD
     Specify the value for 'climo_mean.regrid.method' in the MET configuration file for SeriesAnalysis.

     | *Used by:* SeriesAnalysis

   SERIES_ANALYSIS_CLIMO_MEAN_REGRID_WIDTH
     Specify the value for 'climo_mean.regrid.width' in the MET configuration file for SeriesAnalysis.

     | *Used by:* SeriesAnalysis

   SERIES_ANALYSIS_CLIMO_MEAN_REGRID_VLD_THRESH
     Specify the value for 'climo_mean.regrid.vld_thresh' in the MET configuration file for SeriesAnalysis.

     | *Used by:* SeriesAnalysis

   SERIES_ANALYSIS_CLIMO_MEAN_REGRID_SHAPE
     Specify the value for 'climo_mean.regrid.shape' in the MET configuration file for SeriesAnalysis.

     | *Used by:* SeriesAnalysis

   SERIES_ANALYSIS_CLIMO_MEAN_TIME_INTERP_METHOD
     Specify the value for 'climo_mean.time_interp_method' in the MET configuration file for SeriesAnalysis.

     | *Used by:* SeriesAnalysis

   SERIES_ANALYSIS_CLIMO_MEAN_MATCH_MONTH
     Specify the value for 'climo_mean.match_month' in the MET configuration file for SeriesAnalysis.

     | *Used by:* SeriesAnalysis

   SERIES_ANALYSIS_CLIMO_MEAN_DAY_INTERVAL
     Specify the value for 'climo_mean.day_interval' in the MET configuration file for SeriesAnalysis.

     | *Used by:* SeriesAnalysis

   SERIES_ANALYSIS_CLIMO_MEAN_HOUR_INTERVAL
     Specify the value for 'climo_mean.hour_interval' in the MET configuration file for SeriesAnalysis.

     | *Used by:* SeriesAnalysis

   SERIES_ANALYSIS_CLIMO_STDEV_FILE_NAME
     Specify the value for 'climo_stdev.file_name' in the MET configuration file for SeriesAnalysis.

     | *Used by:* SeriesAnalysis

   SERIES_ANALYSIS_CLIMO_STDEV_FIELD
     Specify the value for 'climo_stdev.field' in the MET configuration file for SeriesAnalysis.

     | *Used by:* SeriesAnalysis

   SERIES_ANALYSIS_CLIMO_STDEV_REGRID_METHOD
     Specify the value for 'climo_stdev.regrid.method' in the MET configuration file for SeriesAnalysis.

     | *Used by:* SeriesAnalysis

   SERIES_ANALYSIS_CLIMO_STDEV_REGRID_WIDTH
     Specify the value for 'climo_stdev.regrid.width' in the MET configuration file for SeriesAnalysis.

     | *Used by:* SeriesAnalysis

   SERIES_ANALYSIS_CLIMO_STDEV_REGRID_VLD_THRESH
     Specify the value for 'climo_stdev.regrid.vld_thresh' in the MET configuration file for SeriesAnalysis.

     | *Used by:* SeriesAnalysis

   SERIES_ANALYSIS_CLIMO_STDEV_REGRID_SHAPE
     Specify the value for 'climo_stdev.regrid.shape' in the MET configuration file for SeriesAnalysis.

     | *Used by:* SeriesAnalysis

   SERIES_ANALYSIS_CLIMO_STDEV_TIME_INTERP_METHOD
     Specify the value for 'climo_stdev.time_interp_method' in the MET configuration file for SeriesAnalysis.

     | *Used by:* SeriesAnalysis

   SERIES_ANALYSIS_CLIMO_STDEV_MATCH_MONTH
     Specify the value for 'climo_stdev.match_month' in the MET configuration file for SeriesAnalysis.

     | *Used by:* SeriesAnalysis

   SERIES_ANALYSIS_CLIMO_STDEV_DAY_INTERVAL
     Specify the value for 'climo_stdev.day_interval' in the MET configuration file for SeriesAnalysis.

     | *Used by:* SeriesAnalysis

   SERIES_ANALYSIS_CLIMO_STDEV_HOUR_INTERVAL
     Specify the value for 'climo_stdev.hour_interval' in the MET configuration file for SeriesAnalysis.

     | *Used by:* SeriesAnalysis

   PB2NC_PB_REPORT_TYPE
     Specify the value for 'pb_report_type' in the MET configuration file for PB2NC.

     | *Used by:* PB2NC

   PB2NC_LEVEL_RANGE_BEG
     Specify the value for 'level_range.beg' in the MET configuration file for PB2NC.

     | *Used by:* PB2NC

   PB2NC_LEVEL_RANGE_END
     Specify the value for 'level_range.end' in the MET configuration file for PB2NC.

     | *Used by:* PB2NC

   PB2NC_LEVEL_CATEGORY
     Specify the value for 'level_category' in the MET configuration file for PB2NC.

     | *Used by:* PB2NC

   PB2NC_QUALITY_MARK_THRESH
     Specify the value for 'quality_mark_thresh' in the MET configuration file for PB2NC.

     | *Used by:* PB2NC

   TC_PAIRS_CONSENSUS<n>_NAME
     Specify the value for nth 'consensus.name' in the MET configuration file for TCPairs.

     | *Used by:* TCPairs

   TC_PAIRS_CONSENSUS<n>_MEMBERS
     Specify the value for nth 'consensus.members' in the MET configuration file for TCPairs.

     | *Used by:* TCPairs

   TC_PAIRS_CONSENSUS<n>_REQUIRED
     Specify the value for nth 'consensus.required' in the MET configuration file for TCPairs.

     | *Used by:* TCPairs

   TC_PAIRS_CONSENSUS<n>_MIN_REQ
     Specify the value for nth 'consensus.min_req' in the MET configuration file for TCPairs.

     | *Used by:* TCPairs

   FCST_SERIES_ANALYSIS_PROB_THRESH
     Threshold values to be used for probabilistic data in series_analysis. The value can be a single item or a comma separated list of items that must start with a comparison operator (>,>=,==,!=,<,<=,gt,ge,eq,ne,lt,le).

     | *Used by:* SeriesAnalysis

   EXTRACT_TILES_MTD_INPUT_DIR
     Directory containing MTD output to be read by ExtractTiles.

     | *Used by:*  ExtractTiles

   EXTRACT_TILES_MTD_INPUT_TEMPLATE
     Template used to specify a file generated by Mode Time Domain (MTD)
     to filter input data to be used in ExtractTiles. Must set either this
     variable OR :term:`EXTRACT_TILES_TC_STAT_INPUT_TEMPLATE` but not both.

     | *Used by:*  ExtractTiles

   TC_PAIRS_SKIP_LEAD_SEQ
     If True and a forecast lead sequence is set in the configuration, do not
     loop over list of leads and process for each. This is used for feature
     relative use cases where TCPairs is run for each storm initialization time
     and SeriesAnalysis is configured to filter the data by forecast leads.
     Default value is False.

     | *Used by:*  TCPairs

<<<<<<< HEAD
   USER_SCRIPT_INPUT_DIR
     Optional directory to look for input files. Prepended to each input
     template (see :term:`USER_SCRIPT_INPUT_TEMPLATE`).

     | *Used by:*  UserScript

   USER_SCRIPT_INPUT_TEMPLATE
     Optional list of input templates to use to look for input files.
     If :term:`USER_SCRIPT_INPUT_DIR` is set, prepend that path to each item.
     When the UserScript wrapper is run, the templates defined here will be
     used to populate a list of all of the files that match the template for
     each run time specified. Depending on the runtime frequency defined in
     :term:`USER_SCRIPT_RUNTIME_FREQ`, text files will be generated that
     contain a list of the file paths that correspond to the current run.
     If any files are not found on disk, then "missing" will be added in place
     of the file path. Each file list text file will be named after the current
     init/valid/lead values for that run and a label named input<n> where <n>
     is a zero-based index of the template, i.e. a single template will be
     labelled input0, two templates will be labelled input0 and input1, etc.
     Custom labels can be defined with
     :term:`USER_SCRIPT_INPUT_TEMPLATE_LABELS`. For each template, an
     environment variable named METPLUS_FILELIST_<label> will be set to the
     path of the appropriate file list text file. This environment variable
     can be referenced by the user-defined script to obtain the file list.

     | *Used by:*  UserScript

   USER_SCRIPT_INPUT_TEMPLATE_LABELS
     Optional list of labels that correspond to each input template defined.
     See :term:`USER_SCRIPT_INPUT_TEMPLATE`. Each template that does not have
     a label defined will be assigned a label with the format input<n> where
     <n> is the zero-based index of the template in the list.

     | *Used by:*  UserScript
=======
   TC_PAIRS_RUN_ONCE
     If True and LOOP_ORDER = processes, TCPairs will be run once using the
     INIT_BEG or VALID_BEG value (depending on the value of LOOP_BY).
     This is the default setting and preserves the original logic of the
     wrapper. If this variable is set to False, then TCPairs will run once
     for each run time iteration. If LOOP_ORDER = times, then TCPairs will
     still run for each run time. The preferred configuration settings to
     run TCPairs once for a range of init or valid times is to set INIT_BEG
     to INIT_END (if LOOP_BY = INIT) and define the range of init times to
     filter the data inside TCPairs with TC_PAIRS_INIT_BEG and
     TC_PAIRS_INIT_END. The same applies for the VALID variables if
     LOOP_BY = VALID.

     | *Used by:*  TCPairs
>>>>>>> 41850062
<|MERGE_RESOLUTION|>--- conflicted
+++ resolved
@@ -7172,7 +7172,6 @@
 
      | *Used by:*  TCPairs
 
-<<<<<<< HEAD
    USER_SCRIPT_INPUT_DIR
      Optional directory to look for input files. Prepended to each input
      template (see :term:`USER_SCRIPT_INPUT_TEMPLATE`).
@@ -7207,7 +7206,7 @@
      <n> is the zero-based index of the template in the list.
 
      | *Used by:*  UserScript
-=======
+
    TC_PAIRS_RUN_ONCE
      If True and LOOP_ORDER = processes, TCPairs will be run once using the
      INIT_BEG or VALID_BEG value (depending on the value of LOOP_BY).
@@ -7221,5 +7220,4 @@
      TC_PAIRS_INIT_END. The same applies for the VALID variables if
      LOOP_BY = VALID.
 
-     | *Used by:*  TCPairs
->>>>>>> 41850062
+     | *Used by:*  TCPairs