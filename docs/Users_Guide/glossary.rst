******************************
METplus Configuration Glossary
******************************

.. glossary::
   :sorted:

   REGRID_DATA_PLANE_ONCE_PER_FIELD
     If True, run RegridDataPlane separately for each field name/level combination specified in the configuration file. See  :ref:`Field_Info` for more information on how fields are specified. If False, run RegridDataPlane once with all of the fields specified.

     | *Used by:*  RegridDataPlane

   CUSTOM_LOOP_LIST
     List of strings that are used to run each item in the :term:`PROCESS_LIST` multiple times for each run time to allow the tool to be run with different configurations. The filename template tag {custom?fmt=%s} can be used throughout the METplus configuration file. For example, the text can be used to supply different configuration files (if the MET tool uses them) and output filenames/directories. If you have two configuration files, SeriesAnalysisConfig_one and SeriesAnalysisConfig_two, you can set::

       [config]
       CUSTOM_LOOP_LIST = one, two
       SERIES_ANALYSIS_CONFIG_FILE = {CONFIG_DIR}/SeriesAnalysisConfig_{custom?fmt=%s}

       [dir]
       SERIES_ANALYSIS_OUTPUT_DIR = {OUTPUT_BASE}/{custom?fmt=%s}

    With this configuration, SeriesAnalysis will be called twice. The first run will use SeriesAnalysisConfig_one and write output to {OUTPUT_BASE}/one. The second run will use SeriesAnalysisConfig_two and write output to {OUTPUT_BASE}/two.

    If unset or left blank, the wrapper will run once per run time. There are also wrapper-specific configuration variables to define a custom string loop list for a single wrapper, i.e. :term:`SERIES_ANALYSIS_CUSTOM_LOOP_LIST` and :term:`PCP_COMBINE_CUSTOM_LOOP_LIST`.

     | *Used by:* Many

   SERIES_ANALYSIS_CUSTOM_LOOP_LIST
    Sets custom string loop list for a specific wrapper. See :term:`CUSTOM_LOOP_LIST`.

     | *Used by:* SeriesAnalysis

   PCP_COMBINE_CUSTOM_LOOP_LIST
    Sets custom string loop list for a specific wrapper. See :term:`CUSTOM_LOOP_LIST`.

     | *Used by:* PCPCombine

   ASCII2NC_CUSTOM_LOOP_LIST
    Sets custom string loop list for a specific wrapper. See :term:`CUSTOM_LOOP_LIST`.

     | *Used by:* ASCII2NC

   ENSEMBLE_STAT_CUSTOM_LOOP_LIST
    Sets custom string loop list for a specific wrapper. See :term:`CUSTOM_LOOP_LIST`.

     | *Used by:* EnsembleStat

   EXAMPLE_CUSTOM_LOOP_LIST
    Sets custom string loop list for a specific wrapper. See :term:`CUSTOM_LOOP_LIST`.

     | *Used by:* Example

   GEMPAKTOCF_CUSTOM_LOOP_LIST
    Sets custom string loop list for a specific wrapper. See :term:`CUSTOM_LOOP_LIST`.

     | *Used by:* GempakToCF

   GRID_STAT_CUSTOM_LOOP_LIST
    Sets custom string loop list for a specific wrapper. See :term:`CUSTOM_LOOP_LIST`.

     | *Used by:* GridStat

   MODE_CUSTOM_LOOP_LIST
    Sets custom string loop list for a specific wrapper. See :term:`CUSTOM_LOOP_LIST`.

     | *Used by:* MODE

   MTD_CUSTOM_LOOP_LIST
    Sets custom string loop list for a specific wrapper. See :term:`CUSTOM_LOOP_LIST`.

     | *Used by:* MTD

   PB2NC_CUSTOM_LOOP_LIST
    Sets custom string loop list for a specific wrapper. See :term:`CUSTOM_LOOP_LIST`.

     | *Used by:* PB2NC

   POINT_STAT_CUSTOM_LOOP_LIST
    Sets custom string loop list for a specific wrapper. See :term:`CUSTOM_LOOP_LIST`.

     | *Used by:* PointStat

   PY_EMBED_INGEST_CUSTOM_LOOP_LIST
    Sets custom string loop list for a specific wrapper. See :term:`CUSTOM_LOOP_LIST`.

     | *Used by:* PyEmbedIngest

   REGRID_DATA_PLANE_CUSTOM_LOOP_LIST
    Sets custom string loop list for a specific wrapper. See :term:`CUSTOM_LOOP_LIST`.

     | *Used by:* RegridDataPlane

   TC_GEN_CUSTOM_LOOP_LIST
    Sets custom string loop list for a specific wrapper. See :term:`CUSTOM_LOOP_LIST`.

     | *Used by:* TCGen

   TC_PAIRS_CUSTOM_LOOP_LIST
    Sets custom string loop list for a specific wrapper. See :term:`CUSTOM_LOOP_LIST`.

     | *Used by:* TCPairs

   EXTRACT_TILES_CUSTOM_LOOP_LIST
    Sets custom string loop list for a specific wrapper. See :term:`CUSTOM_LOOP_LIST`.

     | *Used by:* ExtractTiles

   POINT2GRID_CUSTOM_LOOP_LIST
    Sets custom string loop list for a specific wrapper. See :term:`CUSTOM_LOOP_LIST`.

     | *Used by:* Point2Grid

   GROUP_LIST_ITEMS
     Names of the lists in the METplus .conf file to treat the items in those lists as a group.

     | *Used by:* MakePlots, StatAnalysis

   LOOP_LIST_ITEMS
     Names of the lists in the METplus .conf file to treat the items in those lists individually.

     | *Used by:* MakePlots, StatAnalysis

   MAKE_PLOTS_AVERAGE_METHOD
     The method to use to average the data. Valid options are MEAN, MEDIAN, and AGGREGATION.

     | *Used by:* MakePlots

   MAKE_PLOTS_SCRIPTS_DIR
     Directory to find scripts used by MakePlots.

     | *Used by:* MakePlots

   MAKE_PLOTS_INPUT_DIR
     Directory containing input files used by MakePlots.

     | *Used by:* MakePlots

   MAKE_PLOTS_OUTPUT_DIR
     Directory to write files generated by MakePlots.

     | *Used by:* MakePlots

   MAKE_PLOTS_VERIF_CASE
     Verification case used by MakePlots. Valid options for this include: grid2grid, grid2obs, precip.

     | *Used by:* MakePlots

   CYCLONE_PLOTTER_OUTPUT_DIR
     Directory for saving files generated by CyclonePlotter.

     | *Used by:* CyclonePlotter

   CYCLONE_PLOTTER_MODEL
     Model used in CyclonePlotter.

     | *Used by:* CyclonePlotter

   TCMPR_PLOTTER_PREFIX
     Prefix used in TCMPRPlotter.

     | *Used by:* TCMPRPlotter

   TCMPR_PLOTTER_CONFIG_FILE
     Configuration file used by TCMPRPlotter.

     | *Used by:* TCMPRPlotter

   ASCII2NC_WINDOW_BEGIN
     Passed to the ASCII2NC MET config file to determine the range of data within a file that should be used for processing. Units are seconds. If the variable is not set, ASCII2NC will use :term:`OBS_WINDOW_BEGIN`.

     | *Used by:*  ASCII2NC

   ASCII2NC_WINDOW_END
     Passed to the ASCII2NC MET config file to determine the range of data within a file that should be used for processing. Units are seconds. If the variable is not set, ASCII2NC will use :term:`OBS_WINDOW_END`.

     | *Used by:*  ASCII2NC

   POINT2GRID_GAUSSIAN_DX
     Gaussian dx value to add to the Point2Grid command line call with -gaussian_dx. Not added to call if unset or set to empty string.

     | *Used by:* Point2Grid

   POINT2GRID_GAUSSIAN_RADIUS
     Gaussian radius value to add to the Point2Grid command line call with -gaussian_radius. Not added to call if unset or set to empty string.

     | *Used by:* Point2Grid

   REGRID_DATA_PLANE_GAUSSIAN_DX
     Gaussian dx value to add to the RegridDataPlane command line call with -gaussian_dx. Not added to call if unset or set to empty string.

     | *Used by:* RegridDataPlane

   REGRID_DATA_PLANE_GAUSSIAN_RADIUS
     Gaussian radius value to add to the RegridDataPlane command line call with -gaussian_radius. Not added to call if unset or set to empty string.

     | *Used by:* RegridDataPlane

   FCST_PCP_COMBINE_CONSTANT_INIT
     If True, only look for forecast files that have a given initialization time. Used only if :term:`FCST_PCP_COMBINE_INPUT_TEMPLATE` has a 'lead' tag. If set to False, the lowest forecast lead for each search (valid) time is used. See :term:`OBS_PCP_COMBINE_CONSTANT_INIT`

     | *Used by:* PCPCombine

   OBS_PCP_COMBINE_CONSTANT_INIT
     If True, only look for observation files that have a given initialization time. Used only if :term:`OBS_PCP_COMBINE_INPUT_TEMPLATE` has a 'lead' tag. If set to False, the lowest forecast lead for each search (valid) time is used. This variable is only used if model data is used as the OBS to compare to other model data as the FCST.

     | *Used by:* PCPCombine

   CURRENT_FCST_NAME
     Generated by METplus in wrappers that loop over forecast names/levels to keep track of the current forecast name that is being processed. It can be referenced in the [GRID_STAT/MODE/MTD]_OUTPUT_PREFIX to set the output file names. This should not be set by a user!

     | *Used by:* GridStat, MODE, MTD

   CURRENT_OBS_NAME
     Generated by METplus in wrappers that loop over observation names/levels to keep track of the current observation name that is being processed. It can be referenced in the [GRID_STAT/MODE/MTD]_OUTPUT_PREFIX to set the output file names. This should not be set by a user!

     | *Used by:* GridStat, MODE, MTD

   CURRENT_FCST_LEVEL
     Generated by METplus in wrappers that loop over forecast names/levels to keep track of the current forecast level that is being processed. It can be referenced in the [GRID_STAT/MODE/MTD]_OUTPUT_PREFIX to set the output file names. This should not be set by a user!

     | *Used by:* GridStat, MODE, MTD

   CURRENT_OBS_LEVEL
     Generated by METplus in wrappers that loop over observation names/levels to keep track of the current observation level that is being processed. It can be referenced in the [GRID_STAT/MODE/MTD]_OUTPUT_PREFIX to set the output file names. This should not be set by a user!

     | *Used by:* GridStat, MODE, MTD


   CYCLONE_PLOTTER_INPUT_DIR
      The directory containing the input data to be plotted.

     | *Used by:* CyclonePlotter

   ANLY_ASCII_REGEX_LEAD
     .. warning:: **DEPRECATED:** Please use :term:`OBS_EXTRACT_TILES_PREFIX` instead.

   ANLY_NC_TILE_REGEX
     .. warning:: **DEPRECATED:** Please use :term:`OBS_EXTRACT_TILES_PREFIX` instead.

   ENSEMBLE_STAT_OUTPUT_PREFIX
     String to pass to the MET config file to prepend text to the output filenames.

     | *Used by:* EnsembleStat

   GRID_STAT_OUTPUT_PREFIX
     String to pass to the MET config file to prepend text to the output filenames.

     | *Used by:* GridStat

   POINT_STAT_OUTPUT_PREFIX
     String to pass to the MET config file to prepend text to the output filenames.

     | *Used by:* PointStat

   MODE_OUTPUT_PREFIX
     String to pass to the MET config file to prepend text to the output filenames.

     | *Used by:* MODE

   MTD_OUTPUT_PREFIX
     String to pass to the MET config file to prepend text to the output filenames.

     | *Used by:* MTD

   OBS_SERIES_ANALYSIS_ASCII_REGEX_LEAD
     .. warning:: **DEPRECATED:** Please use :term:`OBS_EXTRACT_TILES_PREFIX` instead.

   OBS_SERIES_ANALYSIS_NC_TILE_REGEX
     .. warning:: **DEPRECATED:** Please use :term:`OBS_EXTRACT_TILES_PREFIX` instead.

   ANLY_TILE_PREFIX
     .. warning:: **DEPRECATED:** Please use :term:`OBS_EXTRACT_TILES_PREFIX` instead.

   ANLY_TILE_REGEX
     .. warning:: **DEPRECATED:** No longer used. The regular expression for the analysis input file. The file is in GRIBv2 format.

   OBS_EXTRACT_TILES_PREFIX
     Prefix for observation tile files. Used to create filename of intermediate files that are created while performing a series analysis.

     | *Used by:*  ExtractTiles

   CYCLONE_INPUT_DIR
     Input directory for the cyclone plotter. This should be the output directory for the MET TC-Pairs utility

     | *Used by:* CyclonePlotter

   FCST_REGRID_DATA_PLANE_VAR<n>_OUTPUT_FIELD_NAME
     Specify the forecast output field name that is created by RegridDataPlane. The name corresponds to :term:`FCST_VAR<n>_NAME`. This is used when using Python Embedding as input to the MET tool, because the :term:`FCST_VAR<n>_NAME` defines the python script to call.

     | *Used by:* RegridDataPlane


   OBS_REGRID_DATA_PLANE_VAR<n>_OUTPUT_FIELD_NAME
     Specify the observation output field name that is created by RegridDataPlane. The name corresponds to :term:`OBS_VAR<n>_NAME`. This is used when using Python Embedding as input to the MET tool, because the :term:`OBS_VAR<n>_NAME` defines the python script to call.

     | *Used by:* RegridDataPlane

   POINT2GRID_WINDOW_BEGIN
     Specify the beginning of the time window to use for a date stamp window to grab observations

     | *Used by:* Point2Grid

   POINT2GRID_WINDOW_END
     Specify the end of the time window to use for a date stamp window to grab observations

     | *Used by:* Point2Grid


   POINT2GRID_INPUT_FIELD
     Specify the input field name that is read by Point2Grid.

     | *Used by:* Point2Grid

   POINT2GRID_INPUT_LEVEL
     Specify the input level name that is read by Point2Grid.

     | *Used by:* Point2Grid

   POINT2GRID_QC_FLAGS
     Specify the qc flags name that is read by Point2Grid.

     | *Used by:* Point2Grid

   POINT2GRID_ADP
     Provides an additional Aerosol Detection Product when GOES 16/17 input and an AOD variable name is used.

     | *Used by:* Point2Grid

   POINT2GRID_PROB_CAT_THRESH
     Specify the probability threshold for practically perfect forecasts

     | *Used by:* Point2Grid

   POINT2GRID_VLD_THRESH
     Specify the required ratio of valid data for regridding

     | *Used by:* Point2Grid

   FCST_REGRID_DATA_PLANE_VAR<n>_INPUT_FIELD_NAME
     Specify the (optional) forecast input field name that is read by RegridDataPlane. The name corresponds to :term:`FCST_VAR<n>_NAME`. This is used when using Python Embedding as input to the MET tool, because the :term:`FCST_VAR<n>_NAME` defines the python script to call.

     | *Used by:* RegridDataPlane


   OBS_REGRID_DATA_PLANE_VAR<n>_INPUT_FIELD_NAME
     Specify the (optional) observation input field name that is created by RegridDataPlane. The name corresponds to :term:`OBS_VAR<n>_NAME`. This is used when using Python Embedding as input to the MET tool, because the :term:`OBS_VAR<n>_NAME` defines the python script to call.

     | *Used by:* RegridDataPlane

   FCST_REGRID_DATA_PLANE_VAR<n>_INPUT_LEVEL
     Specify the (optional) forecast input field level that is read by RegridDataPlane. The name corresponds to :term:`FCST_VAR<n>_LEVELS`. This is used when using Python Embedding as input to the MET tool, because the :term:`FCST_VAR<n>_LEVELS` defines the python script to call.

     | *Used by:* RegridDataPlane


   OBS_REGRID_DATA_PLANE_VAR<n>_INPUT_LEVEL
     Specify the (optional) observation input field level that is created by RegridDataPlane. The name corresponds to :term:`OBS_VAR<n>_LEVELS`. This is used when using Python Embedding as input to the MET tool, because the :term:`OBS_VAR<n>_LEVELS` defines the python script to call.

     | *Used by:* RegridDataPlane

   LOG_ASCII2NC_VERBOSITY
     Overrides the log verbosity for ASCII2NC only. If not set, the verbosity level is controlled by :term:`LOG_MET_VERBOSITY`.

     | *Used by:* ASCII2NC

   LOG_SERIES_ANALYSIS_VERBOSITY
     Overrides the log verbosity for SeriesAnalysis only. If not set, the verbosity level is controlled by :term:`LOG_MET_VERBOSITY`.

     | *Used by:* SeriesAnalysis

   LOG_ENSEMBLE_STAT_VERBOSITY
     Overrides the log verbosity for EnsembleStat only. If not set, the verbosity level is controlled by :term:`LOG_MET_VERBOSITY`.

     | *Used by:* EnsembleStat

   LOG_STAT_ANALYSIS_VERBOSITY
     Overrides the log verbosity for StatAnalysis only. If not set, the verbosity level is controlled by :term:`LOG_MET_VERBOSITY`.

     | *Used by:* StatAnalysis

   LOG_GRID_STAT_VERBOSITY
     Overrides the log verbosity for GridStat only. If not set, the verbosity level is controlled by :term:`LOG_MET_VERBOSITY`.

     | *Used by:* GridStat

   LOG_MODE_VERBOSITY
     Overrides the log verbosity for MODE only. If not set, the verbosity level is controlled by :term:`LOG_MET_VERBOSITY`.

     | *Used by:* MODE

   LOG_MTD_VERBOSITY
     Overrides the log verbosity for MTD only. If not set, the verbosity level is controlled by :term:`LOG_MET_VERBOSITY`.

     | *Used by:* MTD

   LOG_PB2NC_VERBOSITY
     Overrides the log verbosity for PB2NC only. If not set, the verbosity level is controlled by :term:`LOG_MET_VERBOSITY`.

     | *Used by:* PB2NC

   LOG_PCP_COMBINE_VERBOSITY
     Overrides the log verbosity for PCPCombine only. If not set, the verbosity level is controlled by :term:`LOG_MET_VERBOSITY`.

     | *Used by:* PCPCombine

   LOG_POINT_STAT_VERBOSITY
     Overrides the log verbosity for PointStat only. If not set, the verbosity level is controlled by :term:`LOG_MET_VERBOSITY`.

     | *Used by:* PointStat

   LOG_REGRID_DATA_PLANE_VERBOSITY
     Overrides the log verbosity for RegridDataPlane only. If not set, the verbosity level is controlled by :term:`LOG_MET_VERBOSITY`.

     | *Used by:* RegridDataPlane

   LOG_TC_PAIRS_VERBOSITY
     Overrides the log verbosity for TCPairs only. If not set, the verbosity level is controlled by :term:`LOG_MET_VERBOSITY`.

     | *Used by:* TCPairs

   LOG_TC_RMW_VERBOSITY
     Overrides the log verbosity for TCRMW  only. If not set, the verbosity level is controlled by :term:`LOG_MET_VERBOSITY`.

     | *Used by:* TCRMW

   LOG_TC_STAT_VERBOSITY
     Overrides the log verbosity for TCStat only. If not set, the verbosity level is controlled by :term:`LOG_MET_VERBOSITY`.

     | *Used by:* TCStat

   LOG_LINE_FORMAT
     Defines the formatting of each METplus log output line. For more information on acceptable values, see the Python documentation for LogRecord: https://docs.python.org/3/library/logging.html#logging.LogRecord

     | *Used by:* All

   LOG_LINE_DATE_FORMAT
     Defines the formatting of the date in the METplus log output. See :term:`LOG_LINE_FORMAT`.

     | *Used by:* All

   FCST_PCP_COMBINE_COMMAND
     Used only when :term:`FCST_PCP_COMBINE_METHOD` = USER_DEFINED. Custom command to run PCPCombine with a complex call that doesn't fit common use cases. Value can include filename template syntax, i.e. {valid?fmt=%Y%m%d}, that will be substituted based on the current runtime. The name of the application and verbosity flag does not need to be included. For example, if set to '-derive min,max /some/file' the command run will be pcp_combine -v 2 -derive min,max /some/file. A corresponding variable exists for observation data called :term:`OBS_PCP_COMBINE_COMMAND`.

     | *Used by:* PCPCombine

   OBS_PCP_COMBINE_COMMAND
     Used only when :term:`OBS_PCP_COMBINE_METHOD` = USER_DEFINED. Custom command to run PCPCombine with a complex call that doesn't fit common use cases. Value can include filename template syntax, i.e. {valid?fmt=%Y%m%d}, that will be substituted based on the current runtime. The name of the application and verbosity flag does not need to be included. For example, if set to '-derive min,max /some/file' the command run will be pcp_combine -v 2 -derive min,max /some/file. A corresponding variable exists for forecast data called :term:`FCST_PCP_COMBINE_COMMAND`.

     | *Used by:* PCPCombine

   PY_EMBED_INGEST_<n>_SCRIPT
     Used to use Python embedding to process multiple files. <n> is an integer greater than or equal to 1. Specifies the python script with arguments to run through RegridDataPlane to generate a file that can be read by the MET tools. This variable supports filename template syntax, so you can specify filenames with time information, i.e. {valid?fmt=%Y%m%d}. See also :term:`PY_EMBED_INGEST_<n>_TYPE`, :term:`PY_EMBED_INGEST_<n>_OUTPUT_GRID`, :term:`PY_EMBED_INGEST_<n>_OUTPUT_TEMPLATE`, and :term:`PY_EMBED_INGEST_<n>_OUTPUT_DIR`.

     | *Used by:* PyEmbedIngest

   PY_EMBED_INGEST_<n>_TYPE
     Used to use Python embedding to process multiple files. <n> is an integer greater than or equal to 1. Specifies the type of output generated by the Python script. Valid options are NUMPY, XARRAY, and PANDAS. See also :term:`PY_EMBED_INGEST_<n>_SCRIPT`, :term:`PY_EMBED_INGEST_<n>_OUTPUT_GRID`, :term:`PY_EMBED_INGEST_<n>_OUTPUT_TEMPLATE`, and :term:`PY_EMBED_INGEST_<n>_OUTPUT_DIR`.

     | *Used by:* PyEmbedIngest

   PY_EMBED_INGEST_<n>_OUTPUT_GRID
     Used to use Python embedding to process multiple files. <n> is an integer greater than or equal to 1. Specifies the grid information that RegridDataPlane will use to generate a file that can be read by the MET tools. This can be a file path or a grid definition. See the `MET User's Guide <https://dtcenter.org/community-code/model-evaluation-tools-met/documentation>`_ section regarding Regrid-Data-Plane for more information. See also :term:`PY_EMBED_INGEST_<n>_TYPE`, :term:`PY_EMBED_INGEST_<n>_SCRIPT`, :term:`PY_EMBED_INGEST_<n>_OUTPUT_TEMPLATE`, and :term:`PY_EMBED_INGEST_<n>_OUTPUT_DIR`.

     | *Used by:* PyEmbedIngest

   PY_EMBED_INGEST_<n>_OUTPUT_FIELD_NAME
     Used to specify the forecast output field name that is created by RegridDataPlane. If this option is not set, RegridDataPlane will call the field name "name_level".

     | *Used by:* PyEmbedIngest

   PY_EMBED_INGEST_<n>_OUTPUT_TEMPLATE
     Used to use Python embedding to process multiple files. <n> is an integer greater than or equal to 1. Specifies the output filename using filename template syntax. The value will be substituted with time information and appended to :term:`PY_EMBED_INGEST_<n>_OUTPUT_DIR` if it is set. See also :term:`PY_EMBED_INGEST_<n>_TYPE`, :term:`PY_EMBED_INGEST_<n>_SCRIPT`, and :term:`PY_EMBED_INGEST_<n>_OUTPUT_GRID`.

     | *Used by:* PyEmbedIngest

   PY_EMBED_INGEST_<n>_OUTPUT_DIR
     Used to use Python embedding to process multiple files. <n> is an integer greater than or equal to 1. Specifies the output diirectory to write data. See also :term:`PY_EMBED_INGEST_<n>_TYPE`, :term:`PY_EMBED_INGEST_<n>_SCRIPT`, and :term:`PY_EMBED_INGEST_<n>_OUTPUT_GRID`, and :term:`PY_EMBED_INGEST_<n>_OUTPUT_TEMPLATE`.

     | *Used by:* PyEmbedIngest

   CUSTOM_INGEST_<n>_SCRIPT
     .. warning:: **DEPRECATED:** Please use :term:`PY_EMBED_INGEST_<n>_SCRIPT`.

   CUSTOM_INGEST_<n>_TYPE
     .. warning:: **DEPRECATED:** Please use :term:`PY_EMBED_INGEST_<n>_TYPE`.

   CUSTOM_INGEST_<n>_OUTPUT_GRID
     .. warning:: **DEPRECATED:** Please use :term:`PY_EMBED_INGEST_<n>_OUTPUT_GRID`.

   CUSTOM_INGEST_<n>_OUTPUT_TEMPLATE
     .. warning:: **DEPRECATED:** Please use :term:`PY_EMBED_INGEST_<n>_OUTPUT_TEMPLATE`.

   CUSTOM_INGEST_<n>_OUTPUT_DIR
     .. warning:: **DEPRECATED:** Please use :term:`PY_EMBED_INGEST_<n>_OUTPUT_DIR`.

   ASCII2NC_CONFIG_FILE
     Path to optional configuration file read by ascii2nc.
     To utilize a configuration file, set this to
     {PARM_BASE}/met_config/Ascii2NcConfig_wrapped.
     If unset, no config file will be used.

     | *Used by:* ASCII2NC

   ASCII2NC_SKIP_IF_OUTPUT_EXISTS
     If True, do not run ASCII2NC if output file already exists. Set to False to overwrite files.

     | *Used by:*  ASCII2NC

   TC_STAT_CONFIG_FILE
     Path to configuration file read by tc_stat.
     If unset, parm/met_config/TCStatConfig_wrapped will be used.

     | *Used by:* TCStat

   TC_RMW_CONFIG_FILE
     Path to configuration file read by tc_rmw.
     If unset, parm/met_config/TCRMWConfig_wrapped will be used.

     | *Used by:* TCRMW

   ASCII2NC_INPUT_FORMAT
     Optional string to specify the format of the input data. Valid options are "met_point", "little_r", "surfrad", "wwsis", "aeronet", "aeronetv2", or "aeronetv3."

     | *Used by:* ASCII2NC

   ASCII2NC_MASK_GRID
     Named grid or a data file defining the grid for filtering the point observations spatially (optional).

     | *Used by:* ASCII2NC

   ASCII2NC_MASK_POLY
     A polyline file, the output of gen_vx_mask, or a gridded data file with field information for filtering the point observations spatially (optional).

     | *Used by:* ASCII2NC

   ASCII2NC_MASK_SID
     A station ID masking file or a comma-separated list of station ID's for filtering the point observations spatially (optional).

     | *Used by:* ASCII2NC

   ASCII2NC_INPUT_DIR
     Directory containing input data to ASCII2NC. This variable is optional because you can specify the full path to the input files using :term:`ASCII2NC_INPUT_TEMPLATE`.

     | *Used by:* ASCII2NC

   ASCII2NC_INPUT_TEMPLATE
     Filename template of the input file used by ASCII2NC. See also :term:`ASCII2NC_INPUT_DIR`.

     | *Used by:* ASCII2NC

   EXAMPLE_INPUT_DIR
     Directory containing fake input data for Example wrapper. This variable is optional because you can specify the full path to the input files using :term:`EXAMPLE_INPUT_TEMPLATE`.

     | *Used by:* Example

   EXAMPLE_INPUT_TEMPLATE
     Filename template of the fake input files used by Example wrapper to demonstrate how filename templates correspond to run times. See also :term:`EXAMPLE_INPUT_DIR`.

     | *Used by:* Example

   PB2NC_INPUT_TEMPLATE
     Filename template of the input file used by PB2NC. See also :term:`PB2NC_INPUT_DIR`.

     | *Used by:* PB2NC

   ASCII2NC_OUTPUT_DIR
     Directory to write output data generated by ASCII2NC. This variable is optional because you can specify the full path to the output files using :term:`ASCII2NC_OUTPUT_TEMPLATE`.

     | *Used by:* ASCII2NC

   ASCII2NC_OUTPUT_TEMPLATE
     Filename template of the output file generated by ASCII2NC. See also :term:`ASCII2NC_OUTPUT_DIR`.

     | *Used by:* ASCII2NC

   SERIES_ANALYSIS_OUTPUT_TEMPLATE
     Filename template of the output file generated by SeriesAnalysis. See also :term:`SERIES_ANALYSIS_OUTPUT_DIR`.

     | *Used by:* SeriesAnalysis

   ASCII2NC_TIME_SUMMARY_FLAG
     Boolean value to turn on/off time summarization. Read by the ASCII2NC configuration file if specified by :term:`ASCII2NC_CONFIG_FILE`. See the `MET User's Guide <https://dtcenter.org/community-code/model-evaluation-tools-met/documentation>`_ section regarding ASCII2NC configuration for more information.

     | *Used by:* ASCII2NC

   ASCII2NC_TIME_SUMMARY_RAW_DATA
     Read by the ASCII2NC configuration file if specified by :term:`ASCII2NC_CONFIG_FILE`. See the `MET User's Guide <https://dtcenter.org/community-code/model-evaluation-tools-met/documentation>`_ section regarding ASCII2NC configuration files for more information.

     | *Used by:* ASCII2NC

   ASCII2NC_TIME_SUMMARY_BEG
     Read by the ASCII2NC configuration file if specified by :term:`ASCII2NC_CONFIG_FILE`. See the `MET User's Guide <https://dtcenter.org/community-code/model-evaluation-tools-met/documentation>`_ section regarding ASCII2NC configuration files for more information.

     | *Used by:* ASCII2NC

   ASCII2NC_TIME_SUMMARY_END
     Read by the ASCII2NC configuration file if specified by :term:`ASCII2NC_CONFIG_FILE`. See the `MET User's Guide <https://dtcenter.org/community-code/model-evaluation-tools-met/documentation>`_ section regarding ASCII2NC configuration files for more information.

     | *Used by:* ASCII2NC

   ASCII2NC_TIME_SUMMARY_STEP
     Read by the ASCII2NC configuration file if specified by :term:`ASCII2NC_CONFIG_FILE`. See the `MET User's Guide <https://dtcenter.org/community-code/model-evaluation-tools-met/documentation>`_ section regarding ASCII2NC configuration files for more information.

     | *Used by:* ASCII2NC

   ASCII2NC_TIME_SUMMARY_WIDTH
     Read by the ASCII2NC configuration file if specified by :term:`ASCII2NC_CONFIG_FILE`. See the `MET User's Guide <https://dtcenter.org/community-code/model-evaluation-tools-met/documentation>`_ section regarding ASCII2NC configuration files for more information.

     | *Used by:* ASCII2NC

   ASCII2NC_TIME_SUMMARY_GRIB_CODES
     Read by the ASCII2NC configuration file if specified by :term:`ASCII2NC_CONFIG_FILE`. See the `MET User's Guide <https://dtcenter.org/community-code/model-evaluation-tools-met/documentation>`_ section regarding ASCII2NC configuration files for more information.

     | *Used by:* ASCII2NC

   ASCII2NC_TIME_SUMMARY_VAR_NAMES
     Read by the ASCII2NC configuration file if specified by :term:`ASCII2NC_CONFIG_FILE`. See the `MET User's Guide <https://dtcenter.org/community-code/model-evaluation-tools-met/documentation>`_ section regarding ASCII2NC configuration files for more information.

     | *Used by:* ASCII2NC

   ASCII2NC_TIME_SUMMARY_TYPES
     Read by the ASCII2NC configuration file if specified by :term:`ASCII2NC_CONFIG_FILE`. See the `MET User's Guide <https://dtcenter.org/community-code/model-evaluation-tools-met/documentation>`_ section regarding ASCII2NC configuration files for more information.

     | *Used by:* ASCII2NC

   ASCII2NC_TIME_SUMMARY_VALID_FREQ
     Read by the ASCII2NC configuration file if specified by :term:`ASCII2NC_CONFIG_FILE`. See the `MET User's Guide <https://dtcenter.org/community-code/model-evaluation-tools-met/documentation>`_ section regarding ASCII2NC configuration files for more information.

     | *Used by:* ASCII2NC

   ASCII2NC_TIME_SUMMARY_VALID_THRESH
     Read by the ASCII2NC configuration file if specified by :term:`ASCII2NC_CONFIG_FILE`. See the `MET User's Guide <https://dtcenter.org/community-code/model-evaluation-tools-met/documentation>`_ section regarding ASCII2NC configuration files for more information.

     | *Used by:* ASCII2NC

   ASCII2NC_FILE_WINDOW_BEGIN
     Used to control the lower bound of the window around the valid time to determine if an ASCII2NC input file should be used for processing. Overrides :term:`OBS_FILE_WINDOW_BEGIN`. See 'Use Windows to Find Valid Files' section for more information.

     | *Used by:* ASCII2NC

   ASCII2NC_FILE_WINDOW_END
     Used to control the upper bound of the window around the valid time to determine if an ASCII2NC input file should be used for processing. Overrides :term:`OBS_FILE_WINDOW_END`. See 'Use Windows to Find Valid Files' section for more information.

     | *Used by:* ASCII2NC

   CLIMO_GRID_STAT_INPUT_DIR
     .. warning:: **DEPRECATED:** Please use :term:`GRID_STAT_CLIMO_MEAN_FILE_NAME`.

   GRID_STAT_CLIMO_MEAN_INPUT_DIR
     .. warning:: **DEPRECATED:** Please use :term:`GRID_STAT_CLIMO_MEAN_FILE_NAME`.

     | *Used by:* GridStat

   CLIMO_GRID_STAT_INPUT_TEMPLATE
     .. warning:: **DEPRECATED:** Please use :term:`GRID_STAT_CLIMO_MEAN_FILE_NAME`.

   GRID_STAT_CLIMO_MEAN_INPUT_TEMPLATE
     .. warning:: **DEPRECATED:** Please use :term:`GRID_STAT_CLIMO_MEAN_FILE_NAME`.

   CLIMO_POINT_STAT_INPUT_DIR
     .. warning:: **DEPRECATED:** Please use :term:`POINT_STAT_CLIMO_MEAN_FILE_NAME`.


   POINT2GRID_INPUT_TEMPLATE
     Filename template for the point file used by Point2Grid.

     | *Used by:* Point2Grid

   POINT2GRID_OUTPUT_TEMPLATE
     Filename template for the output of  Point2Grid.

     | *Used by:* Point2Grid

   POINT2GRID_INPUT_DIR
     Directory containing the file containing point data used by point2grid. This variable is optional because you can specify the full path to a point file using :term:`POINT2GRID_INPUT_TEMPLATE`.

     | *Used by:* Point2Grid

   POINT_STAT_CLIMO_MEAN_INPUT_DIR
     .. warning:: **DEPRECATED:** Please use :term:`POINT_STAT_CLIMO_MEAN_FILE_NAME`.

   CLIMO_POINT_STAT_INPUT_TEMPLATE
     .. warning:: **DEPRECATED:** Please use :term:`POINT_STAT_CLIMO_MEAN_FILE_NAME`.

   POINT_STAT_CLIMO_MEAN_INPUT_TEMPLATE
     .. warning:: **DEPRECATED:** Please use :term:`POINT_STAT_CLIMO_MEAN_FILE_NAME`.

   ENSEMBLE_STAT_CLIMO_MEAN_INPUT_DIR
     .. warning:: **DEPRECATED:** Please use :term:`ENSEMBLE_STAT_CLIMO_MEAN_FILE_NAME`.

   ENSEMBLE_STAT_CLIMO_MEAN_INPUT_TEMPLATE
     .. warning:: **DEPRECATED:** Please use :term:`ENSEMBLE_STAT_CLIMO_MEAN_FILE_NAME`.

   SERIES_ANALYSIS_CLIMO_MEAN_INPUT_DIR
     .. warning:: **DEPRECATED:** Please use :term:`SERIES_ANALYSIS_CLIMO_MEAN_FILE_NAME`.

   SERIES_ANALYSIS_CLIMO_MEAN_INPUT_TEMPLATE
     .. warning:: **DEPRECATED:** Please use :term:`SERIES_ANALYSIS_CLIMO_MEAN_FILE_NAME`.

   ENSEMBLE_STAT_CLIMO_STDEV_INPUT_DIR
     .. warning:: **DEPRECATED:** Please use :term:`ENSEMBLE_STAT_CLIMO_STDEV_FILE_NAME`.

   ENSEMBLE_STAT_CLIMO_STDEV_INPUT_TEMPLATE
     .. warning:: **DEPRECATED:** Please use :term:`ENSEMBLE_STAT_CLIMO_STDEV_FILE_NAME`.

   GRID_STAT_CLIMO_STDEV_INPUT_DIR
     .. warning:: **DEPRECATED:** Please use :term:`GRID_STAT_CLIMO_STDEV_FILE_NAME`.

   GRID_STAT_CLIMO_STDEV_INPUT_TEMPLATE
     .. warning:: **DEPRECATED:** Please use :term:`GRID_STAT_CLIMO_STDEV_FILE_NAME`.

   POINT_STAT_CLIMO_STDEV_INPUT_DIR
     .. warning:: **DEPRECATED:** Please use :term:`POINT_STAT_CLIMO_STDEV_FILE_NAME`.

   POINT_STAT_CLIMO_STDEV_INPUT_TEMPLATE
     .. warning:: **DEPRECATED:** Please use :term:`POINT_STAT_CLIMO_STDEV_FILE_NAME`.

   SERIES_ANALYSIS_CLIMO_STDEV_INPUT_DIR
     .. warning:: **DEPRECATED:** Please use :term:`SERIES_ANALYSIS_CLIMO_STDEV_FILE_NAME`.

   SERIES_ANALYSIS_CLIMO_STDEV_INPUT_TEMPLATE
     .. warning:: **DEPRECATED:** Please use :term:`SERIES_ANALYSIS_CLIMO_STDEV_FILE_NAME`.

   ADECK_FILE_PREFIX
     .. warning:: **DEPRECATED:** Please use :term:`TC_PAIRS_ADECK_TEMPLATE`.

   ADECK_TRACK_DATA_DIR
     .. warning:: **DEPRECATED:** Please use :term:`TC_PAIRS_ADECK_INPUT_DIR`.

   AMODEL
     .. warning:: **DEPRECATED:** Please use :term:`TC_STAT_AMODEL`.

   SERIES_ANALYSIS_GENERATE_PLOTS
     If set to True, run plot_data_plane and convert to generate images.
     Previously, plots were always generated.

     | *Used by:*  SeriesAnalysis

   SERIES_ANALYSIS_GENERATE_ANIMATIONS
     If set to True, create GIF animated images images.
     Previously, animated images were always generated.

     | *Used by:*  SeriesAnalysis

   SERIES_ANALYSIS_BACKGROUND_MAP
     Control whether or not a background map shows up for series analysis plots. Set to 'yes' if background map desired.

     | *Used by:*  SeriesAnalysis

   BACKGROUND_MAP
     .. warning:: **DEPRECATED:** Please use :term:`SERIES_ANALYSIS_BACKGROUND_MAP` instead.

   BASIN
     .. warning:: **DEPRECATED:** Please use :term:`TC_PAIRS_BASIN` or :term:`TC_STAT_BASIN`.

   BDECK_FILE_PREFIX
     .. warning:: **DEPRECATED:** Please use :term:`TC_PAIRS_BDECK_TEMPLATE`.

   BDECK_TRACK_DATA_DIR
     .. warning:: **DEPRECATED:** Please use :term:`TC_PAIRS_BDECK_INPUT_DIR`.

   BEG_TIME
     .. warning:: **DEPRECATED:** Please use :term:`INIT_BEG` or :term:`VALID_BEG` instead.

   BMODEL
     .. warning:: **DEPRECATED:** Please use :term:`TC_STAT_BMODEL`.

   CI_METHOD
     .. warning:: **DEPRECATED:** Please use :term:`MAKE_PLOTS_CI_METHOD`.

   MAKE_PLOTS_CI_METHOD
     The method for creating confidence intervals. Valid options are EMC, or NONE.

     | *Used by:*  MakePlots

   CYCLONE_CIRCLE_MARKER_SIZE
     .. warning:: **DEPRECATED:** Please use :term:`CYCLONE_PLOTTER_CIRCLE_MARKER_SIZE`.

   CYCLONE_PLOTTER_CIRCLE_MARKER_SIZE
     Control the size of the circle marker in the cyclone plotter.

     | *Used by:*  CyclonePlotter

   CLOCK_TIME
     Automatically set by METplus with the time that the run was started. Setting this variable has no effect as it will be overwritten. Can be used for reference in metplus_final.conf or used with other config variables.

     | *Used by:*  All

   CONFIG_DIR
     Directory containing config files relevant to MET tools.

     | *Used by:*  EnsembleStat, GridStat, MODE, StatAnalysis

   CONFIG_FILE
     .. warning:: **DEPRECATED:** Please use :term:`TCMPR_PLOTTER_CONFIG_FILE`.

     | *Used by:*  TCMPRPlotter

   CONVERT
     Path to the ImageMagick convert executable.

     | *Used by:*  PlotDataPlane

   CONVERT_EXE
     .. warning:: **DEPRECATED:** Please use :term:`CONVERT`.

   COV_THRESH
     .. warning:: **DEPRECATED:** Please use :term:`COV_THRESH_LIST` instead.

   COV_THRESH_LIST
     Specify the values of the COV_THRESH column in the MET .stat file to use;

     | *Used by:*  MakePlots, StatAnalysis

   CYCLONE_CROSS_MARKER_SIZE
     .. warning:: **DEPRECATED:** Please use :term:`CYCLONE_PLOTTER_CROSS_MARKER_SIZE`.

   CYCLONE_PLOTTER_CROSS_MARKER_SIZE
     Control the size of the cross marker in the cyclone plotter.

     | *Used by:*  CyclonePlotter

   CUT
     Path to the Linux cut executable.

     | *Used by:*  PB2NC, PointStat

   CUT_EXE
     .. warning:: **DEPRECATED:** Please use :term:`CUT`.

   CYCLONE
     .. warning:: **DEPRECATED:** Please use :term:`TC_PAIRS_CYCLONE` or :term:`TC_STAT_CYCLONE`.

   CYCLONE_INIT_DATE
     .. warning:: **DEPRECATED:** Please use :term:`CYCLONE_PLOTTER_INIT_DATE` instead.

   CYCLONE_PLOTTER_INIT_HR
     .. warning:: **DEPRECATED:** Please use :term:`CYCLONE_PLOTTER_INIT_DATE` instead.

   CYCLONE_PLOTTER_INIT_DATE
     Initialization date for the cyclone forecasts in YYYYMMDD format.

     | *Used by:*  CyclonePlotter

   CYCLONE_INIT_HR
     Initialization hour for the cyclone forecasts in HH format.

     | *Used by:*  CyclonePlotter

   CYCLONE_MODEL
     Define the model being used for the tropical cyclone forecasts.

     | *Used by:*  CyclonePlotter

   CYCLONE_OUT_DIR
     Specify the directory where the output from the cyclone plotter should go.

     | *Used by:*  CyclonePlotter

   CYCLONE_PLOT_TITLE
     .. warning:: **DEPRECATED:** Please use :term:`CYCLONE_PLOTTER_PLOT_TITLE`.

   CYCLONE_PLOTTER_PLOT_TITLE
     Title string for the cyclone plotter.

     | *Used by:*  CyclonePlotter

   DEMO_YR
     .. warning:: **DEPRECATED:** Please use :term:`TCMPR_PLOTTER_DEMO_YR` instead.

   TCMPR_PLOTTER_DEMO_YR
     The demo year. This is an optional value used by the plot_TCMPR.R script, (which is wrapped by TCMPRPlotter). Please refer to the `MET User's Guide <https://dtcenter.org/community-code/model-evaluation-tools-met/documentation>`_ for more details.

     | *Used by:*  TCMPRPlotter

   DEP_VARS
     .. warning:: **DEPRECATED:** Please use :term:`TCMPR_PLOTTER_DEP_VARS` instead.

   TCMPR_PLOTTER_DEP_VARS
     Corresponds to the optional flag -dep in the plot_TCMPR.R script, which is
     wrapped by TCMPRPlotter. The value to this flag is a comma-separated list
     (no whitespace) of dependent variable columns to plot ( e.g. AMSLP-BMSLP,
     AMAX_WIND-BMAX_WIND, TK_ERR). If this is undefined, then the default plot
     for TK_ERR (track error) is generated. The values in this list are looped
     over to run once for each and can be referenced in other variables using
     the {dep} tag. Note, if you want the track error
     plot generated, in addition to other plots, then you need to explicitly
     list this with the other variables. Please refer to the
     `MET User's Guide <https://dtcenter.org/community-code/model-evaluation-tools-met/documentation>`_
     for more details.

     | *Used by:*  TCMPRPlotter

   TCMPR_PLOTTER_DEP_LABELS
     List of strings that correspond to the values in
     :term:`TCMPR_PLOTTER_DEP_VARS` that can be referenced in other variables
     to set the plot title, axis labels, etc. with the {dep_label} tag.

     | *Used by:*  TCMPRPlotter


   TCMPR_PLOTTER_PLOT_LABELS
     List of strings that correspond to the values in
     :term:`TCMPR_PLOTTER_PLOT_TYPES` that can be referenced in other variables
     to set the plot title, axis labels, etc. with the {plot_label} tag.

     | *Used by:*  TCMPRPlotter

   DESC_LIST
     A single value or list of values used in the stat_analysis data stratification. Specifies the values of the DESC column in the MET .stat file to use.

     | *Used by:*  MakePlots, StatAnalysis

   ALPHA_LIST
     A single value or list of values used in the stat_analysis data stratification. Specifies the values of the ALPHA column in the MET .stat file to use.

     | *Used by:*  MakePlots, StatAnalysis

   DLAND_FILE
     .. warning:: **DEPRECATED:** Please use :term:`TC_PAIRS_DLAND_FILE`.

   EXTRACT_TILES_DLAT
     The latitude value, in degrees. Set to the value that defines the resolution of the data (in decimal degrees).

     | *Used by:*  ExtractTiles

   EXTRACT_TILES_DLON
     The longitude value, in degrees. Set to the value that defines the resolution of the data (in decimal degrees).

     | *Used by:*  ExtractTiles

   DLAT
     .. warning:: **DEPRECATED:** Please use :term:`EXTRACT_TILES_DLAT` instead.

   DLON
     .. warning:: **DEPRECATED:** Please use :term:`EXTRACT_TILES_DLON` instead.

   EXTRACT_TILES_PAIRS_INPUT_DIR
     .. warning:: **DEPRECATED:** Please use :term:`EXTRACT_TILES_TC_STAT_INPUT_DIR` instead.

   EXTRACT_TILES_STAT_INPUT_DIR
     .. warning:: **DEPRECATED:** Please use :term:`EXTRACT_TILES_TC_STAT_INPUT_DIR` instead.

   EXTRACT_TILES_TC_STAT_INPUT_DIR
     Directory containing TCStat output to be read by ExtractTiles.

     | *Used by:*  ExtractTiles

   SERIES_ANALYSIS_STAT_INPUT_DIR
     .. warning:: **DEPRECATED:** Please use :term:`SERIES_ANALYSIS_TC_STAT_INPUT_DIR` instead.

   SERIES_ANALYSIS_TC_STAT_INPUT_DIR
     Directory containing TCStat output to be read by SeriesAnalysis.

     | *Used by:*  SeriesAnalysis

   DO_NOT_RUN_EXE
     True/False. If True, applications will not run and will only output command that would have been called.

     | *Used by:*  All

   END_DATE
     .. warning:: **DEPRECATED:** Please use :term:`INIT_END` or :term:`VALID_END` instead.

   END_HOUR
     .. warning:: **DEPRECATED:** Ending hour for analysis with format HH.

   END_TIME
     .. warning:: **DEPRECATED:** Ending date string for analysis with format YYYYMMDD.

   ENSEMBLE_STAT_CONFIG
     .. warning:: **DEPRECATED:** Please use :term:`ENSEMBLE_STAT_CONFIG_FILE` instead.

   ENSEMBLE_STAT_CONFIG_FILE
     Path to configuration file read by ensemble_stat.
     If unset, parm/met_config/EnsembleStatConfig_wrapped will be used.

     | *Used by:*  EnsembleStat

   ENSEMBLE_STAT_ENS_THRESH
     Threshold for the ratio of the number of valid ensemble fields to the total number of expected ensemble members. This value is passed into the ensemble_stat config file to make sure the percentage of files that are valid meets the expectation.

     | *Used by:*  EnsembleStat

   ENSEMBLE_STAT_ENS_VLD_THRESH
     Threshold for the ratio of the number of valid data values to the total number of expected ensemble members. This value is passed into the ensemble_stat config file to make sure the percentage of files that are valid meets the expectation.

     | *Used by:*  EnsembleStat

   ENSEMBLE_STAT_ENS_OBS_THRESH
     Sets the ens.obs_thresh value in the ensemble_stat MET config file.

     | *Used by:*  EnsembleStat

   ENSEMBLE_STAT_GRID_VX
     .. warning:: **DEPRECATED:** Please use :term:`ENSEMBLE_STAT_REGRID_TO_GRID`.

   ENSEMBLE_STAT_REGRID_TO_GRID
     Used to set the regrid dictionary item 'to_grid' in the MET EnsembleStat config file. See the `MET User's Guide <https://dtcenter.org/community-code/model-evaluation-tools-met/documentation>`_ for more information.

     | *Used by:*  EnsembleStat

   GRID_STAT_REGRID_TO_GRID
     Used to set the regrid dictionary item 'to_grid' in the MET GridStat config file. See the `MET User's Guide <https://dtcenter.org/community-code/model-evaluation-tools-met/documentation>`_ for more information.

     | *Used by:*  GridStat

   POINT2GRID_REGRID_TO_GRID
     Used to set the regrid dictionary item 'to_grid' in the MET Point2Grid config file. See the `MET User's Guide <https://dtcenter.org/community-code/model-evaluation-tools-met/documentation>`_ for more information.

     | *Used by:*  Point2Grid

   POINT_STAT_REGRID_TO_GRID
     Used to set the regrid dictionary item 'to_grid' in the MET PointStat config file. See the `MET User's Guide <https://dtcenter.org/community-code/model-evaluation-tools-met/documentation>`_ for more information.

     | *Used by:*  PointStat

   REGRID_TO_GRID
     .. warning:: **DEPRECATED:** Please use :term:`POINT_STAT_REGRID_TO_GRID` instead.


   MODE_REGRID_TO_GRID
     Used to set the regrid dictionary item 'to_grid' in the MET MODE config file. See the `MET User's Guide <https://dtcenter.org/community-code/model-evaluation-tools-met/documentation>`_ for more information.

     | *Used by:*  MODE

   MTD_REGRID_TO_GRID
     Used to set the regrid dictionary item 'to_grid' in the MET MTD config file. See the `MET User's Guide <https://dtcenter.org/community-code/model-evaluation-tools-met/documentation>`_ for more information.

     | *Used by:*  MTD

   SERIES_ANALYSIS_REGRID_TO_GRID
     Used to set the regrid dictionary item 'to_grid' in the MET SeriesAnalysis config file. See the `MET User's Guide <https://dtcenter.org/community-code/model-evaluation-tools-met/documentation>`_ for more information.

     | *Used by:* SeriesAnalysis

   SERIES_ANALYSIS_IS_PAIRED
     If true, the -paired flag is added to the SeriesAnalysis command.

     | *Used by:* SeriesAnalysis

   ENSEMBLE_STAT_MET_OBS_ERR_TABLE

     | *Used by:*  EnsembleStat

   ENSEMBLE_STAT_MET_OBS_ERROR_TABLE
     .. warning:: **DEPRECATED:** Please use :term:`ENSEMBLE_STAT_MET_OBS_ERR_TABLE` instead.

   ENSEMBLE_STAT_N_MEMBERS
     Expected number of ensemble members found. This should correspond to the number of items in :term:`FCST_ENSEMBLE_STAT_INPUT_TEMPLATE`. If this number differs from the number of files are found for a given run, then ensemble_stat will not run for that time.

     | *Used by:*  EnsembleStat

   ENSEMBLE_STAT_OUTPUT_DIR
     Specify the output directory where files from the MET ensemble_stat tool are written.

     | *Used by:*  EnsembleStat

   ENSEMBLE_STAT_OUT_DIR
     .. warning:: **DEPRECATED:** Please use :term:`ENSEMBLE_STAT_OUTPUT_DIR` instead.

   ENSEMBLE_STAT_OUTPUT_TEMPLATE
     Sets the subdirectories below :term:`ENSEMBLE_STAT_OUTPUT_DIR` using a template to allow run time information. If :term:`LOOP_BY` = VALID, default value is valid time YYYYMMDDHHMM/ensemble_stat. If :term:`LOOP_BY` = INIT, default value is init time YYYYMMDDHHMM/ensemble_stat.

     | *Used by:*  EnsembleStat

   ENS_VAR<n>_LEVELS
     Define the levels for the <n>th ensemble variable to be used in the analysis where <n> is an integer >= 1. The value can be a single item or a comma separated list of items. You can define NetCDF levels, such as (0,*,*), but you will need to surround these values with quotation marks so that the commas in the item are not interpreted as an item delimeter. Some examples:

     | ENS_VAR1_LEVELS = A06, P500
     | ENS_VAR2_LEVELS ="(0,*,*)", "(1,*,*)"

     There can be <n> number of these variables defined in configuration files, simply increment the VAR1 string to match the total number of variables being used, e.g.:

     | ENS_VAR1_LEVELS
     | ENS_VAR2_LEVELS
     | ...
     | ENS_VAR<n>_LEVELS

     See :ref:`Field_Info` for more information.

     | *Used by:*  EnsembleStat

   ENS_VAR<n>_NAME
     Define the name for the <n>th ensemble variable to be used in the analysis where <n> is an integer >= 1. There can be <n> number of these variables defined in configuration files, simply increment the VAR1 string to match the total number of variables being used, e.g.:

     | ENS_VAR1_NAME
     | ENS_VAR2_NAME
     | ...
     | ENS_VAR<n>_NAME

     See :ref:`Field_Info` for more information.

     | *Used by:*  EnsembleStat

   ENS_VAR<n>_OPTIONS
     Define the options for the <n>th ensemble variable to be used in the analysis where <n> is an integer >= 1. These addition options will be applied to every name/level/threshold combination for VAR<n>. There can be <n> number of these variables defined in configuration files, simply increment the VAR1 string to match the total number of variables being used, e.g.:

     | ENS_VAR1_OPTIONS
     | ENS_VAR2_OPTIONS
     | ...
     | ENS_VAR<n>_OPTION

     See :ref:`Field_Info` for more information.

     | *Used by:*  EnsembleStat

   ENS_VAR<n>_THRESH
     Define the threshold(s) for the <n>th ensemble variable to be used in the analysis where <n> is an integer >= 1. The value can be a single item or a comma separated list of items that must start with a comparison operator (>,>=,==,!=,<,<=,gt,ge,eq,ne,lt,le). There can be <n> number of these variables defined in configuration files, simply increment the VAR1 string to match the total number of variables being used, e.g.:

     | ENS_VAR1_THRESH
     | ENS_VAR2_THRESH
     | ...
     | ENS_VAR<n>_THRESH

     See :ref:`Field_Info` for more information.

     | *Used by:*  EnsembleStat

   EVENT_EQUALIZATION
     .. warning:: **DEPRECATED:** Please use :term:`MAKE_PLOTS_EVENT_EQUALIZATION`.

   MAKE_PLOTS_EVENT_EQUALIZATION
     If event equalization is to be used (True) or not (False). If set to True, if any of the listed models are missing data for a particular time, data for all models will be masked out for this time. If set to False, there are no changes to the data.

     | *Used by:*  MakePlots

   EXTRACT_OUT_DIR
     .. warning:: **DEPRECATED:** Please use :term:`EXTRACT_TILES_OUTPUT_DIR`.

   EXTRACT_TILES_FILTER_OPTS
     .. warning:: **DEPRECATED:** Please use :term:`TC_STAT_JOB_ARGS` instead. Control what options are passed to the METplus extract_tiles utility.

     | *Used by:*  ExtractTiles

   EXTRACT_TILES_OUTPUT_DIR
     Set the output directory for the METplus extract_tiles utility.

     | *Used by:*  ExtractTiles

   EXTRACT_TILES_VAR_LIST
     Control what variables the METplus extract_tiles utility runs on. Additional filtering by summary (via the MET tc_stat tool). Please refer to the `MET User's Guide <https://dtcenter.org/community-code/model-evaluation-tools-met/documentation>`_ (TC-STAT Tools) for all the available options for filtering by summary method in tc-stat. If no additional filtering is required, simply leave the value to :term:`EXTRACT_TILES_FILTER_OPTS` blank/empty in the METplus configuration file.

     | *Used by:*  ExtractTiles

   FCST_EXACT_VALID_TIME
     .. warning:: **DEPRECATED:** No longer used. Please use :term:`FCST_WINDOW_BEGIN` and :term:`FCST_WINDOW_END` instead. If both of those variables are set to 0, the functionality is the same as FCST_EXACT_VALID_TIME = True.

   FCST_<n>_FIELD_NAME
     .. warning:: **DEPRECATED:** Please use :term:`FCST_PCP_COMBINE_<n>_FIELD_NAME` where N >=1 instead.

   FCST_ASCII_REGEX_LEAD
     .. warning:: **DEPRECATED:** Please use :term:`FCST_EXTRACT_TILES_PREFIX` instead.

   FCST_SERIES_ANALYSIS_ASCII_REGEX_LEAD
     .. warning:: **DEPRECATED:** Please use :term:`FCST_EXTRACT_TILES_PREFIX` instead.

   FCST_ENSEMBLE_STAT_FILE_WINDOW_BEGIN
     See :term:`OBS_ENSEMBLE_STAT_FILE_WINDOW_BEGIN`

     | *Used by:*

   FCST_ENSEMBLE_STAT_FILE_WINDOW_END
     See :term:`OBS_ENSEMBLE_STAT_FILE_WINDOW_END`

     | *Used by:*  EnsembleStat

   FCST_ENSEMBLE_STAT_INPUT_DIR
     Input directory for forecast files to use with the MET tool ensemble_stat. Corresponding variable exist for point and grid observation data called :term:`OBS_ENSEMBLE_STAT_GRID_INPUT_DIR` and :term:`OBS_ENSEMBLE_STAT_POINT_INPUT_DIR`.

     | *Used by:*  EnsembleStat

   FCST_ENSEMBLE_STAT_INPUT_TEMPLATE
     Template used to specify forecast input filenames for the MET tool ensemble_stat. Corresponding variables exist for point and grid observation data called :term:`OBS_ENSEMBLE_STAT_GRID_INPUT_TEMPLATE` and :term:`OBS_ENSEMBLE_STAT_POINT_INPUT_TEMPLATE`. To utilize Python Embedding as input to the MET tools, set this value to PYTHON_NUMPY or PYTHON_XARRAY.

     | *Used by:*  EnsembleStat

   FCST_FILE_WINDOW_BEGIN
     See :term:`OBS_FILE_WINDOW_BEGIN`

     | *Used by:*  EnsembleStat, GridStat, MODE, MTD, PB2NC, PointStat

   FCST_FILE_WINDOW_END
     See :term:`OBS_FILE_WINDOW_END`

     | *Used by:*  EnsembleStat, GridStat, MODE, MTD, PB2NC, PointStat

   FCST_GEMPAK_INPUT_DIR
     .. warning:: **DEPRECATED:** Please use :term:`GEMPAKTOCF_INPUT_DIR` instead.

   FCST_GEMPAK_TEMPLATE
     .. warning:: **DEPRECATED:** Please use :term:`GEMPAKTOCF_INPUT_TEMPLATE` if GempakToCF is in the PROCESS_LIST.

   FCST_GRID_STAT_FILE_WINDOW_BEGIN
     See :term:`OBS_GRID_STAT_FILE_WINDOW_BEGIN`

     | *Used by:*  GridStat

   FCST_GRID_STAT_FILE_WINDOW_END
     See :term:`OBS_GRID_STAT_FILE_WINDOW_END`

     | *Used by:*  GridStat

   FCST_GRID_STAT_INPUT_DATATYPE
     Specify the data type of the input directory for forecast files used with the MET grid_stat tool. Currently valid options are NETCDF, GRIB, and GEMPAK. If set to GEMPAK, data will automatically be converted to NetCDF via GempakToCF. A corresponding variable exists for observation data called :term:`OBS_GRID_STAT_INPUT_DATATYPE`.

     | *Used by:*  GridStat

   FCST_GRID_STAT_INPUT_DIR
     Input directory for forecast files to use with the MET tool grid_stat. A corresponding variable exists for observation data called :term:`OBS_GRID_STAT_INPUT_DIR`.

     | *Used by:*  GridStat

   FCST_GRID_STAT_INPUT_TEMPLATE
     Template used to specify forecast input filenames for the MET tool grid_stat. A corresponding variable exists for observation data called :term:`OBS_GRID_STAT_INPUT_TEMPLATE`. To utilize Python Embedding as input to the MET tools, set this value to PYTHON_NUMPY or PYTHON_XARRAY.

     | *Used by:*  GridStat

   FCST_GRID_STAT_PROB_THRESH
     Threshold values to be used for probabilistic data in grid_stat. The value can be a single item or a comma separated list of items that must start with a comparison operator (>,>=,==,!=,<,<=,gt,ge,eq,ne,lt,le). A corresponding variable exists for observation data called :term:`OBS_GRID_STAT_PROB_THRESH`.

     | *Used by:*  GridStat

   FCST_HR_END
     .. warning:: **DEPRECATED:** Please use :term:`LEAD_SEQ` instead.

   FCST_HR_INTERVAL
     .. warning:: **DEPRECATED:** Please use :term:`LEAD_SEQ` instead.

   FCST_HR_START
     .. warning:: **DEPRECATED:** Please use :term:`LEAD_SEQ` instead.

   FCST_INIT_INTERVAL
     .. warning:: **DEPRECATED:** Specify the stride for forecast initializations.

   FCST_INPUT_DIR_REGEX
     .. warning:: **DEPRECATED:** Please use :term:`FCST_POINT_STAT_INPUT_DIR` instead.

   FCST_INPUT_DIR
     .. warning:: **DEPRECATED:** Please use FCST_[MET-APP]_INPUT_DIR` instead, i.e. :term:`FCST_GRID_STAT_INPUT_DIR`

   FCST_INPUT_FILE_REGEX
     .. warning:: **DEPRECATED:** Regular expression to use when identifying which forecast file to use.

   FCST_INPUT_FILE_TMPL
     .. warning:: **DEPRECATED:** Please use :term:`FCST_POINT_STAT_INPUT_TEMPLATE` instead.

   FCST_IS_DAILY_FILE
     .. warning:: **DEPRECATED:**

   FCST_IS_PROB
     Specify whether the forecast data are probabilistic or not. Acceptable values: true/false

     | *Used by:*  EnsembleStat, GridStat, MODE, MTD, PointStat

   FCST_PROB_IN_GRIB_PDS
     Specify whether the probabilistic forecast data is stored in the GRIB Product Definition Section or not.Acceptable values: true/false. Only used when FCST_IS_PROB is True. This does not need to be set if the FCST_<APP_NAME>_INPUT_DATATYPE is set to NetCDF.

     | *Used by:*  EnsembleStat, GridStat, MODE, MTD, PointStat

   FCST_LEAD
     .. warning:: **DEPRECATED:** Please use :term:`FCST_LEAD_LIST` instead.

   FCST_LEVEL
     .. warning:: **DEPRECATED:** Please use :term:`FCST_PCP_COMBINE_INPUT_ACCUMS` instead.

   FCST_MAX_FORECAST
     .. warning:: **DEPRECATED:** Please use :term:`LEAD_SEQ_MAX` instead.

   FCST_MODE_CONV_RADIUS
     Comma separated list of convolution radius values used by mode for forecast fields. A corresponding variable exists for observation data called :term:`OBS_MODE_CONV_RADIUS`.

     | *Used by:*  MODE

   FCST_MODE_CONV_THRESH
     Comma separated list of convolution threshold values used by mode for forecast fields. A corresponding variable exists for observation data called :term:`OBS_MODE_CONV_THRESH`.

     | *Used by:*  MODE

   FCST_MODE_FILE_WINDOW_BEGIN
     See :term:`OBS_MODE_FILE_WINDOW_BEGIN`

     | *Used by:*  MODE

   FCST_MODE_FILE_WINDOW_END
     See :term:`OBS_MODE_FILE_WINDOW_END`

     | *Used by:*  MODE

   FCST_MODE_MERGE_FLAG
     Sets the merge_flag value in the mode config file for forecast fields. Valid values are NONE, THRESH, ENGINE, and BOTH. A corresponding variable exists for observation data called :term:`OBS_MODE_MERGE_FLAG`.

     | *Used by:*  MODE

   FCST_MODE_MERGE_THRESH
     Comma separated list of merge threshold values used by mode for forecast fields. A corresponding variable exists for observation data called :term:`OBS_MODE_MERGE_THRESH`.

     | *Used by:*  MODE

   FCST_MODE_INPUT_DATATYPE
     Specify the data type of the input directory for forecast files used with the MET mode tool. Currently valid options are NETCDF, GRIB, and GEMPAK. If set to GEMPAK, data will automatically be converted to NetCDF via GempakToCF. A corresponding variable exists for observation data called :term:`OBS_MODE_INPUT_DATATYPE`.

     | *Used by:*  MODE

   FCST_MODE_INPUT_DIR
     Input directory for forecast files to use with the MET tool mode. A corresponding variable exists for observation data called :term:`OBS_MODE_INPUT_DIR`.

     | *Used by:*  MODE

   FCST_MODE_INPUT_TEMPLATE
     Template used to specify forecast input filenames for the MET tool mode. A corresponding variable exists for observation data called :term:`OBS_MODE_INPUT_TEMPLATE`. To utilize Python Embedding as input to the MET tools, set this value to PYTHON_NUMPY or PYTHON_XARRAY.

     | *Used by:*  MODE

   FCST_MTD_CONV_RADIUS
     Comma separated list of convolution radius values used by mode-TD for forecast files. A corresponding variable exists for observation data called :term:`OBS_MTD_CONV_RADIUS`.

     | *Used by:*

   FCST_MTD_CONV_THRESH
     Comma separated list of convolution threshold values used by mode-TD for forecast files. A corresponding variable exists for observation data called :term:`OBS_MTD_CONV_THRESH`.

     | *Used by:*

   FCST_MTD_FILE_WINDOW_BEGIN
     See :term:`OBS_MTD_FILE_WINDOW_BEGIN`

     | *Used by:* MTD

   FCST_MTD_FILE_WINDOW_END
     See :term:`OBS_MTD_FILE_WINDOW_END`

     | *Used by:* MTD

   FCST_MTD_INPUT_DATATYPE
     Specify the data type of the input directory for forecast files used with the MET mode-TD tool. Currently valid options are NETCDF, GRIB, and GEMPAK. If set to GEMPAK, data will automatically be converted to NetCDF via GempakToCF. A corresponding variable exists for observation data called :term:`OBS_MTD_INPUT_DATATYPE`.

     | *Used by:* MTD

   FCST_MTD_INPUT_DIR
     Input directory for forecast files to use with the MET tool mode-TD. A corresponding variable exists for observation data called :term:`OBS_MTD_INPUT_DIR`.

     | *Used by:* MTD

   FCST_MTD_INPUT_TEMPLATE
     Template used to specify forecast input filenames for the MET tool mode-TD. A corresponding variable exists for observation data called :term:`OBS_MTD_INPUT_TEMPLATE`. To utilize Python Embedding as input to the MET tools, set this value to PYTHON_NUMPY or PYTHON_XARRAY.

     | *Used by:* MTD

   FCST_NATIVE_DATA_TYPE
     .. warning:: **DEPRECATED:** Please use :term:`FCST_PCP_COMBINE_INPUT_DATATYPE` instead

   FCST_NC_TILE_REGEX
     .. warning:: **DEPRECATED:** Please use :term:`FCST_EXTRACT_TILES_PREFIX` instead.

   FCST_SERIES_ANALYSIS_NC_TILE_REGEX
     .. warning:: **DEPRECATED:** Please use :term:`FCST_EXTRACT_TILES_PREFIX` instead.

   FCST_PCP_COMBINE_<n>_FIELD_NAME
     .. warning:: **DEPRECATED:** Please use :term:`FCST_PCP_COMBINE_INPUT_NAMES` instead.

   FCST_PCP_COMBINE_DATA_INTERVAL
     .. warning:: **DEPRECATED:**

   FCST_PCP_COMBINE_DERIVE_LOOKBACK
     .. warning:: **DEPRECATED:** Please use :term:`FCST_PCP_COMBINE_LOOKBACK` instead.

   FCST_PCP_COMBINE_LOOKBACK
     Specify how far to look back in time to find files for building
     commands to run the pcp_combine tool.
     If processing precipitation accumulation data, this is equivalent to the
     desired output accumulation to compute.
     Units are assumed to be hours unless a time identifier such as
     Y, m, d, H, M, S is specified at the end of the value, i.e. 30M or 1m.
     If unset, :term:`FCST_PCP_COMBINE_OUTPUT_ACCUM` will be used.
     If that is unset, then :term:`FCST_PCP_COMBINE_DERIVE_LOOKBACK` will be
     used.
     If none of the variables are set or set to 0, data will be obtained by
     using the input template with the current runtime instead of looking
     backwards in time.
     A corresponding variable exists for observation data called
     :term:`OBS_PCP_COMBINE_LOOKBACK`.

     | *Used by:*  PCPCombine

   OBS_PCP_COMBINE_LOOKBACK
     See :term:`FCST_PCP_COMBINE_LOOKBACK`.

     | *Used by:*  PCPCombine

   FCST_PCP_COMBINE_INPUT_DATATYPE
     Specify the data type of the input directory for forecast files used with the MET pcp_combine tool. Currently valid options are NETCDF, GRIB, and GEMPAK. Required by pcp_combine if :term:`FCST_PCP_COMBINE_RUN` is True. Replaces deprecated variable :term:`FCST_NATIVE_DATA_TYPE`. A corresponding variable exists for observation data called :term:`OBS_PCP_COMBINE_INPUT_DATATYPE`.

     | *Used by:*  PCPCombine

   FCST_PCP_COMBINE_INPUT_DIR
     Specify the input directory for forecast files used with the MET pcp_combine tool. A corresponding variable exists for observation data called :term:`OBS_PCP_COMBINE_INPUT_DIR`.

     | *Used by:*  PCPCombine

   FCST_PCP_COMBINE_INPUT_LEVEL
     .. warning:: **DEPRECATED:** Please use :term:`FCST_PCP_COMBINE_INPUT_ACCUMS`.

   FCST_PCP_COMBINE_INPUT_TEMPLATE
     Template used to specify input filenames for forecast files used by the MET pcp_combine tool. A corresponding variable exists for observation data called :term:`OBS_PCP_COMBINE_INPUT_TEMPLATE`. To utilize Python Embedding as input to the MET tools, set this value to PYTHON_NUMPY or PYTHON_XARRAY.

     | *Used by:*  PCPCombine

   FCST_PCP_COMBINE_IS_DAILY_FILE
     .. warning:: **DEPRECATED:**

   FCST_PCP_COMBINE_METHOD
     Specify the method to be used with the MET pcp_combine tool processing forecast data.Valid options are ADD, SUM, SUBTRACT, DERIVE, and USER_DEFINED. A corresponding variable exists for observation data called :term:`OBS_PCP_COMBINE_METHOD`.

     | *Used by:*  PCPCombine

   FCST_MIN_FORECAST
     .. warning:: **DEPRECATED:** Please use :term:`FCST_PCP_COMBINE_MIN_FORECAST`.

   OBS_MIN_FORECAST
     .. warning:: **DEPRECATED:** Please use :term:`OBS_PCP_COMBINE_MIN_FORECAST`.

   OBS_MAX_FORECAST
     .. warning:: **DEPRECATED:** Please use :term:`OBS_PCP_COMBINE_MAX_FORECAST`.

   FCST_PCP_COMBINE_MIN_FORECAST
     Specify the minimum forecast lead time to use when finding the lowest forecast lead to use in pcp_combine. A corresponding variable exists for observation data called :term:`OBS_PCP_COMBINE_MIN_FORECAST`.

     | *Used by:*  PCPCombine

   FCST_PCP_COMBINE_MAX_FORECAST
     Specify the maximum forecast lead time to use when finding the lowest forecast lead to use in pcp_combine. A corresponding variable exists for observation data called :term:`OBS_PCP_COMBINE_MAX_FORECAST`.

     | *Used by:*  PCPCombine

   FCST_PCP_COMBINE_OUTPUT_DIR
     Specify the output directory for forecast files generated by the MET pcp_combine tool. A corresponding variable exists for observation data called :term:`OBS_PCP_COMBINE_OUTPUT_DIR`.

     | *Used by:*  PCPCombine

   FCST_PCP_COMBINE_OUTPUT_TEMPLATE
     Template used to specify output filenames for forecast files generated by the MET pcp_combine tool. A corresponding variable exists for observation data called :term:`OBS_PCP_COMBINE_OUTPUT_TEMPLATE`. To utilize Python Embedding as input to the MET tools, set this value to PYTHON_NUMPY or PYTHON_XARRAY.

     | *Used by:*  PCPCombine

   FCST_PCP_COMBINE_RUN
     Specify whether to run the MET pcp_combine tool on forecast data or not. A corresponding variable exists for observation data called :term:`OBS_PCP_COMBINE_RUN`.Acceptable values: true/false

     | *Used by:*  PCPCombine

   FCST_PCP_COMBINE_STAT_LIST
     List of statistics to process when using the MET pcp_combine tool on forecast data in derive mode. A corresponding variable exists for observation data called :term:`OBS_PCP_COMBINE_STAT_LIST`.Acceptable values: sum, min, max, range, mean, stdev, vld_count

     | *Used by:*  PCPCombine

   FCST_PCP_COMBINE_TIMES_PER_FILE
     .. warning:: **DEPRECATED:**

   FCST_POINT_STAT_FILE_WINDOW_BEGIN
     See :term:`OBS_POINT_STAT_FILE_WINDOW_BEGIN`

     | *Used by:*  PointStat

   FCST_POINT_STAT_FILE_WINDOW_END
     See :term:`OBS_POINT_STAT_FILE_WINDOW_END`

     | *Used by:*  PointStat

   FCST_POINT_STAT_INPUT_DATATYPE
     Specify the data type of the input directory for forecast files used with the MET point_stat tool. Currently valid options are NETCDF, GRIB, and GEMPAK. If set to GEMPAK, data will automatically be converted to NetCDF via GempakToCF. A corresponding variable exists for observation data called :term:`OBS_POINT_STAT_INPUT_DATATYPE`.

     | *Used by:*  PointStat

   FCST_POINT_STAT_INPUT_DIR
     Input directory for forecast files to use with the MET tool point_stat. A corresponding variable exists for observation data called :term:`OBS_POINT_STAT_INPUT_DIR`.

     | *Used by:*  PointStat

   FCST_POINT_STAT_INPUT_TEMPLATE
     Template used to specify forecast input filenames for the MET tool point_stat. A corresponding variable exists for observation data called :term:`OBS_POINT_STAT_INPUT_TEMPLATE`. To utilize Python Embedding as input to the MET tools, set this value to PYTHON_NUMPY or PYTHON_XARRAY.

     | *Used by:*  GriPointStat

   FCST_REGRID_DATA_PLANE_RUN
     If True, process forecast data with RegridDataPlane.

     | *Used by:*  RegridDataPlane

   OBS_REGRID_DATA_PLANE_RUN
     If True, process observation data with RegridDataPlane.

     | *Used by:*  RegridDataPlane

   FCST_REGRID_DATA_PLANE_INPUT_DATATYPE
     Specify the data type of the input directory for forecast files used with the MET regrid_data_plane tool. Currently valid options are NETCDF, GRIB, and GEMPAK. Required by pcp_combine. A corresponding variable exists for observation data called :term:`OBS_REGRID_DATA_PLANE_INPUT_DATATYPE`.

     | *Used by:*  RegridDataPlane

   FCST_REGRID_DATA_PLANE_INPUT_DIR
     Specify the input directory for forecast files used with the MET regrid_data_plane tool. A corresponding variable exists for observation data called :term:`OBS_REGRID_DATA_PLANE_INPUT_DIR`.

     | *Used by:*  RegridDataPlane

   FCST_REGRID_DATA_PLANE_INPUT_TEMPLATE
     Template used to specify input filenames for forecast data used by the MET regrid_data_plane tool. It not set, METplus will use :term:`FCST_REGRID_DATA_PLANE_TEMPLATE`. A corresponding variable exists for observation data called :term:`OBS_REGRID_DATA_PLANE_INPUT_TEMPLATE`. To utilize Python Embedding as input to the MET tools, set this value to PYTHON_NUMPY or PYTHON_XARRAY.

     | *Used by:*  RegridDataPlane

   FCST_REGRID_DATA_PLANE_OUTPUT_TEMPLATE
     Template used to specify output filenames for forecast data used by the MET regrid_data_plane tool. It not set, METplus will use :term:`FCST_REGRID_DATA_PLANE_TEMPLATE`. A corresponding variable exists for observation data called :term:`OBS_REGRID_DATA_PLANE_OUTPUT_TEMPLATE`.

     | *Used by:*  RegridDataPlane

   FCST_REGRID_DATA_PLANE_TEMPLATE
     Template used to specify filenames for forecast data used by the MET regrid_data_plane tool. To specify different templates for input and output files , use :term:`FCST_REGRID_DATA_PLANE_INPUT_TEMPLATE` and :term:`FCST_REGRID_DATA_PLANE_OUTPUT_TEMPLATE`. A corresponding variable exists for observation data called :term:`OBS_REGRID_DATA_PLANE_TEMPLATE`.

     | *Used by:*  RegridDataPlane

   FCST_REGRID_DATA_PLANE_OUTPUT_DIR
     Specify the output directory for forecast files used with the MET regrid_data_plane tool. A corresponding variable exists for observation data called :term:`OBS_REGRID_DATA_PLANE_OUTPUT_DIR`.

     | *Used by:*  RegridDataPlane

   FCST_THRESH
     .. warning:: **DEPRECATED:** Please use :term:`FCST_THRESH_LIST` instead.

   FCST_THRESH_LIST
     Specify the values of the FCST_THRESH column in the MET .stat file to use. This is optional in the METplus configuration file for running with :term:`LOOP_ORDER` = times.

     | *Used by:*  StatAnalysis

   OBS_THRESH_LIST
     Specify the values of the OBS_THRESH column in the MET .stat file to use. This is optional in the METplus configuration file for running with :term:`LOOP_ORDER` = times.

     | *Used by:*  StatAnalysis

   FCST_TILE_PREFIX
     .. warning:: **DEPRECATED:** Please use :term:`FCST_EXTRACT_TILES_PREFIX` instead.

   FCST_TILE_REGEX
     .. warning:: **DEPRECATED:** No longer used. Regular expression for forecast input files that are in GRIB2.

   FCST_EXTRACT_TILES_PREFIX
     Prefix for forecast tile files. Used to create filename of intermediate files that are created while performing a series analysis.

     | *Used by:*  ExtractTiles

   FCST_VAR
     .. warning:: **DEPRECATED:** No longer used.

   FCST_VAR_LEVEL
     .. warning:: **DEPRECATED:** Please use :term:`FCST_LEVEL_LIST` instead.

   FCST_LEVEL_LIST
     Specify the values of the FCST_LEV column in the MET .stat file to use. This is optional in the METplus configuration file for running with :term:`LOOP_ORDER` = times.

     | *Used by:*  StatAnalysis

   FCST_VAR_NAME
     .. warning:: **DEPRECATED:** Please use :term:`FCST_VAR_LIST` instead.

   FCST_VAR_LIST
     Specify the values of the FCST_VAR column in the MET .stat file to use. This is optional in the METplus configuration file for running with :term:`LOOP_ORDER` = times.

     | *Used by:*  StatAnalysis

   FCST_UNITS_LIST
     Specify the values of the FCST_UNITS column in the MET .stat file to use. This is optional in the METplus configuration file for running with :term:`LOOP_ORDER` = times.

     | *Used by:*  StatAnalysis

   FCST_VAR<n>_LEVELS
     Define the levels for the <n>th forecast variable to be used in the analysis where <n> is an integer >= 1. The value can be a single item or a comma separated list of items. You can define NetCDF levels, such as (0,*,*), but you will need to surround these values with quotation marks so that the commas in the item are not interpreted as an item delimeter. Some examples:

     | FCST_VAR1_LEVELS = A06, P500
     | FCST_VAR2_LEVELS ="(0,*,*),(1,*,*)"

     There can be <n> number of these variables defined in configuration files, simply increment the VAR1 string to match the total number of variables being used, e.g.:

     | FCST_VAR1_LEVELS
     | FCST_VAR2_LEVELS
     | ...
     | FCST_VAR<n>_LEVELS

     If FCST_VAR<n>_LEVELS is set, then :term:`OBS_VAR<n>_LEVELS` must be set as well. If the same value applies to both forecast and observation data, use :term:`BOTH_VAR<n>_LEVELS`.

     See :ref:`Field_Info` for more information.

     | *Used by:*  GridStat, EnsembleStat, PointStat, MODE, MTD, PCPCombine

   FCST_VAR<n>_NAME
     Define the name for the <n>th forecast variable to be used in the analysis where <n> is an integer >= 1. If :term:`FCST_VAR<n>_NAME` is set, then :term:`OBS_VAR<n>_NAME` must be set. If the same value applies to both forecast and observation data, use :term:`BOTH_VAR<n>_NAME`. There can be s<n> number of these variables defined in configuration files, simply increment the VAR1 string to match the total number of variables being used, e.g.:

     | FCST_VAR1_NAME
     | FCST_VAR2_NAME
     | ...
     | FCST_VAR<n>_NAME

     See :ref:`Field_Info` for more information.

     This value can be set to a call to a python script with arguments to supply data to the MET tools via Python Embedding. Filename template syntax can be used here to specify time information of an input file, i.e. {valid?fmt=%Y%m%d%H}. See the `MET User's Guide <https://dtcenter.org/community-code/model-evaluation-tools-met/documentation>`_ for more information about Python Embedding in the MET tools.

     | *Used by:*  GridStat, EnsembleStat, PointStat, MODE, MTD, PCPCombine

   FCST_VAR<n>_OPTIONS
     Define the options for the <n>th forecast variable to be used in the analysis where <n> is an integer >= 1. These addition options will be applied to every name/level/threshold combination for VAR<n>. There can be <n> number of these variables defined in configuration files, simply increment the VAR1  string to match the total number of variables being used, e.g.:

     | FCST_VAR1_OPTIONS
     | FCST_VAR2_OPTIONS
     | ...
     | FCST_VAR<n>_OPTIONS

     See :ref:`Field_Info` for more information.

     | *Used by:*  GridStat, EnsembleStat, PointStat, MODE, MTD, PCPCombine

   FCST_VAR<n>_THRESH
     Define the threshold(s) for the <n>th forecast variable to be used in the analysis where <n> is an integer >= 1. The value can be a single item or a comma separated list of items that must start with a comparison operator (>,>=,==,!=,<,<=,gt,ge,eq,ne,lt,le). If :term:`FCST_VAR<n>_THRESH` is not set but :term:`OBS_VAR<n>_THRESH` is, the same information will be used for both variables. There can be <n> number of these variables defined in configuration files, simply increment the VAR1 string to match the total number of variables being used, e.g.:
     | FCST_VAR1_THRESH
     | FCST_VAR2_THRESH
     | ...
     | FCST_VAR<n>_THRESH

     If :term:`FCST_VAR<n>_THRESH` is set, then :term:`OBS_VAR<n>_THRESH` must be set as well. If the same value applies to both forecast and observation data, use :term:`BOTH_VAR<n>_THRESH`.

     See :ref:`Field_Info` for more information.

     | *Used by:*  GridStat, EnsembleStat, PointStat, MODE, MTD, PCPCombine

   BOTH_VAR<n>_LEVELS
     Define the levels for the <n>th forecast and observation variables to be used in the analysis where <n> is an integer >= 1. See :term:`FCST_VAR<n>_LEVELS`, :term:`OBS_VAR<n>_LEVELS`, or :ref:`Field_Info` for more information.

     | *Used by:*  GridStat, EnsembleStat, PointStat, MODE, MTD, PCPCombine

   BOTH_VAR<n>_NAME
     Define the name for the <n>th forecast and observation variables to be used in the analysis where <n> is an integer >= 1. See :term:`FCST_VAR<n>_NAME`, :term:`OBS_VAR<n>_NAME`, or :ref:`Field_Info` for more information.

     | *Used by:*  GridStat, EnsembleStat, PointStat, MODE, MTD, PCPCombine

   BOTH_VAR<n>_OPTIONS
     Define the extra options for the <n>th forecast and observation variables to be used in the analysis where <n> is an integer >= 1. See :term:`FCST_VAR<n>_OPTIONS`, :term:`OBS_VAR<n>_OPTIONS`, or :ref:`Field_Info` for more information.

     | *Used by:*  GridStat, EnsembleStat, PointStat, MODE, MTD, PCPCombine

   BOTH_VAR<n>_THRESH
     Define the threshold list for the <n>th forecast and observation variables to be used in the analysis where <n> is an integer >= 1. See :term:`FCST_VAR<n>_THRESH`, :term:`OBS_VAR<n>_THRESH`, or :ref:`Field_Info` for more information.

     | *Used by:*  GridStat, EnsembleStat, PointStat, MODE, MTD, PCPCombine

   FCST_MODE_VAR<n>_NAME
     Wrapper specific field info variable. See :term:`FCST_VAR<n>_NAME`.

     | *Used by:*  MODE

   FCST_MTD_VAR<n>_NAME
     Wrapper specific field info variable. See :term:`FCST_VAR<n>_NAME`.

     | *Used by:*  MTD

   FCST_GRID_STAT_VAR<n>_NAME
     Wrapper specific field info variable. See :term:`FCST_VAR<n>_NAME`.

     | *Used by:*  GridStat

   FCST_ENSEMBLE_STAT_VAR<n>_NAME
     Wrapper specific field info variable. See :term:`FCST_VAR<n>_NAME`.

     | *Used by:*  EnsembleStat

   FCST_POINT_STAT_VAR<n>_NAME
     Wrapper specific field info variable. See :term:`FCST_VAR<n>_NAME`.

     | *Used by:*  PointStat

   FCST_MODE_VAR<n>_LEVELS
     Wrapper specific field info variable. See :term:`FCST_VAR<n>_LEVELS`.

     | *Used by:*  MODE

   FCST_MTD_VAR<n>_LEVELS
     Wrapper specific field info variable. See :term:`FCST_VAR<n>_LEVELS`.

     | *Used by:*  MTD

   FCST_GRID_STAT_VAR<n>_LEVELS
     Wrapper specific field info variable. See :term:`FCST_VAR<n>_LEVELS`.

     | *Used by:*  GridStat

   FCST_ENSEMBLE_STAT_VAR<n>_LEVELS
     Wrapper specific field info variable. See :term:`FCST_VAR<n>_LEVELS`.

     | *Used by:*  EnsembleStat

   FCST_POINT_STAT_VAR<n>_LEVELS
     Wrapper specific field info variable. See :term:`FCST_VAR<n>_LEVELS`.

     | *Used by:*  PointStat

   FCST_MODE_VAR<n>_OPTIONS
     Wrapper specific field info variable. See :term:`FCST_VAR<n>_OPTIONS`.

     | *Used by:*  MODE

   FCST_MTD_VAR<n>_OPTIONS
     Wrapper specific field info variable. See :term:`FCST_VAR<n>_OPTIONS`.

     | *Used by:*  MTD

   FCST_GRID_STAT_VAR<n>_OPTIONS
     Wrapper specific field info variable. See :term:`FCST_VAR<n>_OPTIONS`.

     | *Used by:*  GridStat

   FCST_ENSEMBLE_STAT_VAR<n>_OPTIONS
     Wrapper specific field info variable. See :term:`FCST_VAR<n>_OPTIONS`.

     | *Used by:*  EnsembleStat

   FCST_POINT_STAT_VAR<n>_OPTIONS
     Wrapper specific field info variable. See :term:`FCST_VAR<n>_OPTIONS`.

     | *Used by:*  PointStat

   FCST_MODE_VAR<n>_THRESH
     Wrapper specific field info variable. See :term:`FCST_VAR<n>_THRESH`.

     | *Used by:*  MODE

   FCST_MTD_VAR<n>_THRESH
     Wrapper specific field info variable. See :term:`FCST_VAR<n>_THRESH`.

     | *Used by:*  MTD

   FCST_GRID_STAT_VAR<n>_THRESH
     Wrapper specific field info variable. See :term:`FCST_VAR<n>_THRESH`.

     | *Used by:*  GridStat

   FCST_ENSEMBLE_STAT_VAR<n>_THRESH
     Wrapper specific field info variable. See :term:`FCST_VAR<n>_THRESH`.

     | *Used by:*  EnsembleStat

   FCST_POINT_STAT_VAR<n>_THRESH
     Wrapper specific field info variable. See :term:`FCST_VAR<n>_THRESH`.

     | *Used by:*  PointStat

   OBS_MODE_VAR<n>_NAME
     Wrapper specific field info variable. See :term:`OBS_VAR<n>_NAME`.

     | *Used by:*  MODE

   OBS_MTD_VAR<n>_NAME
     Wrapper specific field info variable. See :term:`OBS_VAR<n>_NAME`.

     | *Used by:*  MTD

   OBS_GRID_STAT_VAR<n>_NAME
     Wrapper specific field info variable. See :term:`OBS_VAR<n>_NAME`.

     | *Used by:*  GridStat

   OBS_ENSEMBLE_STAT_VAR<n>_NAME
     Wrapper specific field info variable. See :term:`OBS_VAR<n>_NAME`.

     | *Used by:*  EnsembleStat

   OBS_POINT_STAT_VAR<n>_NAME
     Wrapper specific field info variable. See :term:`OBS_VAR<n>_NAME`.

     | *Used by:*  PointStat

   OBS_MODE_VAR<n>_LEVELS
     Wrapper specific field info variable. See :term:`OBS_VAR<n>_LEVELS`.

     | *Used by:*  MODE

   OBS_MTD_VAR<n>_LEVELS
     Wrapper specific field info variable. See :term:`OBS_VAR<n>_LEVELS`.

     | *Used by:*  MTD

   OBS_GRID_STAT_VAR<n>_LEVELS
     Wrapper specific field info variable. See :term:`OBS_VAR<n>_LEVELS`.

     | *Used by:*  GridStat

   OBS_ENSEMBLE_STAT_VAR<n>_LEVELS
     Wrapper specific field info variable. See :term:`OBS_VAR<n>_LEVELS`.

     | *Used by:*  EnsembleStat

   OBS_POINT_STAT_VAR<n>_LEVELS
     Wrapper specific field info variable. See :term:`OBS_VAR<n>_LEVELS`.

     | *Used by:*  PointStat

   OBS_MODE_VAR<n>_OPTIONS
     Wrapper specific field info variable. See :term:`OBS_VAR<n>_OPTIONS`.

     | *Used by:*  MODE

   OBS_MTD_VAR<n>_OPTIONS
     Wrapper specific field info variable. See :term:`OBS_VAR<n>_OPTIONS`.

     | *Used by:*  MTD

   OBS_GRID_STAT_VAR<n>_OPTIONS
     Wrapper specific field info variable. See :term:`OBS_VAR<n>_OPTIONS`.

     | *Used by:*  GridStat

   OBS_ENSEMBLE_STAT_VAR<n>_OPTIONS
     Wrapper specific field info variable. See :term:`OBS_VAR<n>_OPTIONS`.

     | *Used by:*  EnsembleStat

   OBS_POINT_STAT_VAR<n>_OPTIONS
     Wrapper specific field info variable. See :term:`OBS_VAR<n>_OPTIONS`.

     | *Used by:*  PointStat

   OBS_MODE_VAR<n>_THRESH
     Wrapper specific field info variable. See :term:`OBS_VAR<n>_THRESH`.

     | *Used by:*  MODE

   OBS_MTD_VAR<n>_THRESH
     Wrapper specific field info variable. See :term:`OBS_VAR<n>_THRESH`.

     | *Used by:*  MTD

   OBS_GRID_STAT_VAR<n>_THRESH
     Wrapper specific field info variable. See :term:`OBS_VAR<n>_THRESH`.

     | *Used by:*  GridStat

   OBS_ENSEMBLE_STAT_VAR<n>_THRESH
     Wrapper specific field info variable. See :term:`OBS_VAR<n>_THRESH`.

     | *Used by:*  EnsembleStat

   OBS_POINT_STAT_VAR<n>_THRESH
     Wrapper specific field info variable. See :term:`OBS_VAR<n>_THRESH`.

     | *Used by:*  PointStat

   FCST_WINDOW_BEGIN
     See :term:`OBS_WINDOW_BEGIN`

     | *Used by:*  EnsembleStat, GridStat, MODE, MTD, PB2NC, PointStat

   FCST_WINDOW_END
     See :term:`OBS_WINDOW_END`

     | *Used by:*  EnsembleStat, GridStat, MODE, MTD, PB2NC, PointStat

   FHR_BEG
     .. warning:: **DEPRECATED:** Please use :term:`LEAD_SEQ` instead.

   FHR_END
     .. warning:: **DEPRECATED:** Please use :term:`LEAD_SEQ` instead.

   FHR_GROUP_BEG
     .. warning:: **DEPRECATED:** Please use :term:`LEAD_SEQ_\<n>` instead.

   FHR_GROUP_END
     .. warning:: **DEPRECATED:** Please use :term:`LEAD_SEQ_\<n>` instead.

   FHR_GROUP_LABELS
     .. warning:: **DEPRECATED:** Please use :term:`LEAD_SEQ_\<n>_LABEL` instead.

   FHR_INC
     .. warning:: **DEPRECATED:** Please use :term:`LEAD_SEQ` instead.

   FILTER
     .. warning:: **DEPRECATED:** Please use :term:`TCMPR_PLOTTER_FILTER` instead.

   TCMPR_PLOTTER_FILTER
     Corresponds to the optional -filter argument to the plot_TCMPR.R script which is wrapped by TCMPRPlotter. This is a list of filtering options for the tc_stat tool.

     | *Used by:*  TCMPRPlotter

   FILTERED_TCST_DATA_FILE
     .. warning:: **DEPRECATED:** Please use :term:`TCMPR_PLOTTER_FILTERED_TCST_DATA_FILE` instead.

   TCMPR_PLOTTER_FILTERED_TCST_DATA_FILE
     Corresponds to the optional -tcst argument to the plot_TCMPR.R script which is wrapped by TCMPRPlotter. This is a tcst data file to be used instead of running the tc_stat tool. Indicate a full path to the data file.

     | *Used by:*  TCMPRPlotter

   FOOTNOTE_FLAG
     .. warning:: **DEPRECATED:** Please use :term:`TCMPR_PLOTTER_FOOTNOTE_FLAG` instead.

   TCMPR_PLOTTER_FOOTNOTE_FLAG
     This corresponds to the optional -footnote flag in the plot_TCMPR.R script which is wrapped by TCMPRPlotter. According to the plot_TCMPR.R usage, this flag is used to disable footnote (date).

     | *Used by:*  TCMPRPlotter

   FORECAST_TMPL
     .. warning:: **DEPRECATED:** Please use :term:`TC_PAIRS_ADECK_TEMPLATE`.

   GEMPAKTOCF_CLASSPATH
     .. warning:: **DEPRECATED:** Please use :term:`GEMPAKTOCF_JAR` instead. Path to the GempakToCF binary file and the NetCDF jar file required to run GempakToCF.

   GEMPAKTOCF_JAR
     Path to the GempakToCF.jar file to run GempakToCF.
     The tool is available on the MET webpage here:
     https://dtcenter.org/sites/default/files/community-code/metplus/utilities/GempakToCF.jar.
     Must be set if running GempakToCF wrapper, if using a filename template
     that ends with .grd, or if specifying an \*_INPUT_DATATYPE item as GEMPAK.

     | *Used by:*  GempakToCF, other wrappers that will read Gempak data

   GEMPAKTOCF_INPUT_DIR
     Specify the input directory for the tool used to convert GEMPAK files to netCDF.

     | *Used by:*  GempakToCF

   GEMPAKTOCF_INPUT_TEMPLATE
     Filename template used for input files to the tool used to convert GEMPAK files to netCDF.

     | *Used by:*  GempakToCF

   GEMPAKTOCF_OUTPUT_DIR
     Specify the output directory for files generated by the tool used to convert GEMPAK files to netCDF.

     | *Used by:*  GempakToCF

   GEMPAKTOCF_OUTPUT_TEMPLATE
     Filename template used for output files from the tool used to convert GEMPAK files to netCDF.

     | *Used by:*  GempakToCF

   GEMPAKTOCF_SKIP_IF_OUTPUT_EXISTS
     If True, do not run GempakToCF if output file already exists. Set to False to overwrite files.

     | *Used by:*  GempakToCF

   CYCLONE_GENERATE_TRACK_ASCII
     .. warning:: **DEPRECATED:** Please use :term:`CYCLONE_PLOTTER_GENERATE_TRACK_ASCII` instead.

   CYCLONE_PLOTTER_GENERATE_TRACK_ASCII
     Specify whether or not to produce an ASCII file containing all of the tracks in the plot. Acceptable values: true/false

     | *Used by:*  CyclonePlotter

   GEN_SEQ
     .. warning:: **DEPRECATED:**

   FCST_EXTRACT_TILES_INPUT_TEMPLATE
     Filename template used to identify forecast input file to ExtractTiles.

     | *Used by:*  ExtractTiles

   OBS_EXTRACT_TILES_INPUT_TEMPLATE
     Filename template used to identify observation input file to ExtractTiles.

     | *Used by:*  ExtractTiles

   FCST_EXTRACT_TILES_OUTPUT_TEMPLATE
     Filename template used to identify the forecast output file generated by ExtractTiles.

     | *Used by:* ExtractTiles

   OBS_EXTRACT_TILES_OUTPUT_TEMPLATE
     Filename template used to identify the observation output file generated by ExtractTiles.

     | *Used by:* ExtractTiles

   GFS_ANLY_FILE_TMPL
     .. warning:: **DEPRECATED:** Please use :term:`OBS_EXTRACT_TILES_INPUT_TEMPLATE` instead.

   GFS_FCST_FILE_TMPL
     .. warning:: **DEPRECATED:** Please use :term:`FCST_EXTRACT_TILES_INPUT_TEMPLATE` instead.


   GRID_STAT_CONFIG
     .. warning:: **DEPRECATED:** Please use :term:`GRID_STAT_CONFIG_FILE` instead.

   GRID_STAT_CONFIG_FILE
     Path to configuration file read by grid_stat.
     If unset, parm/met_config/GridStatConfig_wrapped will be used.

     | *Used by:*  GridStat

   GRID_STAT_ONCE_PER_FIELD
     True/False. If True, grid_stat will run once to process all name/level/threshold combinations specified. If False, it will run once for each name/level. Some cases require this to be set to False, for example processing probablistic forecasts or precipitation accumulations.

     | *Used by:*  GridStat

   GRID_STAT_NEIGHBORHOOD_WIDTH
     Sets the neighborhood width used by GridStat. See `MET User's Guide <https://dtcenter.org/community-code/model-evaluation-tools-met/documentation>`_ for more information.

     | *Used by:*  GridStat

   GRID_STAT_NEIGHBORHOOD_SHAPE
     Sets the neighborhood shape used by GridStat. See `MET User's Guide <https://dtcenter.org/community-code/model-evaluation-tools-met/documentation>`_ for more information.

     | *Used by:*  GridStat

   GRID_STAT_NEIGHBORHOOD_COV_THRESH
     Sets the neighborhood cov_thresh list used by GridStat. See `MET User's Guide <https://dtcenter.org/community-code/model-evaluation-tools-met/documentation>`_ for more information.

     | *Used by:*  GridStat

   POINT_STAT_NEIGHBORHOOD_WIDTH
     Sets the neighborhood width used by PointStat. See `MET User's Guide <https://dtcenter.org/community-code/model-evaluation-tools-met/documentation>`_ for more information.

     | *Used by:*  PointStat

   POINT_STAT_NEIGHBORHOOD_SHAPE
     Sets the neighborhood shape used by PointStat. See `MET User's Guide <https://dtcenter.org/community-code/model-evaluation-tools-met/documentation>`_ for more information.

     | *Used by:*  PointStat

   POINT_STAT_OBS_VALID_BEG
     Optional variable that sets the -obs_valid_beg command line argument for PointStat if set to something other than an empty string. Accepts filename template syntax, i.e. {valid?fmt=%Y%m%d_%H}

     | *Used by:* PointStat

   POINT_STAT_OBS_VALID_END
     Optional variable that sets the -obs_valid_end command line argument for PointStat if set to something other than an empty string. Accepts filename template syntax, i.e. {valid?fmt=%Y%m%d_%H}

     | *Used by:* PointStat

   GRID_STAT_OUT_DIR
     .. warning:: **DEPRECATED:** Please use :term:`GRID_STAT_OUTPUT_DIR` instead.

   GRID_STAT_OUTPUT_DIR
     Specify the output directory where files from the MET grid_stat tool are written.

     | *Used by:*  GridStat

   GRID_STAT_OUTPUT_TEMPLATE
     Sets the subdirectories below :term:`GRID_STAT_OUTPUT_DIR` using a template to allow run time information. If LOOP_BY = VALID, default value is valid time YYYYMMDDHHMM/grid_stat. If LOOP_BY = INIT, default value is init time YYYYMMDDHHMM/grid_stat.

     | *Used by:*  GridStat

   GRID_STAT_VERIFICATION_MASK_TEMPLATE
     Template used to specify the verification mask filename for the MET tool grid_stat. Now supports a list of filenames.

     | *Used by:*  GridStat

   ENSEMBLE_STAT_VERIFICATION_MASK_TEMPLATE
     Template used to specify the verification mask filename for the MET tool ensemble_stat. Now supports a list of filenames.

     | *Used by:*  EnsembleStat

   HFIP_BASELINE
     .. warning:: **DEPRECATED:** Please use :term:`TCMPR_PLOTTER_HFIP_BASELINE` instead.

   TCMPR_PLOTTER_HFIP_BASELINE
     Corresponds to the optional -hfip_bsln flag in the plot_TCMPR.R script which is wrapped by TCMPRPlotter. This is a string that indicates whether to add the HFIP baseline, and indicates the version (no, 0, 5, 10 year goal).

     | *Used by:*  TCMPRPlotter

   INIT_BEG
     Specify the beginning initialization time to be used in the analysis. Format can be controlled by :term:`INIT_TIME_FMT`. See :ref:`Looping_by_Initialization_Time` for more information.

     | *Used by:*  All

   INIT_END
     Specify the ending initialization time to be used in the analysis. Format can be controlled by :term:`INIT_TIME_FMT`. See :ref:`Looping_by_Initialization_Time` for more information.

     | *Used by:*  All

   INIT_EXCLUDE
     .. warning:: **DEPRECATED:** Please use :term:`TC_PAIRS_INIT_EXCLUDE`  instead.

   TC_PAIRS_INIT_EXCLUDE
     Specify which, if any, forecast initializations to exclude from the analysis.

     | *Used by:*  TCPairs

   FCST_INIT_HOUR_LIST
     Specify a list of hours for initialization times of forecast files for use in the analysis.

     | *Used by:*  MakePlots, StatAnalysis

   OBS_INIT_HOUR_LIST
     Specify a list of hours for initialization times of observation files for use in the analysis.

     | *Used by:*  MakePlots, StatAnalysis

   INIT_HOUR_BEG
     .. warning:: **DEPRECATED:** Please use :term:`FCST_INIT_HOUR_LIST` or :term:`OBS_INIT_HOUR_LIST` instead.

   INIT_HOUR_END
     .. warning:: **DEPRECATED:** Please use :term:`FCST_INIT_HOUR_LIST` or :term:`OBS_INIT_HOUR_LIST` instead.

   INIT_HOUR_INCREMENT
     .. warning:: **DEPRECATED:** Please use :term:`FCST_INIT_HOUR_LIST` or :term:`OBS_INIT_HOUR_LIST` instead.

   INIT_HOUR_METHOD
     .. warning:: **DEPRECATED:** No longer used.

   INIT_INCLUDE
     .. warning:: **DEPRECATED:** Please use :term:`TC_PAIRS_INIT_INCLUDE`  instead.

   TC_PAIRS_INIT_INCLUDE
     Specify which forecast initializations to include in the analysis.

     | *Used by:*  TCPairs

   INIT_INCREMENT
     Control the increment or stride to use when stepping between forecast initializations. Units are seconds. See :ref:`Looping_by_Initialization_Time` for more information. Units are assumed to be seconds unless specified with Y, m, d, H, M, or S.

     | *Used by:*  All

   INIT_SEQ
     Specify a list of initialization hours that are used to build a sequence of forecast lead times to include in the analysis. Used only when looping by valid time (LOOP_BY = VALID). Comma separated list format, e.g.:0, 6, 12 See :ref:`looping_over_forecast_leads` for more information.

     | *Used by:*  EnsembleStat, GridStat, MODE, MTD, PB2NC, PCPCombine, PointStat, RegridDataPlane, SeriesAnalysis

   INIT_TIME_FMT
     Specify a formatting string to use for :term:`INIT_BEG` and :term:`INIT_END`. See :ref:`Looping_by_Initialization_Time` for more information.

     | *Used by:*  All

   INTERP
     .. warning:: **DEPRECATED:** Please use :term:`INTERP_MTHD_LIST` instead.

   INTERP_MTHD_LIST
     Specify the values of the INTERP_MTHD column in the MET .stat file to use; specify the interpolation used to create the MET .stat files.

     | *Used by:*  MakePlots, StatAnalysis

   INTERP_PTS
     .. warning:: **DEPRECATED:** Please use :term:`INTERP_PNTS_LIST` instead.

   INTERP_PNTS_LIST
     Specify the values of the INTERP_PNTS column in the MET .stat file to use; corresponds to the interpolation in the MET .stat files.

     | *Used by:*  MakePlots, StatAnalysis

   INTERVAL_TIME
     Define the interval time in hours (HH) to be used by the MET pb2nc tool.

     | *Used by:*  PB2NC

   JOB_ARGS
     .. warning:: **DEPRECATED:** Please use :term:`STAT_ANALYSIS_JOB_ARGS` instead.

   STAT_ANALYSIS_JOB_ARGS
     Specify stat_analysis job arguments to run. The job arguments that are to be run with the corresponding :term:`STAT_ANALYSIS_JOB_NAME`. If using -dump_row, use -dump_row [dump_row_filename]. If using -out_stat, -out_stat [out_stat_filename]. For more information on these job arguments, please see the `MET User's Guide <https://dtcenter.org/community-code/model-evaluation-tools-met/documentation>`_.

     | *Used by:*  StatAnalysis

   JOB_NAME
     .. warning:: **DEPRECATED:** Please use :term:`STAT_ANALYSIS_JOB_NAME` instead.

   STAT_ANALYSIS_JOB_NAME
     Specify stat_analysis job name to run. Valid options are filter, summary, aggregate, aggregate_stat, go_index, and ramp. For more information on these job names and what they do, please see the `MET User's Guide <https://dtcenter.org/community-code/model-evaluation-tools-met/documentation>`_.

     | *Used by:*  StatAnalysis

   EXTRACT_TILES_LAT_ADJ
     Specify a latitude adjustment, in degrees to be used in the analysis. In the ExtractTiles wrapper, this corresponds to the 2m portion of the 2n x 2m subregion tile.

     | *Used by:*  ExtractTiles

   LAT_ADJ
     .. warning:: **DEPRECATED:** Please use :term:`EXTRACT_TILES_LAT_ADJ` instead.

   LEAD
     .. warning:: **DEPRECATED:** Please use :term:`TCMPR_PLOTTER_LEAD` instead.

   TCMPR_PLOTTER_LEAD
     For CyclonePlotter, this refers to the column of interest in the input ASCII cyclone file.In the TCMPRPlotter, this corresponds to the optional -lead argument in the plot_TCMPR.R script (which is wrapped by TCMPRPlotter). This argument is set to a comma-separted list of lead times (h) to be plotted.In TCStat, this corresponds to the name of the column of interest in the input ASCII data file.

     | *Used by:*  TCMPRPlotter

   LEAD_LIST
     .. warning:: **DEPRECATED:** Please use :term:`FCST_LEAD_LIST` instead.

   FCST_LEAD_LIST
     Specify the values of the FSCT_LEAD column in the MET .stat file to use. Comma separated list format, e.g.: 00, 24, 48, 72, 96, 120

     | *Used by:*  MakePlots, StatAnalysis

   OBS_LEAD_LIST
     Specify the values of the OBS_LEAD column in the MET .stat file to use. Comma separated list format, e.g.: 00, 24, 48, 72, 96, 120

     | *Used by:*  MakePlots, StatAnalysis

   LEAD_SEQ
     Specify the sequence of forecast lead times to include in the analysis. Comma separated list format, e.g.:0, 6, 12. See :ref:`looping_over_forecast_leads` for more information. Units are assumed to be hours unless specified with Y, m, d, H, M, or S.

     | *Used by:*  All

   LEAD_SEQ_MIN
     Minimum forecast lead to be processed. Used primarily with INIT_SEQ but also affects LEAD_SEQ. See :ref:`looping_over_forecast_leads` for more information. Units are assumed to be hours unless specified with Y, m, d, H, M, or S.

     | *Used by:*  All

   LEAD_SEQ_MAX
     Maximum forecast lead to be processed. Used primarily with :term:`INIT_SEQ` but also affects :term:`LEAD_SEQ`. See :ref:`looping_over_forecast_leads` for more information. Units are assumed to be hours unless specified with Y, m, d, H, M, or S.

     | *Used by:*  All

   LEAD_SEQ_<n>
     Specify the sequence of forecast lead times to include in the analysis. Comma separated list format, e.g.:0, 6, 12. <n> corresponds to the bin in which the user wishes to aggregate series by lead results.

     | *Used by:*  SeriesAnalysis

   LEAD_SEQ_<n>_LABEL
     Required when SERIES_BY_LEAD_GROUP_FCSTS=True. Specify the label of the corresponding bin of series by lead results.

     | *Used by:*  SeriesAnalysis

   LEGEND
     .. warning:: **DEPRECATED:** Please use :term:`TCMPR_PLOTTER_LEGEND` instead.

   TCMPR_PLOTTER_LEGEND
     The text to be included in the legend of your plot.

     | *Used by:*  TCMPRPlotter

   LINE_TYPE
     .. warning:: **DEPRECATED:** Please use :term:`LINE_TYPE_LIST` instead.


   LINE_TYPE_LIST
     Specify the MET STAT line types to be considered. For TCMPRPlotter, this is optional in the METplus configuration file for running with :term:`LOOP_ORDER` = times.

     | *Used by:*  MakePlots, StatAnalysis, TCMPRPlotter

   LOG_DIR
     Specify the directory where log files from MET and METplus should be written.

     | *Used by:*  All

   LOG_LEVEL
     Specify the level of logging. Everything above this level is sent to standard output. To quiet the output to a comfortable level, set this to "ERROR"

     Options (ordered MOST verbose to LEAST verbose):
     | NOTSET
     | DEBUG
     | INFO
     | WARNING
     | ERROR
     | CRITICAL

     | *Used by:*  All

   LOG_METPLUS
     Control the filename of the METplus log file. Control the timestamp appended to the filename with LOG_TIMESTAMP_TEMPLATE. To turn OFF all logging, do not set this option.

     | *Used by:*  All

   LOG_MET_OUTPUT_TO_METPLUS
     Control whether logging output from the MET tools is sent to the METplus log file, or individual log files for each MET tool.

     | *Used by:*  All

   LOG_MET_VERBOSITY
     Control the verbosity of the logging from the MET tools.0 = Least amount of logging (lowest verbosity)5 = Most amount of logging (highest verbosity)

     | *Used by:*  All

   LOG_TIMESTAMP_TEMPLATE
     Set the timestamp template for the METplus log file. Use Python strftime directives, e.g.%Y%m%d for YYYYMMDD.

     | *Used by:*  All

   LOG_TIMESTAMP_USE_DATATIME
     True/False. Determines which time to use for the log filenames. If True, use :term:`INIT_BEG` if LOOP_BY is INIT or :term:`VALID_BEG` if LOOP_BY is VALID. If False, use current time.

     | *Used by:*  All

   EXTRACT_TILES_LON_ADJ
     Specify a longitude adjustment, in degrees to be used in the analysis. In the ExtractTiles wrapper, this corresponds to the 2n portion of the 2n x 2m subregion tile.

     | *Used by:*  ExtractTiles

   LON_ADJ
     .. warning:: **DEPRECATED:** Please use :term:`EXTRACT_TILES_LON_ADJ` instead.

   LOOP_BY
     Control whether the analysis is processed across valid or initialization times. See section :ref:`LOOP_BY_ref` for more information.

     | *Used by:*  All

   LOOP_BY_INIT
     .. warning:: **DEPRECATED:** Please use :term:`LOOP_BY` instead.

   LOOP_ORDER
     Control the looping order for METplus. Valid options are "times" or "processes". "times" runs all items in the :term:`PROCESS_LIST` for a single run time, then repeat until all times have been evaluated. "processes" runs each item in the :term:`PROCESS_LIST` for all times specified, then repeat for the next item in the :term:`PROCESS_LIST`.

     | *Used by:*  All

   METPLUS_BASE
     This variable will automatically be set by METplus when it is started. It will be set to the location of METplus that is currently being run. Setting this variable in a config file will have no effect and will report a warning that it is being overridden.

     | *Used by:*  All

   METPLUS_CONF
     Provide the absolute path to the METplus final configuration file. This file will contain every configuration option and value used when METplus was run.

     | *Used by:*  All

   MET_BASE
     .. warning:: **DEPRECATED:** Do not set.

   MET_BIN
     .. warning:: **DEPRECATED:** Please use :term:`MET_INSTALL_DIR` instead.

   MET_BUILD_BASE
     The base directory of the MET install. Only needed if using MET version 6.0

     | *Used by:*  TCMPRPlotter

   MET_INSTALL_DIR
     The base directory of the MET install. To be defined when using MET version 6.1 and beyond. Used to get the full path of the MET executable and the share directory when calling from METplus Wrappers.

     | *Used by:*  All

   MET_BIN_DIR
     The directory of the MET executables. Used to get the full path of the MET executable when calling from METplus Wrappers. When using the --bindir option in configuring MET, set MET_BIN_DIR to the same location.  MET_BIN_DIR will be set to {MET_INSTALL_DIR}/bin. Users can unset MET_BIN_DIR or set it to an empty string if the MET tools are found in the user's path, e.g. when using module loads.
     | *Used by:*  All

   MISSING_VAL
     .. warning:: **DEPRECATED:** Please use :term:`TC_PAIRS_MISSING_VAL`.

   MISSING_VAL_TO_REPLACE
     .. warning:: **DEPRECATED:** Please use :term:`TC_PAIRS_MISSING_VAL_TO_REPLACE`.

   MODEL
     Specify the model name. This is the model name listed in the MET .stat files.

     | *Used by:*  EnsembleStat, GridStat, PointStat, PCPCombine, TCPairs, GridDiag, TCRMW

   MODEL_LIST
     List of the specified the model names.

     | *Used by:*  MakePlots, StatAnalysis

   MODEL<n>_NAME
        .. warning:: **DEPRECATED:** Please use :term:`MODEL\<n\>`.

   MODEL<n>
     Define the model name for the first model to be used in the analysis. This is the model name listed in the MET .stat files.There can be <n> number of models defined in configuration files, simply increment the "MODEL1" string to match the total number of models being used, e.g.:

     | MODEL1
     | MODEL2
     | ...
     | MODEL<n>

     | *Used by:*  MakePlots, StatAnalysis

   MODEL<n>_NAME_ON_PLOT
     .. warning:: **DEPRECATED:** Please use :term:`MODEL<n>_REFERENCE_NAME` instead.

   MODEL<n>_REFERENCE_NAME
     Define the name the first model will be listed as on the plots. There can be <n> number of models defined in configuration files, simply increment the "MODEL1" string to match the total number of models being used, e.g.:

     | MODEL1_REFERENCE_NAME
     | MODEL2_REFERENCE_NAME
     | ...
     | MODELN_REFERENCE_NAME

     | *Used by:*  MakePlots, StatAnalysis

   MODEL<n>_OBS_NAME
     .. warning:: **DEPRECATED:** Please use :term:`MODEL<n>_OBTYPE` instead.

   MODEL<n>_OBTYPE
     Define the observation name that was used to compare the first model to be. This is the observation name listed in the MET .stat files. There can be <n> number of observation names defined in configuration files, simply increment the "MODEL1" string to match the total number of models being used, e.g.:

     | MODEL1_OBTYPE
     | MODEL2_OBTYPE
     | ...
     | MODEL<n>_OBTYPE

     | *Used by:*  MakePlots, StatAnalysis

   MODEL<n>_STAT_DIR
     .. warning:: **DEPRECATED:** Please use :term:`MODEL<n>_STAT_ANALYSIS_LOOKIN_DIR` instead.

   EXTRACT_TILES_GRID_INPUT_DIR
     .. warning:: **DEPRECATED:** Please use :term:`FCST_EXTRACT_TILES_INPUT_DIR` and :term:`OBS_EXTRACT_TILES_INPUT_DIR` instead.

   FCST_EXTRACT_TILES_INPUT_DIR
     Directory containing gridded forecast data to be used in ExtractTiles

     | *Used by:*  ExtractTiles

   OBS_EXTRACT_TILES_INPUT_DIR
     Directory containing gridded observation data to be used in ExtractTiles

     | *Used by:*  ExtractTiles

   EXTRACT_TILES_FILTERED_OUTPUT_TEMPLATE
     .. warning:: **DEPRECATED:** Please use :term:`EXTRACT_TILES_TC_STAT_INPUT_TEMPLATE` instead.

   EXTRACT_TILES_STAT_INPUT_TEMPLATE
     .. warning:: **DEPRECATED:** Please use :term:`EXTRACT_TILES_TC_STAT_INPUT_TEMPLATE` instead.

   EXTRACT_TILES_TC_STAT_INPUT_TEMPLATE
     Template used to specify the dump row output tcst file generated by TCStat
     to filter input data to be used in ExtractTiles.
     Example: {init?fmt=%Y%m%d_%H}/filter_{init?fmt=%Y%m%d_%H}.tcst
     Must set either this
     variable OR :term:`EXTRACT_TILES_MTD_INPUT_TEMPLATE` but not both.

     | *Used by:*  ExtractTiles

   SERIES_ANALYSIS_STAT_INPUT_TEMPLATE
     .. warning:: **DEPRECATED:** Please use :term:`SERIES_ANALYSIS_TC_STAT_INPUT_TEMPLATE` instead.

   SERIES_ANALYSIS_TC_STAT_INPUT_TEMPLATE
     Template used to specify the dump row output tcst file generated by TCStat
     to filter input data to be used in SeriesAnalysis.
     Example: {init?fmt=%Y%m%d_%H}/filter_{init?fmt=%Y%m%d_%H}.tcst

     | *Used by:*  SeriesAnalysis

   MODEL_DATA_DIR
     .. warning:: **DEPRECATED:** Please use :term:`EXTRACT_TILES_GRID_INPUT_DIR` instead.

   MODEL_NAME
     .. warning:: **DEPRECATED:** Please use :term:`MODEL` instead.

   MODE_CONFIG
     .. warning:: **DEPRECATED:** Please use :term:`MODE_CONFIG_FILE` instead. Path to mode configuration file.

   MODE_CONFIG_FILE
     Path to configuration file read by mode.
     If unset, parm/met_config/MODEConfig_wrapped will be used.

     | *Used by:*  MODE

   MODE_CONV_RADIUS
     Comma separated list of convolution radius values used by mode for both forecast and observation fields. Has the same behavior as setting :term:`FCST_MODE_CONV_RADIUS` and :term:`OBS_MODE_CONV_RADIUS` to the same value.

     | *Used by:*  MODE

   MODE_CONV_THRESH
     Comma separated list of convolution threshold values used by mode for both forecast and observation fields. Has the same behavior as setting :term:`FCST_MODE_CONV_THRESH` and :term:`OBS_MODE_CONV_THRESH` to the same value.

     | *Used by:*  MODE

   MODE_FCST_CONV_RADIUS
     Comma separated list of convolution radius values used by mode for forecast fields.

     | *Used by:*  MODE

   MODE_FCST_CONV_THRESH
     Comma separated list of convolution threshold values used by mode for forecast fields.

     | *Used by:*  MODE

   MODE_FCST_MERGE_FLAG
     Sets the merge_flag value in the mode config file for forecast fields. Valid values are NONE, THRESH, ENGINE, and BOTH.

     | *Used by:*  MODE

   MODE_FCST_MERGE_THRESH
     Comma separated list of merge threshold values used by mode for forecast fields.

     | *Used by:*  MODE

   MODE_MERGE_CONFIG_FILE
     Path to mode merge config file.

     | *Used by:*  MODE

   MODE_MERGE_FLAG
     Sets the merge_flag value in the mode config file for both forecast and observation fields. Has the same behavior as setting :term:`MODE_FCST_MERGE_FLAG` and :term:`MODE_OBS_MERGE_FLAG` to the same value. Valid values are NONE, THRESH, ENGINE, and BOTH.

     | *Used by:*  MODE

   MODE_MERGE_THRESH
     Comma separated list of merge threshold values used by mode for forecast and observation fields. Has the same behavior as setting :term:`MODE_FCST_MERGE_THRESH` and :term:`MODE_OBS_MERGE_THRESH` to the same value.

     | *Used by:*  MODE

   MODE_OBS_CONV_RADIUS
     .. warning:: **DEPRECATED:** Please see `MET User's Guide <https://dtcenter.org/community-code/model-evaluation-tools-met/documentation>`_ instead.

   MODE_OBS_CONV_THRESH
     .. warning:: **DEPRECATED:** Please use :term:`OBS_MODE_CONV_THRESH` instead.

   MODE_OBS_MERGE_FLAG
     .. warning:: **DEPRECATED:** Please use :term:`OBS_MODE_MERGE_FLAG` instead.

   MODE_OBS_MERGE_THRESH
     .. warning:: **DEPRECATED:** Please use :term:`OBS_MODE_MERGE_THRESH` instead.

   MODE_OUT_DIR
     .. warning:: **DEPRECATED:** Please use :term:`MODE_OUTPUT_DIR` instead.

   MODE_OUTPUT_DIR
     Output directory to write mode files.

     | *Used by:*  MODE

   MODE_OUTPUT_TEMPLATE
     Sets the subdirectories below :term:`MODE_OUTPUT_DIR` using a template to allow run time information. If LOOP_BY = VALID, default value is valid time YYYYMMDDHHMM/mode. If LOOP_BY = INIT, default value is init time YYYYMMDDHHMM/mode.

     | *Used by:*  MODE

   MODE_VERIFICATION_MASK_TEMPLATE
     Template used to specify the verification mask filename for the MET tool mode. Now supports a list of filenames.

     | *Used by:*  MODE

   MODE_QUILT
     True/False. If True, run all permutations of radius and threshold.

     | *Used by:*  MODE

   MTD_CONFIG
     .. warning:: **DEPRECATED:** Please use :term:`MTD_CONFIG_FILE` instead.

   MTD_CONFIG_FILE
     Path to configuration file read by mtd.
     If unset, parm/met_config/MTDConfig_wrapped will be used.

     | *Used by:* MTD

   MTD_CONV_RADIUS
     Comma separated list of convolution radius values used by mode-TD for both forecast and observation files. Has the same behavior as setting :term:`FCST_MTD_CONV_RADIUS` and :term:`OBS_MTD_CONV_RADIUS` to the same value.

     | *Used by:* MTD

   MTD_CONV_THRESH
     Comma separated list of convolution threshold values used by mode-TD for both forecast and observation files. Has the same behavior as setting :term:`FCST_MTD_CONV_THRESH` and :term:`OBS_MTD_CONV_THRESH` to the same value.

     | *Used by:* MTD

   MTD_FCST_CONV_RADIUS
     Comma separated list of convolution radius values used by mode-TD for forecast files.

     | *Used by:* MTD

   MTD_MIN_VOLUME
     Sets min_volume in the MET MODE-TD config file. Refer to the `MET User's Guide <https://dtcenter.org/community-code/model-evaluation-tools-met/documentation>`_ for more information.

     | *Used by:* MTD

   MTD_SINGLE_RUN
     Set to True to only process one data set (forecast or observation) in MODE-TD. If True, must set :term:`MTD_SINGLE_RUN_SRC` to either 'FCST' or 'OBS'.

     | *Used by:* MTD

   MTD_SINGLE_RUN_SRC
     .. warning:: **DEPRECATED:** Please use :term:`MTD_SINGLE_DATA_SRC` instead.

   MTD_SINGLE_DATA_SRC
     Used only if MTD_SINGLE_RUN is set to True. Valid options are 'FCST' or 'OBS'.

     | *Used by:* MTD

   MTD_FCST_CONV_THRESH
     Comma separated list of convolution threshold values used by mode-TD for forecast files.

     | *Used by:* MTD

   MTD_OBS_CONV_RADIUS
     Comma separated list of convolution radius values used by mode-TD for observation files.

     | *Used by:* MTD

   MTD_OBS_CONV_THRESH
     Comma separated list of convolution threshold values used by mode-TD for observation files.

     | *Used by:* MTD

   MTD_OUT_DIR
     .. warning:: **DEPRECATED:** Please use :term:`MTD_OUTPUT_DIR`.

   MTD_OUTPUT_DIR
     Output directory to write mode-TD files.

     | *Used by:* MTD

   MTD_OUTPUT_TEMPLATE
     Sets the subdirectories below :term:`MTD_OUTPUT_DIR` using a template to allow run time information. If LOOP_BY = VALID, default value is valid time YYYYMMDDHHMM/mtd. If LOOP_BY = INIT, default value is init time YYYYMMDDHHMM/mtd.

     | *Used by:* MTD

   NCDUMP
     Path to thencdump executable.

     | *Used by:*  PB2NC, PointStat

   NCDUMP_EXE
     .. warning:: **DEPRECATED:** Please use :term:`NCDUMP`.

   NC_FILE_TMPL
     .. warning:: **DEPRECATED:** Please use :term:`PB2NC_OUTPUT_TEMPLATE` instead.

   PB2NC_OUTPUT_TEMPLATE
     File template used to create netCDF files generated by PB2NC.

     | *Used by:*  PB2NC

   EXTRACT_TILES_NLAT
     The number of latitude points, set to a whole number. This defines the number of latitude points to incorporate into the subregion (density).

     | *Used by:*  ExtractTiles

   EXTRACT_TILES_NLON
     The number of longitude points, set to a whole number. This defines the number of longitude points to incorporate into the subregion (density).

     | *Used by:*  ExtractTiles

   NLAT
     .. warning:: **DEPRECATED:** Please use :term:`EXTRACT_TILES_NLAT` instead.

   NLON
     .. warning:: **DEPRECATED:** Please use :term:`EXTRACT_TILES_NLON` instead.

   NO_EE
     .. warning:: **DEPRECATED:** Please use :term:`TCMPR_PLOTTER_NO_EE` instead.

   TCMPR_PLOTTER_NO_EE
     Set the :term:`NO_EE` flag for the TC Matched Pairs plotting utility.Acceptable values: yes/no

     | *Used by:*  TCMPRPlotter

   NO_LOG
     .. warning:: **DEPRECATED:** Please use :term:`TCMPR_PLOTTER_NO_LOG` instead.

   TCMPR_PLOTTER_NO_LOG
     Set the NO_LOG flag for the TC Matched Pairs plotting utility.Acceptable values: yes/no

     | *Used by:*  TCMPRPlotter

   OBS_<n>_FIELD_NAME
     .. warning:: **DEPRECATED:** Please use :term:`OBS_PCP_COMBINE_<n>_FIELD_NAME` instead.

   OBS_BUFR_VAR_LIST
     .. warning:: **DEPRECATED:** Please use :term:`PB2NC_OBS_BUFR_VAR_LIST` instead.

   OBS_DATA_INTERVAL
     .. warning:: **DEPRECATED:**

   FCST_DATA_INTERVAL
     .. warning:: **DEPRECATED:**

   FCST_ENSEMBLE_STAT_INPUT_DATATYPE
     Specify the data type of the input directory for forecast files used with the MET ensemble_stat tool. Currently valid options are NETCDF, GRIB, and GEMPAK. If set to GEMPAK, data will automatically be converted to NetCDF via GempakToCF. Similar variables exists for observation grid and point data called :term:`OBS_ENSEMBLE_STAT_INPUT_GRID_DATATYPE` and :term:`OBS_ENSEMBLE_STAT_INPUT_POINT_DATATYPE`.

     | *Used by:*  EnsembleStat

   OBS_ENSEMBLE_STAT_INPUT_GRID_DATATYPE
     Specify the data type of the input directory for grid observation files used with the MET ensemble_stat tool. Currently valid options are NETCDF, GRIB, and GEMPAK. If set to GEMPAK, data will automatically be converted to NetCDF via GempakToCF. A similar variable exists for forecast data called :term:`FCST_ENSEMBLE_STAT_INPUT_DATATYPE`.

     | *Used by:*  EnsembleStat

   OBS_ENSEMBLE_STAT_GRID_INPUT_DIR
     Input directory for grid observation files to use with the MET tool ensemble_stat. A similar variable exists for forecast data called :term:`FCST_ENSEMBLE_STAT_INPUT_DIR`.

     | *Used by:*  EnsembleStat

   OBS_ENSEMBLE_STAT_GRID_INPUT_TEMPLATE
     Template used to specify grid observation input filenames for the MET tool ensemble_stat. A similar variable exists for forecast data called :term:`FCST_ENSEMBLE_STAT_INPUT_TEMPLATE`. To utilize Python Embedding as input to the MET tools, set this value to PYTHON_NUMPY or PYTHON_XARRAY.

     | *Used by:*  EnsembleStat

   OBS_ENSEMBLE_STAT_INPUT_POINT_DATATYPE
     Specify the data type of the input directory for point observation files used with the MET ensemble_stat tool. Currently valid options are NETCDF, GRIB, and GEMPAK. If set to GEMPAK, data will automatically be converted to NetCDF via GempakToCF. A similar variable exists for forecast data called :term:`FCST_ENSEMBLE_STAT_INPUT_DATATYPE`.

     | *Used by:*  EnsembleStat

   OBS_ENSEMBLE_STAT_POINT_INPUT_DIR
     Input directory for point observation files to use with the MET tool ensemble_stat. A similar variable exists for forecast data called :term:`FCST_ENSEMBLE_STAT_INPUT_DIR`.

     | *Used by:*  EnsembleStat

   OBS_ENSEMBLE_STAT_POINT_INPUT_TEMPLATE
     Template used to specify point observation input filenames for the MET tool ensemble_stat. A similar variable exists for forecast data called :term:`FCST_ENSEMBLE_STAT_INPUT_TEMPLATE`. To utilize Python Embedding as input to the MET tools, set this value to PYTHON_PANDAS.

     | *Used by:*  EnsembleStat

   OBS_ENSEMBLE_STAT_FILE_WINDOW_BEGIN
     Used to control the lower bound of the window around the valid time to determine if a file should be used for processing by EnsembleStat. See :ref:`Directory_and_Filename_Template_Info` subsection called 'Using Windows to Find Valid Files.' Units are seconds. If :term:`OBS_ENSEMBLE_STAT_FILE_WINDOW_BEGIN` is not set in the config file, the value of :term:`OBS_FILE_WINDOW_BEGIN` will be used instead. If both file window begin and window end values are set to 0, then METplus will require an input file with an exact time match to process.

     | *Used by:*  EnsembleStat

   OBS_ENSEMBLE_STAT_FILE_WINDOW_END
     Used to control the upper bound of the window around the valid time to determine if a file should be used for processing by EnsembleStat. See :ref:`Directory_and_Filename_Template_Info` subsection called 'Using Windows to Find Valid Files.' Units are seconds. If :term:`OBS_ENSEMBLE_STAT_FILE_WINDOW_END` is not set in the config file, the value of :term:`OBS_FILE_WINDOW_END` will be used instead. If both file window begin and window end values are set to 0, then METplus will require an input file with an exact time match to process.

     | *Used by:*  EnsembleStat

   OBS_FILE_WINDOW_BEGIN
     Used to control the lower bound of the window around the valid time to determine if a file should be used for processing. See :ref:`Directory_and_Filename_Template_Info` subsection called 'Using Windows to Find Valid Files.' Units are seconds.This value will be used for all wrappers that look for an observation file unless it is overridden by a wrapper specific configuration variable. For example, if :term:`OBS_GRID_STAT_FILE_WINDOW_BEGIN` is set, the GridStat wrapper will use that value. If :term:`PB2NC_FILE_WINDOW_BEGIN` is not set, then the PB2NC wrapper will use :term:`OBS_FILE_WINDOW_BEGIN`.A corresponding variable exists for forecast data called :term:`FCST_FILE_WINDOW_BEGIN`.

     | *Used by:*  EnsembleStat, GridStat, MODE, MTD, PB2NC, PointStat

   OBS_FILE_WINDOW_END
     Used to control the upper bound of the window around the valid time to determine if a file should be used for processing. See :ref:`Directory_and_Filename_Template_Info` subsection called 'Using Windows to Find Valid Files.' Units are seconds.This value will be used for all wrappers that look for an observation file unless it is overridden by a wrapper specific configuration variable. For example, if :term:`OBS_GRID_STAT_WINDOW_END` is set, the GridStat wrapper will use that value. If :term:`PB2NC_WINDOW_END` is not set, then the PB2NC wrapper will use :term:`OBS_WINDOW_END`. A corresponding variable exists for forecast data called :term:`FCST_FILE_WINDOW_END`.

     | *Used by:*  EnsembleStat, GridStat, MODE, MTD, PB2NC, PointStat

   FILE_WINDOW_BEGIN
     Used to control the lower bound of the window around the valid time to determine if a file should be used
     for processing. See :ref:`Directory_and_Filename_Template_Info` subsection called
     'Using Windows to Find Valid Files.' Units are seconds. This value will be used for all wrappers that look for
     all files unless it is overridden by a wrapper specific configuration variable. For example,
     if :term:`OBS_GRID_STAT_FILE_WINDOW_BEGIN` is set, the GridStat wrapper will use that value.
     If :term:`PB2NC_FILE_WINDOW_BEGIN` is not set, then the PB2NC wrapper will use
     :term:`OBS_FILE_WINDOW_BEGIN`. If :term:`OBS_FILE_WINDOW_BEGIN` is not set, it will use FILE_WINDOW_BEGIN if it
     is set. If not, it will default to 0. If the begin and end file window values are both 0, then only a file
     matching the exact run time will be considered.

     | *Used by:*  All

   FILE_WINDOW_END
     Used to control the upper bound of the window around the valid time to determine if a file should be used
     for processing. See :ref:`Directory_and_Filename_Template_Info` subsection called
     'Using Windows to Find Valid Files.' Units are seconds. This value will be used for all wrappers that look for
     all files unless it is overridden by a wrapper specific configuration variable. For example,
     if :term:`OBS_GRID_STAT_FILE_WINDOW_END` is set, the GridStat wrapper will use that value.
     If :term:`PB2NC_FILE_WINDOW_END` is not set, then the PB2NC wrapper will use
     :term:`OBS_FILE_WINDOW_END`. If :term:`OBS_FILE_WINDOW_END` is not set, it will use FILE_WINDOW_END if it
     is set. If not, it will default to 0. If the begin and end file window values are both 0, then only a file
     matching the exact run time will be considered.

     | *Used by:*  All

   OBS_GRID_STAT_FILE_WINDOW_BEGIN
     Used to control the lower bound of the window around the valid time to determine if a file should be used for processing by GridStat. See :ref:`Directory_and_Filename_Template_Info` subsection called 'Using Windows to Find Valid Files.' Units are seconds. If :term:`OBS_GRID_STAT_FILE_WINDOW_BEGIN` is not set in the config file, the value of :term:`OBS_FILE_WINDOW_BEGIN` will be used instead. If both file window begin and window end values are set to 0, then METplus will require an input file with an exact time match to process.

     | *Used by:*  GridStat

   OBS_GRID_STAT_FILE_WINDOW_END
     Used to control the upper bound of the window around the valid time to determine if a file should be used for processing by GridStat. See :ref:`Directory_and_Filename_Template_Info` subsection called 'Using Windows to Find Valid Files.' Units are seconds. If :term:`OBS_GRID_STAT_FILE_WINDOW_END` is not set in the config file, the value of :term:`OBS_FILE_WINDOW_END` will be used instead. If both file window begin and window end values are set to 0, then METplus will require an input file with an exact time match to process.

     | *Used by:*  GridStat

   OBS_GRID_STAT_INPUT_DATATYPE
     See :term:`FCST_GRID_STAT_INPUT_DATATYPE`

     | *Used by:*  GridStat

   OBS_GRID_STAT_INPUT_DIR
     See :term:`FCST_GRID_STAT_INPUT_DIR`

     | *Used by:*  GridStat

   OBS_GRID_STAT_INPUT_TEMPLATE
     See :term:`FCST_GRID_STAT_INPUT_TEMPLATE`

     | *Used by:*  GridStat

   OBS_GRID_STAT_PROB_THRESH
     See :term:`FCST_GRID_STAT_PROB_THRESH`

     | *Used by:*  GridStat

   OBS_GEMPAK_INPUT_DIR
     .. warning:: **DEPRECATED:** Please use :term:`GEMPAKTOCF_INPUT_DIR` instead.

   OBS_GEMPAK_TEMPLATE
     .. warning:: **DEPRECATED:** Please use :term:`GEMPAKTOCF_INPUT_TEMPLATE` instead.

   OBS_INPUT_DIR
     .. warning:: **DEPRECATED:** Please use :term:`OBS_POINT_STAT_INPUT_DIR` instead.

   OBS_INPUT_DIR_REGEX
     .. warning:: **DEPRECATED:** Please use :term:`OBS_POINT_STAT_INPUT_DIR` instead.

   OBS_INPUT_FILE_REGEX
     .. warning:: **DEPRECATED:** Please use :term:`OBS_POINT_STAT_INPUT_TEMPLATE` instead.

   OBS_INPUT_FILE_TMPL
     .. warning:: **DEPRECATED:** Please use :term:`OBS_POINT_STAT_INPUT_TEMPLATE` instead.

   OBS_IS_DAILY_FILE
     .. warning:: **DEPRECATED:**

   OBS_IS_PROB
     Used when setting OBS_* variables to process forecast data for comparisons with mtd. Specify whether the observation data are probabilistic or not. See :term:`FCST_IS_PROB` .Acceptable values: true/false

     | *Used by:*  EnsembleStat, GridStat, MODE, MTD, PointStat

   OBS_PROB_IN_GRIB_PDS
     Specify whether the probabilistic observation data is stored in the GRIB Product Definition Section or not.Acceptable values: true/false. Only used when :term:`OBS_IS_PROB` is True. This does not need to be set if the OBS_<APP_NAME>_INPUT_DATATYPE is set to NetCDF.

     | *Used by:*  EnsembleStat, GridStat, MODE, MTD, PointStat

   OBS_LEVEL
     .. warning:: **DEPRECATED:** Please use :term:`OBS_PCP_COMBINE_INPUT_LEVEL` instead.

   OBS_MODE_CONV_RADIUS
     See :term:`FCST_MODE_CONV_RADIUS`

     | *Used by:*  MODE

   OBS_MODE_CONV_THRESH
     See :term:`FCST_MODE_CONV_THRESH`

     | *Used by:*  MODE

   OBS_MODE_FILE_WINDOW_BEGIN
     Used to control the lower bound of the window around the valid time to determine if a file should be used for processing by MODE. See :ref:`Directory_and_Filename_Template_Info` subsection called 'Using Windows to Find Valid Files.' Units are seconds. If :term:`OBS_MODE_FILE_WINDOW_BEGIN` is not set in the config file, the value of :term:`OBS_FILE_WINDOW_BEGIN` will be used instead. If both file window begin and window end values are set to 0, then METplus will require an input file with an exact time match to process.

     | *Used by:*  MODE

   OBS_MODE_FILE_WINDOW_END
     Used to control the upper bound of the window around the valid time to determine if a file should be used for processing by MODE. See :ref:`Directory_and_Filename_Template_Info` subsection called 'Using Windows to Find Valid Files.' Units are seconds. If :term:`OBS_MODE_FILE_WINDOW_END` is not set in the config file, the value of :term:`OBS_FILE_WINDOW_END` will be used instead. If both file window begin and window end values are set to 0, then METplus will require an input file with an exact time match to process.

     | *Used by:*  MODE

   OBS_MODE_MERGE_FLAG
     See :term:`FCST_MODE_MERGE_FLAG`.

     | *Used by:*  MODE

   OBS_MODE_MERGE_THRESH
     See :term:`FCST_MODE_MERGE_THRESH`.

     | *Used by:*  MODE

   OBS_MODE_INPUT_DATATYPE
     See :term:`FCST_MODE_INPUT_DATATYPE`.

     | *Used by:*  MODE

   OBS_MODE_INPUT_DIR
     See :term:`FCST_MODE_INPUT_DIR`.

     | *Used by:*  MODE

   OBS_MODE_INPUT_TEMPLATE
     See :term:`FCST_MODE_INPUT_TEMPLATE`.

     | *Used by:*  MODE

   OBS_MTD_CONV_RADIUS
     See :term:`FCST_MTD_CONV_RADIUS`.

     | *Used by:* MTD

   OBS_MTD_CONV_THRESH
     See :term:`FCST_MTD_CONV_THRESH`.

     | *Used by:* MTD

   OBS_MTD_FILE_WINDOW_BEGIN
     Used to control the lower bound of the window around the valid time to determine if a file should be used for processing by MTD. See :ref:`Directory_and_Filename_Template_Info` subsection called 'Using Windows to Find Valid Files.' Units are seconds. If :term:`OBS_MTD_FILE_WINDOW_BEGIN` is not set in the config file, the value of :term:`OBS_FILE_WINDOW_BEGIN` will be used instead. If both file window begin and window end values are set to 0, then METplus will require an input file with an exact time match to process.

     | *Used by:*

   OBS_MTD_FILE_WINDOW_END
     Used to control the upper bound of the window around the valid time to determine if a file should be used for processing by MTD. See :ref:`Directory_and_Filename_Template_Info` subsection called 'Using Windows to Find Valid Files.' Units are seconds. If :term:`OBS_MTD_FILE_WINDOW_END` is not set in the config file, the value of :term:`OBS_FILE_WINDOW_END` will be used instead. If both file window begin and window end values are set to 0, then METplus will require an input file with an exact time match to process.

     | *Used by:* MTD

   OBS_MTD_INPUT_DATATYPE
     See :term:`FCST_MTD_INPUT_DATATYPE`.

     | *Used by:* MTD

   OBS_MTD_INPUT_DIR
     See :term:`FCST_MTD_INPUT_DIR`.

     | *Used by:* MTD

   OBS_MTD_INPUT_TEMPLATE
     See :term:`FCST_MTD_INPUT_TEMPLATE`.

     | *Used by:*

   OBS_NAME
     .. warning:: **DEPRECATED:** No longer used. Provide a string to identify the observation dataset name.

   OBS_NATIVE_DATA_TYPE
     .. warning:: **DEPRECATED:** Please use :term:`OBS_PCP_COMBINE_INPUT_DATATYPE` instead.

   OBS_TIMES_PER_FILE
     .. warning:: **DEPRECATED:**

   FCST_TIMES_PER_FILE
     .. warning:: **DEPRECATED:**

   OBS_PCP_COMBINE_<n>_FIELD_NAME
     See :term:`FCST_PCP_COMBINE_<n>_FIELD_NAME`.

     | *Used by:*  PCPCombine

   OBS_PCP_COMBINE_DATA_INTERVAL
     .. warning:: **DEPRECATED:**

   OBS_PCP_COMBINE_DERIVE_LOOKBACK
     See :term:`FCST_PCP_COMBINE_DERIVE_LOOKBACK`.

     | *Used by:*  PCPCombine

   OBS_PCP_COMBINE_INPUT_DATATYPE
     See :term:`FCST_PCP_COMBINE_INPUT_DATATYPE`.

     | *Used by:*  PCPCombine

   OBS_PCP_COMBINE_INPUT_DIR
     See :term:`FCST_PCP_COMBINE_INPUT_DIR`.

     | *Used by:*  PCPCombine

   OBS_PCP_COMBINE_INPUT_LEVEL
     See :term:`FCST_PCP_COMBINE_INPUT_LEVEL`.

     | *Used by:*  PCPCombine

   OBS_PCP_COMBINE_INPUT_TEMPLATE
     See :term:`FCST_PCP_COMBINE_INPUT_TEMPLATE`.

     | *Used by:*  PCPCombine

   OBS_PCP_COMBINE_IS_DAILY_FILE
     .. warning:: **DEPRECATED:**

   OBS_PCP_COMBINE_METHOD
     See :term:`FCST_PCP_COMBINE_METHOD`.

     | *Used by:*  PCPCombine

   OBS_PCP_COMBINE_MIN_FORECAST
     See :term:`FCST_PCP_COMBINE_MIN_FORECAST`.

     | *Used by:*  PCPCombine

   OBS_PCP_COMBINE_MAX_FORECAST
     See :term:`FCST_PCP_COMBINE_MAX_FORECAST`.

     | *Used by:*  PCPCombine

   OBS_PCP_COMBINE_OUTPUT_DIR
     See :term:`FCST_PCP_COMBINE_OUTPUT_DIR`.

     | *Used by:*  PCPCombine

   OBS_PCP_COMBINE_OUTPUT_TEMPLATE
     See :term:`FCST_PCP_COMBINE_OUTPUT_TEMPLATE`.

     | *Used by:*  PCPCombine

   OBS_PCP_COMBINE_RUN
     See :term:`FCST_PCP_COMBINE_RUN`. Acceptable values: true/false

     | *Used by:*  PCPCombine

   OBS_PCP_COMBINE_STAT_LIST
     See :term:`FCST_PCP_COMBINE_STAT_LIST`. Acceptable values: sum, min, max, range, mean, stdev, vld_count

     | *Used by:*  PCPCombine

   OBS_PCP_COMBINE_TIMES_PER_FILE
     .. warning:: **DEPRECATED:**

   OBS_POINT_STAT_FILE_WINDOW_BEGIN
     Used to control the lower bound of the window around the valid time to determine if a file should be used for processing by PointStat. See :ref:`Directory_and_Filename_Template_Info` subsection called 'Using Windows to Find Valid Files.' Units are seconds. If :term:`OBS_POINT_STAT_FILE_WINDOW_BEGIN` is not set in the config file, the value of :term:`OBS_FILE_WINDOW_BEGIN` will be used instead. If both file window begin and window end values are set to 0, then METplus will require an input file with an exact time match to process.

     | *Used by:*  PointStat

   OBS_POINT_STAT_FILE_WINDOW_END
     Used to control the upper bound of the window around the valid time to determine if a file should be used for processing by PointStat. See :ref:`Directory_and_Filename_Template_Info` subsection called 'Using Windows to Find Valid Files.' Units are seconds. If :term:`OBS_POINT_STAT_FILE_WINDOW_END` is not set in the config file, the value of :term:`OBS_FILE_WINDOW_END` will be used instead. If both file window begin and window end values are set to 0, then METplus will require an input file with an exact time match to process.

     | *Used by:*  PointStat

   OBS_POINT_STAT_INPUT_DATATYPE
     See :term:`FCST_POINT_STAT_INPUT_DATATYPE`.

     | *Used by:*  PointStat

   OBS_POINT_STAT_INPUT_DIR
     See :term:`FCST_POINT_STAT_INPUT_DIR`.

     | *Used by:*  PointStat

   OBS_POINT_STAT_INPUT_TEMPLATE
     See :term:`FCST_POINT_STAT_INPUT_TEMPLATE`.

     | *Used by:*  GriPointStat

   FCST_POINT_STAT_WINDOW_BEGIN
     Passed to the PointStat MET config file to determine the range of data within a file that should be used for processing forecast data. Units are seconds. If the variable is not set, PointStat will use :term:`OBS_WINDOW_BEGIN`.

     | *Used by:*  PointStat

   FCST_POINT_STAT_WINDOW_END
     Passed to the PointStat MET config file to determine the range of data within a file that should be used for processing forecast data. Units are seconds. If the variable is not set, PointStat will use :term:`OBS_WINDOW_END`.

     | *Used by:*  PointStat

   OBS_POINT_STAT_WINDOW_BEGIN
     Passed to the PointStat MET config file to determine the range of data within a file that should be used for processing observation data. Units are seconds. If the variable is not set, PointStat will use :term:`OBS_WINDOW_BEGIN`.

     | *Used by:*  PointStat

   OBS_POINT_STAT_WINDOW_END
     Passed to the PointStat MET config file to determine the range of data within a file that should be used for processing observation data. Units are seconds. If the variable is not set, PointStat will use :term:`OBS_WINDOW_END`.

     | *Used by:*  PointStat

   FCST_GRID_STAT_WINDOW_BEGIN
     Passed to the GridStat MET config file to determine the range of data within a file that should be used for processing. Units are seconds. If the variable is not set, GridStat will use :term:`FCST_WINDOW_BEGIN`.

     | *Used by:*  GridStat

   FCST_GRID_STAT_WINDOW_END
     Passed to the GridStat MET config file to determine the range of data within a file that should be used for processing. Units are seconds. If the variable is not set, GridStat will use :term:`FCST_WINDOW_END`.

     | *Used by:*  GridStat

   OBS_GRID_STAT_WINDOW_BEGIN
     Passed to the GridStat MET config file to determine the range of data within a file that should be used for processing. Units are seconds. If the variable is not set, GridStat will use :term:`OBS_WINDOW_BEGIN`.

     | *Used by:*  GridStat

   OBS_GRID_STAT_WINDOW_END
     Passed to the GridStat MET config file to determine the range of data within a file that should be used for processing. Units are seconds. If the variable is not set, GridStat will use :term:`OBS_WINDOW_END`.

     | *Used by:*  GridStat

   FCST_MODE_WINDOW_BEGIN
     Passed to the MODE MET config file to determine the range of data within a file that should be used for processing. Units are seconds. If the variable is not set, MODE will use :term:`FCST_WINDOW_BEGIN`.

     | *Used by:*  MODE

   FCST_MODE_WINDOW_END
     Passed to the MODE MET config file to determine the range of data within a file that should be used for processing. Units are seconds. If the variable is not set, MODE will use :term:`FCST_WINDOW_END`.

     | *Used by:*  MODE

   OBS_MODE_WINDOW_BEGIN
     Passed to the MODE MET config file to determine the range of data within a file that should be used for processing. Units are seconds. If the variable is not set, MODE will use :term:`OBS_WINDOW_BEGIN`.

     | *Used by:*  MODE

   OBS_MODE_WINDOW_END
     Passed to the MODE MET config file to determine the range of data within a file that should be used for processing. Units are seconds. If the variable is not set, MODE will use :term:`OBS_WINDOW_END`.

     | *Used by:*  MODE

   OBS_ENSEMBLE_STAT_WINDOW_BEGIN
     Passed to the EnsembleStat MET config file to determine the range of data within a file that should be used for processing observation data. Units are seconds. If the variable is not set, EnsembleStat will use :term:`OBS_WINDOW_BEGIN`.

     | *Used by:*  EnsembleStat

   OBS_ENSEMBLE_STAT_WINDOW_END
     Passed to the EnsembleStat MET config file to determine the range of data within a file that should be used for processing observation data. Units are seconds. If the variable is not set, ensemble_stat will use :term:`OBS_WINDOW_END`.

     | *Used by:*  EnsembleStat

   FCST_ENSEMBLE_STAT_WINDOW_BEGIN
     Passed to the EnsembleStat MET config file to determine the range of data within a file that should be used for processing forecast data. Units are seconds. If the variable is not set, EnsembleStat will use :term:`FCST_WINDOW_BEGIN`.

     | *Used by:*  EnsembleStat

   FCST_ENSEMBLE_STAT_WINDOW_END
     Passed to the EnsembleStat MET config file to determine the range of data within a file that should be used for processing forecast data. Units are seconds. If the variable is not set, ensemble_stat will use :term:`FCST_WINDOW_END`.

     | *Used by:*  EnsembleStat

   OBS_REGRID_DATA_PLANE_INPUT_DATATYPE
     See :term:`FCST_REGRID_DATA_PLANE_INPUT_DATATYPE`.

     | *Used by:*  RegridDataPlane

   OBS_REGRID_DATA_PLANE_INPUT_DIR
     See :term:`FCST_REGRID_DATA_PLANE_INPUT_DIR`.

     | *Used by:*  RegridDataPlane

   OBS_REGRID_DATA_PLANE_INPUT_TEMPLATE
     See :term:`FCST_REGRID_DATA_PLANE_INPUT_TEMPLATE`.

     | *Used by:*  RegridDataPlane

   OBS_REGRID_DATA_PLANE_OUTPUT_TEMPLATE
     See :term:`FCST_REGRID_DATA_PLANE_OUTPUT_TEMPLATE`.

     | *Used by:*  RegridDataPlane

   OBS_REGRID_DATA_PLANE_TEMPLATE
     See :term:`FCST_REGRID_DATA_PLANE_TEMPLATE`.

     | *Used by:*  RegridDataPlane

   OBS_REGRID_DATA_PLANE_OUTPUT_DIR
     See :term:`FCST_REGRID_DATA_PLANE_OUTPUT_DIR`.

     | *Used by:*  RegridDataPlane

   OBS_VAR
     .. warning:: **DEPRECATED:** Specify the string for the observation variable used in the analysis. See :term:`OBS_VAR<n>_NAME`, :term:`OBS_VAR<n>_LEVELS`, :term:`OBS_VAR<n>_OPTIONS` and :term:`OBS_VAR<n>_THRESH` where n = integer >= 1.

   OBS_VAR_LEVEL
     .. warning:: **DEPRECATED:** Please use :term:`OBS_LEVEL_LIST` instead.

   OBS_LEVEL_LIST
     Specify the values of the OBS_LEV column in the MET .stat file to use. This is optional in the METplus configuration file for running with :term:`LOOP_ORDER` = times.

     | *Used by:*  StatAnalysis

   OBS_VAR_NAME
     .. warning:: **DEPRECATED:** Please use :term:`OBS_VAR_LIST` instead.

   OBS_VAR_LIST
     Specify the values of the OBS_VAR column in the MET .stat file to use. This is optional in the METplus configuration file for running with :term:`LOOP_ORDER` = times.

     | *Used by:*  StatAnalysis

   OBS_UNITS_LIST
     Specify the values of the OBS_UNITS column in the MET .stat file to use. This is optional in the METplus configuration file for running with :term:`LOOP_ORDER` = times.

     | *Used by:*  StatAnalysis

   OBS_VAR<n>_LEVELS
     Define the levels for the <n>th observation variable to be used in the analysis where <n> is an integer >= 1. The value can be a single item or a comma separated list of items. You can define NetCDF levels, such as (0,*,*), but you will need to surround these values with quotation marks so that the commas in the item are not interpreted as an item delimeter. Some examples:

     | OBS_VAR1_LEVELS = A06, P500
     | OBS_VAR2_LEVELS = "(0,*,*)", "(1,*,*)"

     There can be <n> number of these variables defined in configuration files, simply increment the VAR1 string to match the total number of variables being used, e.g.:

     | OBS_VAR1_LEVELS
     | OBS_VAR2_LEVELS
     | ...
     | OBS_VAR<n>_LEVELS

     If :term:`OBS_VAR<n>_LEVELS` is set, then :term:`FCST_VAR<n>_LEVELS` must be set as well. If the same value applies to both forecast and observation data, use :term:`BOTH_VAR<n>_LEVELS`.

     See :ref:`Field_Info` for more information.

     | *Used by:*  GridStat, EnsembleStat, PointStat, MODE, MTD, PCPCombine

   OBS_VAR<n>_NAME
     Define the name for the <n>th observation variable to be used in the analysis where <n> is an integer >= 1. If :term:`OBS_VAR<n>_NAME` is set, then :term:`FCST_VAR<n>_NAME` must be set. If the same value applies to both forecast and observation data, use :term:`BOTH_VAR<n>_NAME`. There can be <n> number of these variables defined in configuration files, simply increment the VAR1 string to match the total number of variables being used, e.g.:

     | OBS_VAR1_NAME
     | OBS_VAR2_NAME
     | ...
     | OBS_VAR<n>_NAME

     This value can be set to a call to a python script with arguments to supply data to the MET tools via Python Embedding. Filename template syntax can be used here to specify time information of an input file, i.e. {valid?fmt=%Y%m%d%H}. See the `MET User's Guide <https://dtcenter.org/community-code/model-evaluation-tools-met/documentation>`_ for more information about Python Embedding in the MET tools.

     | *Used by:*  GridStat, EnsembleStat, PointStat, MODE, MTD, PCPCombine

   OBS_VAR<n>_OPTIONS
     Define the options for the <n>th observation variable to be used in the analysis where <n> is an integer >= 1. These addition options will be applied to every name/level/threshold combination for VAR<n>. If OBS_VAR<n>_OPTIONS is not set but :term:`FCST_VAR<n>_OPTIONS` is, the same information will be used for both variables. There can be <n> number of these variables defined in configuration files, simply increment the VAR1 string to match the total number of variables being used, e.g.:

     | OBS_VAR1_OPTIONS
     | OBS_VAR2_OPTIONS
     | ...
     | OBS_VAR<n>_OPTIONS

     | *Used by:*  GridStat, EnsembleStat, PointStat, MODE, MTD, PCPCombine

   OBS_VAR<n>_THRESH
     Define the threshold(s) for the <n>th observation variable to be used in the analysis where <n> is an integer >= 1. The value can be a single item or a comma separated list of items that must start with a comparison operator (>,>=,==,!=,<,<=,gt,ge,eq,ne,lt,le). If :term:`OBS_VAR<n>_THRESH` is not set but :term:`FCST_VAR<n>_THRESH` is, the same information will be used for both variables. There can be <n> number of these variables defined in configuration files, simply increment the VAR1 string to match the total number of variables being used, e.g.:

     | OBS_VAR1_THRESH
     | OBS_VAR2_THRESH
     | ...
     | OBS_VAR<n>_THRESH

     If OBS_VAR<n>_THRESH is set, then :term:`FCST_VAR<n>_THRESH` must be set as well. If the same value applies to both forecast and observation data, use :term:`BOTH_VAR<n>_THRESH`.

     See :ref:`Field_Info` for more information.

     | *Used by:*  GridStat, EnsembleStat, PointStat, MODE, MTD, PCPCombine

   OBS_WINDOW_BEG
     .. warning:: **DEPRECATED:** Please use :term:`OBS_WINDOW_BEGIN`.

   OBS_WINDOW_BEGIN
     Passed to the MET config file to determine the range of data within a file that should be used for processing.Units are seconds. This value will be used for all wrappers that look for an observation file unless it is overridden by a wrapper specific configuration variable. For example, if :term:`OBS_POINT_STAT_WINDOW_BEGIN` is set, the PointStat wrapper will use that value. If :term:`PB2NC_WINDOW_BEGIN` is not set, then the PB2NC wrapper will use :term:`OBS_WINDOW_BEGIN`. A corresponding variable exists for forecast data called :term:`FCST_WINDOW_BEGIN`.

     | *Used by:*  PB2NC, PointStat

   OBS_WINDOW_END
     Passed to the MET config file to determine the range of data within a file that should be used for processing.Units are seconds. This value will be used for all wrappers that look for an observation file unless it is overridden by a wrapper specific configuration variable. For example, if :term:`OBS_POINT_STAT_WINDOW_END` is set, the PointStat wrapper will use that value. If :term:`PB2NC_WINDOW_END` is not set, then the PB2NC wrapper will use :term:`OBS_WINDOW_END`. A corresponding variable exists for forecast data called :term:`FCST_WINDOW_END`.

     | *Used by:*  PB2NC, PointStat

   OBTYPE
     Provide a string to represent the type of observation data used in the analysis. This is the observation time listed in the MET .stat files and is used in setting output filename.

     | *Used by:*  EnsembleStat, GridStat, MODE, MTD, PointStat

   OB_TYPE
     .. warning:: **DEPRECATED:** Please use :term:`OBTYPE` instead.

   OUTPUT_BASE
     Provide a path to the top level output directory for METplus.

     | *Used by:*  All

   OVERWRITE_NC_OUTPUT
     .. warning:: **DEPRECATED:** Please use :term:`PB2NC_SKIP_IF_OUTPUT_EXISTS` instead.

   EXTRACT_TILES_SKIP_IF_OUTPUT_EXISTS
     Specify whether to overwrite the track data or not.
     Acceptable values: yes/no

     | *Used by:*  ExtractTiles

   EXTRACT_TILES_OVERWRITE_TRACK
     .. warning:: **DEPRECATED:** Please use :term:`EXTRACT_TILES_SKIP_IF_OUTPUT_EXISTS` instead.

   OVERWRITE_TRACK
     .. warning:: **DEPRECATED:** Please use :term:`EXTRACT_TILES_SKIP_IF_OUTPUT_EXISTS` instead.

   PARM_BASE
     This variable will automatically be set by METplus when it is started. Specifies the top level METplus parameter file directory. You can override this value by setting the environment variable METPLUS_PARM_BASE to another directory containing a copy of the METPlus parameter file directory. If the environment variable is not set, the parm directory corresponding to the calling script is used. It is recommended that this variable is not set by the user. If it is set and is not equivalent to the value determined by METplus, execution will fail.

     | *Used by:*  All

   PB2NC_CONFIG_FILE
     Path to configuration file read by pb2nc.
     If unset, parm/met_config/PB2NCConfig_wrapped will be used.

     | *Used by:*  PB2NC

   PB2NC_FILE_WINDOW_BEGIN
     Used to control the lower bound of the window around the valid time to determine if a file should be used for processing by PB2NC. See :ref:`Directory_and_Filename_Template_Info` subsection called 'Using Windows to Find Valid Files.' Units are seconds. If :term:`PB2NC_FILE_WINDOW_BEGIN` is not set in the config file, the value of :term:`OBS_FILE_WINDOW_BEGIN` will be used instead. If both file window begin and window end values are set to 0, then METplus will require an input file with an exact time match to process.

     | *Used by:*  PB2NC

   PB2NC_FILE_WINDOW_END
     Used to control the upper bound of the window around the valid time to determine if a file should be used for processing by PB2NC. See :ref:`Directory_and_Filename_Template_Info` subsection called 'Using Windows to Find Valid Files.' Units are seconds. If :term:`PB2NC_FILE_WINDOW_END` is not set in the config file, the value of :term:`OBS_FILE_WINDOW_END` will be used instead. If both file window begin and window end values are set to 0, then METplus will require an input file with an exact time match to process.

     | *Used by:*  PB2NC

   PB2NC_VALID_BEGIN
     Used to set the command line argument -valid_beg that controls the lower bound of valid times of data to use. Filename template notation can be used, i.e. {valid?fmt=%Y%m%d_%H%M%S}

     | *Used by:*  PB2NC

   PB2NC_VALID_END
     Used to set the command line argument -valid_end that controls the upper bound of valid times of data to use. Filename template notation can be used, i.e. {valid?fmt=%Y%m%d_%H%M%S?shift=1d} (valid time shifted forward one day)

     | *Used by:*  PB2NC

   PB2NC_GRID
     Specify a grid to use with the MET pb2nc tool.

     | *Used by:*  PB2NC

   PB2NC_INPUT_DATATYPE
     Specify the data type of the input directory for prepbufr files used with the MET pb2nc tool. Currently valid options are NETCDF, GRIB, and GEMPAK. If set to GEMPAK, data will automatically be converted to NetCDF via GempakToCF.

     | *Used by:*  PB2NC

   PB2NC_MESSAGE_TYPE
     Specify which PREPBUFR (PB) message types to convert using the MET pb2nc tool.

     | *Used by:*  PB2NC

   PB2NC_OBS_BUFR_VAR_LIST
     Specify which BUFR codes to use from the observation dataset when using the MET pb2nc tool. Format is comma separated list, e.g.:PMO, TOB, TDO

     | *Used by:*  PB2NC

   PB2NC_OFFSETS
     A list of potential offsets (in hours) that can be found in the :term:`PB2NC_INPUT_TEMPLATE`. METplus will check if a file with a given offset exists in the order specified in this list, to be sure to put favored offset values first.

     | *Used by:*  PB2NC

   POINT_STAT_OFFSETS
     A list of potential offsets (in hours) that can be found in the :term:`OBS_POINT_STAT_INPUT_TEMPLATE` and  :term:`FCST_POINT_STAT_INPUT_TEMPLATE`. METplus will check if a file with a given offset exists in the order specified in this list, to be sure to put favored offset values first.

     | *Used by:*  PointStat

   PB2NC_OUTPUT_DIR
     Specify the directory where files will be written from the MET pb2nc tool. 

     | *Used by:*  PB2NC

   PB2NC_SKIP_IF_OUTPUT_EXISTS
     If True, do not run PB2NC if output file already exists. Set to False to overwrite files.

     | *Used by:*  PB2NC

   PB2NC_STATION_ID
     Specify the ID of the station to use with the MET PB2NC tool.

     | *Used by:*  PB2NC

   PB2NC_TIME_SUMMARY_FLAG
     Specify the time summary flag item in the MET pb2nc config file. Refer to the `MET User's Guide <https://dtcenter.org/community-code/model-evaluation-tools-met/documentation>`_ for more information.

     | *Used by:*  PB2NC

   PB2NC_TIME_SUMMARY_BEG
     Specify the time summary beg item in the MET pb2nc config file. Refer to the `MET User's Guide <https://dtcenter.org/community-code/model-evaluation-tools-met/documentation>`_ for more information.

     | *Used by:*  PB2NC

   PB2NC_TIME_SUMMARY_END
     Specify the time summary end item in the MET pb2nc config file. Refer to the `MET User's Guide <https://dtcenter.org/community-code/model-evaluation-tools-met/documentation>`_ for more information.

     | *Used by:*  PB2NC

   PB2NC_TIME_SUMMARY_VAR_NAMES
     Specify the time summary obs_var list item in the MET pb2nc config file. Refer to the `MET User's Guide <https://dtcenter.org/community-code/model-evaluation-tools-met/documentation>`_ for more information.

     | *Used by:*  PB2NC

   TIME_SUMMARY_VAR_NAMES
     .. warning:: **DEPRECATED:** Please use :term:`PB2NC_TIME_SUMMARY_VAR_NAMES` instead.

   TIME_SUMMARY_TYPES
     .. warning:: **DEPRECATED:** Please use :term:`PB2NC_TIME_SUMMARY_TYPES` instead.

   PB2NC_TIME_SUMMARY_TYPES
     Specify the time summary type list item in the MET pb2nc config file. Refer to the `MET User's Guide <https://dtcenter.org/community-code/model-evaluation-tools-met/documentation>`_ for more information.

     | *Used by:*  PB2NC

   PB2NC_WINDOW_BEGIN
     Passed to the pb2nc MET config file to determine the range of data within a file that should be used for processing.Units are seconds. If the variable is not set, pb2nc will use :term:`OBS_WINDOW_BEGIN`.

     | *Used by:*  PB2NC

   PB2NC_WINDOW_END
     Passed to the pb2nc MET config file to determine the range of data within a file that should be used for processing. Units are seconds. If the variable is not set, pb2nc will use :term:`OBS_WINDOW_END`.

     | *Used by:*  PB2NC

   PCP_COMBINE_METHOD
     .. warning:: **DEPRECATED:** Please use :term:`OBS_PCP_COMBINE_METHOD` and/or  :term:`FCST_PCP_COMBINE_METHOD` instead.

   PCP_COMBINE_SKIP_IF_OUTPUT_EXISTS
     If True, do not run pcp_combine if output file already exists. Set to False to overwrite files.

     | *Used by:*  PCPCombine

   PLOTTING_OUTPUT_DIR
     .. warning:: **DEPRECATED:** Please use :term:`MAKE_PLOTS_OUTPUT_DIR` instead.

   PLOTTING_SCRIPTS_DIR
      .. warning:: **DEPRECATED:** Please use :term:`MAKE_PLOTS_SCRIPTS_DIR` instead.

   PLOT_CONFIG_OPTS
     .. warning:: **DEPRECATED:** Please use :term:`TCMPR_PLOTTER_PLOT_CONFIG_OPTS` instead.

   TCMPR_PLOTTER_PLOT_CONFIG_OPTS
     Specify plot configuration options for the TC Matched Pairs plotting tool.

     | *Used by:*  TCMPRPlotter

   PLOT_STATS_LIST
     .. warning:: **DEPRECATED:** Please use :term:`MAKE_PLOTS_STATS_LIST` instead.

   MAKE_PLOTS_STATS_LIST
     This is a list of the statistics to calculate and create plots for. Specify the list in a comma-separated list, e.g.:

     acc, bias, rmse

     The list of valid options varies depending on line type that was used during the filtering of stat_analysis_wrapper. For SL1L2, VL1L2 valid options are bias, rms, msess, rsd, rmse_md, rmse_pv, pcor, fbar, and fbar_obar. For SAL1L2, VAL1L2, the valid options is acc. For VCNT, bias, fbar, fbar_obar, speed_err, dir_err, rmsve, vdiff_speed, vdiff_dir, rsd, fbar_speed, fbar_dir, fbar_obar_speed, and fbar_obar_dir. For CTC, rate, baser, frate, orate_frate, baser_frate, accuracy, bias, fbias, pod, hrate, pofd, farate, podn, faratio, csi, ts, gss, ets, hk, tss, pss, hs

     | *Used by:*  MakePlots

   PLOT_TIME
     .. warning:: **DEPRECATED:** Please use :term:`DATE_TYPE` instead.

   DATE_TYPE
     In StatAnalysis, this specifies the way to treat the date information, where valid options are VALID and INIT.

     | *Used by:*  MakePlots, StatAnalysis

   PLOT_TYPES
     .. warning:: **DEPRECATED:** Please use :term:`TCMPR_PLOTTER_PLOT_TYPES` instead.

   TCMPR_PLOTTER_PLOT_TYPES
     Specify what plot types are desired for the TC Matched Pairs plotting
     tool. By default, a boxplot is generated if this is undefined in the
     configuration file. If other plots are requested and a boxplot is also
     desired, you must explicitly list boxplot in your list of plot types.
     Supported plot types: BOXPLOT, POINT, MEAN, MEDIAN, RELPERF
     (relative performance), RANK (time series of ranks for the first model),
     SCATTER, SKILL_MN (mean skill scores) and SKILL_MD (median skill scores).
     The values in this list are looped over to run once for each and can be
     referenced in other variables using the {plot} tag.

     | *Used by:*  TCMPRPlotter

   POINT_STAT_CONFIG_FILE
     Path to configuration file read by point_stat.
     If unset, parm/met_config/PointStatConfig_wrapped will be used.

     | *Used by:*  PointStat

   POINT_STAT_GRID
     Specify the grid to use with the MET point_stat tool.

     .. note:: please use :term:`POINT_STAT_MASK_GRID`

     | *Used by:*  PointStat

   POINT_STAT_MESSAGE_TYPE
     Specify which PREPBUFR message types to process with the MET point_stat tool.

     | *Used by:*  PointStat

   POINT2GRID_OUTPUT_DIR
     Specify the directory where output files from the MET point2grid tool are written.

     | *Used by:*  Point2Grid

   POINT_STAT_OUTPUT_DIR
     Specify the directory where output files from the MET point_stat tool are written.

     | *Used by:*  PointStat

   POINT_STAT_OUTPUT_TEMPLATE
     Sets the subdirectories below :term:`POINT_STAT_OUTPUT_DIR` using a template to allow run time information. If LOOP_BY = VALID, default value is valid time YYYYMMDDHHMM/point_stat. If LOOP_BY = INIT, default value is init time YYYYMMDDHHMM/point_stat.

     | *Used by:*  PointStat

   POINT_STAT_POLY
     Specify a polygon to use with the MET PointStat tool.

     .. note:: please use :term:`POINT_STAT_MASK_POLY`

     | *Used by:*  PointStat

   PB2NC_POLY
     .. note:: please use :term:`PB2NC_MASK_POLY`

     | *Used by:*  PB2NC

   POINT_STAT_STATION_ID
     .. warning:: **DEPRECATED:** Please use :term:`POINT_STAT_MASK_SID` instead.

   POINT_STAT_VERIFICATION_MASK_TEMPLATE
     Template used to specify the verification mask filename for the MET tool point_stat. Now supports a list of filenames.

     | *Used by:*  PointStat

   PB2NC_VERTICAL_LEVEL
     .. warning:: **DEPRECATED:** No longer used.

   PREFIX
     This corresponds to the optional -prefix flag of the plot_TCMPR.R script (which is wrapped by TCMPRPlotter). This is the output file name prefix.

     | *Used by:*  TCMPRPlotter

   PREPBUFR_DIR_REGEX
     .. warning:: **DEPRECATED:** No longer used. Regular expression to use when searching for PREPBUFR data.

   PREPBUFR_FILE_REGEX
     .. warning:: **DEPRECATED:** No longer used. Regular expression to use when searching for PREPBUFR files.

   PREPBUFR_MODEL_DIR_NAME
     .. warning:: **DEPRECATED:** Please put the value previously used here in the :term:`PB2NC_INPUT_DIR` path. Specify the name of the model being used with the MET pb2nc tool.

   PROCESS_LIST
     Specify the list of processes for METplus to perform, in a comma separated list.

     | *Used by:*  All

   INPUT_BASE
     Provide a path to the top level output directory for METplus.  It is required and must be set correctly to run any of the use cases. This can be the location of sample input data to run use cases found in the METplus repository.  Each of the sample data tarballs attached to the METplus release should be untarred in this directory. If done correctly, this directory should contain a directory named 'met_test' and a directory named 'model_applications.'

     | *Used by:*  All

   PROJ_DIR
     .. warning:: **DEPRECATED:** Please use :term:`INPUT_BASE` instead.

   REFERENCE_TMPL
     .. warning:: **DEPRECATED:** Please use :term:`TC_PAIRS_BDECK_TEMPLATE`.

   REGION
     .. warning:: **DEPRECATED:** Please use :term:`VX_MASK_LIST` instead.

   REGION_LIST
     .. warning:: **DEPRECATED:** Please use :term:`VX_MASK_LIST` instead.

   VX_MASK_LIST
     Specify the values of the VX_MASK column in the MET .stat file to use; a list of the verification regions of interest.

     | *Used by:*  MakePlots, StatAnalysis

   POINT2GRID_REGRID_METHOD
     Sets the gridding method used by point2grid.

     | *Used by:*  Point2Grid

   REGRID_DATA_PLANE_METHOD
     Sets the method used by regrid_data_plane. See `MET User's Guide <https://dtcenter.org/community-code/model-evaluation-tools-met/documentation>`_ for more information.

     | *Used by:*  RegridDataPlane

   REGRID_DATA_PLANE_SKIP_IF_OUTPUT_EXISTS
     If True, do not run regrid_data_plane if output file already exists. Set to False to overwrite files.

     | *Used by:*  RegridDataPlane

   REGRID_DATA_PLANE_WIDTH
     Sets the width used by regrid_data_plane. See `MET User's Guide <https://dtcenter.org/community-code/model-evaluation-tools-met/documentation>`_ for more information.

     | *Used by:*  RegridDataPlane

   REGRID_DATA_PLANE_VERIF_GRID
     Specify the absolute path to a file containing information about the desired output grid from the MET regrid_data_plane tool.

     | *Used by:*  RegridDataPlane

   RM
     .. warning:: **DEPRECATED:** Do not use.

   RM_EXE
     .. warning:: **DEPRECATED:** Do not use.

   RP_DIFF
     .. warning:: **DEPRECATED:** Please use :term:`TCMPR_PLOTTER_RP_DIFF` instead.

   TCMPR_PLOTTER_RP_DIFF
     This corresponds to the optional -rp_diff flag of the plot_TCMPR.R script (which is wrapped by TCMPRPlotter). This a comma-separated list of thresholds to specify meaningful differences for the relative performance plot.

     | *Used by:*  TCMPRPlotter

   SAVE
     .. warning:: **DEPRECATED:** Please use :term:`TCMPR_PLOTTER_SAVE` instead.

   TCMPR_PLOTTER_SAVE
     Corresponds to the optional -save flag in plot_TCMPR.R (which is wrapped by TCMPRPlotter). This is a yes/no value to indicate whether to save the image (yes).

     | *Used by:*  TCMPRPlotter

   SAVE_DATA
     .. warning:: **DEPRECATED:** Please use :term:`TCMPR_PLOTTER_SAVE_DATA` instead.

   TCMPR_PLOTTER_SAVE_DATA
     Corresponds to the optional -save_data flag in plot_TCMPR.R (which is wrapped by TCMPRPlotter). Indicates whether to save the filtered track data to a file instead of deleting it.

     | *Used by:*  TCMPRPlotter

   SCATTER_X
     .. warning:: **DEPRECATED:** Please use :term:`TCMPR_PLOTTER_SCATTER_X` instead.

   TCMPR_PLOTTER_SCATTER_X
     Corresponds to the optional -scatter_x flag in plot_TCMPR.R (which is wrapped by TCMPRPlotter). This is a comma-separated list of x-axis variable columns to plot.

     | *Used by:*  TCMPRPlotter

   SCATTER_Y
     .. warning:: **DEPRECATED:** Please use :term:`TCMPR_PLOTTER_SCATTER_Y` instead.

   TCMPR_PLOTTER_SCATTER_Y
     Corresponds to the optional -scatter_y flag in plot_TCMPR.R (which is wrapped by TCMPRPlotter). This is a comma-separated list of y-axis variable columns to plot.

     | *Used by:*  TCMPRPlotter

   SCRUB_STAGING_DIR
     Remove staging directory after METplus has completed running if set to True. Set to False to preserve data for subsequent runs.

     | *Used by:* All

   SERIES
     .. warning:: **DEPRECATED:** Please use :term:`TCMPR_PLOTTER_SERIES` instead.

   TCMPR_PLOTTER_SERIES
     Corresponds to the optional -series flag in plot_TCMPR.R (which is wrapped by TCMPRPlotter). This is the column whose unique values define the series on the plot, optionally followed by a comma-separated list of values, including: ALL, OTHER, and colon-separated groups.

     | *Used by:*  TCMPRPlotter

   SERIES_ANALYSIS_CONFIG_FILE
     Path to configuration file read by series_analysis.
     If unset, parm/met_config/SeriesAnalysisConfig_wrapped will be used.

     | *Used by:* SeriesAnalysis

   SERIES_ANALYSIS_BY_INIT_CONFIG_FILE
     .. warning:: **DEPRECATED:** Please use :term:`SERIES_ANALYSIS_CONFIG_FILE` instead.

   SERIES_ANALYSIS_BY_LEAD_CONFIG_FILE
     .. warning:: **DEPRECATED:** Please use :term:`SERIES_ANALYSIS_CONFIG_FILE` instead.

   SERIES_ANALYSIS_FILTER_OPTS
     .. warning:: **DEPRECATED:** Please use :term:`TC_STAT_JOB_ARGS` instead.

   SERIES_ANALYSIS_FILTERED_OUTPUT
     .. warning:: **DEPRECATED:** No longer used.


   SERIES_ANALYSIS_FILTERED_OUTPUT_DIR
     .. warning:: **DEPRECATED:** No longer used.

   SERIES_BY_INIT_FILTERED_OUTPUT_DIR
     .. warning:: **DEPRECATED:** No longer used.

   SERIES_BY_INIT_OUTPUT_DIR
     .. warning:: **DEPRECATED:** Please use :term:`SERIES_ANALYSIS_OUTPUT_DIR` instead.

   SERIES_BY_LEAD_FILTERED_OUTPUT_DIR
     .. warning:: **DEPRECATED:** Please use :term:`SERIES_ANALYSIS_FILTERED_OUTPUT_DIR` instead.

   SERIES_BY_LEAD_FILTERED_OUTPUT
     .. warning:: **DEPRECATED:** Please use :term:`SERIES_ANALYSIS_FILTERED_OUTPUT_DIR` instead.

   SERIES_ANALYSIS_GROUP_FCSTS
     .. warning:: **DEPRECATED:** Please use :term:`LEAD_SEQ_\<n>` and :term:`SERIES_ANALYSIS_RUNTIME_FREQ` instead.

   SERIES_BY_LEAD_GROUP_FCSTS
     .. warning:: **DEPRECATED:** Please use :term:`SERIES_ANALYSIS_GROUP_FCSTS` instead.

   SERIES_CI
     .. warning:: **DEPRECATED:** Please use :term:`TCMPR_PLOTTER_SERIES_CI` instead.

   TCMPR_PLOTTER_SERIES_CI
     Corresponds to the optional -series_ci flag in plot_TCMPR.R (which is wrapped by TCMPRPlotter). This is a list of true/false for confidence intervals. This list can be optionally followed by a comma-separated list of values, including ALL, OTHER, and colon-separated groups.

     | *Used by:*  TCMPRPlotter

   SERIES_INIT_FILTERED_OUT_DIR
     .. warning:: **DEPRECATED:** Please use :term:`SERIES_ANALYSIS_FILTERED_OUTPUT_DIR` instead.

   SERIES_ANALYSIS_INPUT_DIR
     .. warning:: **DEPRECATED:** Please use :term:`SERIES_ANALYSIS_TILE_INPUT_DIR` instead.

   SERIES_ANALYSIS_TILE_INPUT_DIR
     .. warning:: **DEPRECATED:** Please use :term:`FCST_SERIES_ANALYSIS_INPUT_DIR` and  :term:`OBS_SERIES_ANALYSIS_INPUT_DIR` instead.

   FCST_SERIES_ANALYSIS_TILE_INPUT_DIR
     .. warning:: **DEPRECATED:** Please use :term:`FCST_SERIES_ANALYSIS_INPUT_DIR` instead.

   OBS_SERIES_ANALYSIS_TILE_INPUT_DIR
     .. warning:: **DEPRECATED:** Please use :term:`OBS_SERIES_ANALYSIS_INPUT_DIR` instead.

   FCST_SERIES_ANALYSIS_INPUT_DIR
     Specify the directory to read forecast input in SeriesAnalysis. See also :term:`FCST_SERIES_ANALYSIS_INPUT_TEMPLATE`

     | *Used by:*  SeriesAnalysis

   OBS_SERIES_ANALYSIS_INPUT_DIR
     Specify the directory to read observation input in SeriesAnalysis. See also :term:`OBS_SERIES_ANALYSIS_INPUT_TEMPLATE`

     | *Used by:*  SeriesAnalysis

   FCST_SERIES_ANALYSIS_INPUT_TEMPLATE
     Template to find forecast input in SeriesAnalysis. See also :term:`FCST_SERIES_ANALYSIS_INPUT_DIR`

     | *Used by:*  SeriesAnalysis

   OBS_SERIES_ANALYSIS_INPUT_TEMPLATE
     Template to find observation input in SeriesAnalysis. See also :term:`OBS_SERIES_ANALYSIS_INPUT_DIR`

     | *Used by:*  SeriesAnalysis

   SERIES_ANALYSIS_OUTPUT_DIR
     Specify the directory where files will be written from the MET series analysis tool.

     | *Used by:*  SeriesAnalysis

   SERIES_INIT_OUT_DIR
     .. warning:: **DEPRECATED:** Please use :term:`SERIES_ANALYSIS_OUTPUT_DIR` instead.

   SERIES_LEAD_FILTERED_OUT_DIR
     .. warning:: **DEPRECATED:** Please use :term:`SERIES_ANALYSIS_FILTERED_OUTPUT_DIR`.

   SERIES_LEAD_OUT_DIR
     .. warning:: **DEPRECATED:** Please use :term:`SERIES_ANALYSIS_OUTPUT_DIR` instead.

   SERIES_BY_LEAD_OUTPUT_DIR
     .. warning:: **DEPRECATED:** Please use :term:`SERIES_ANALYSIS_OUTPUT_DIR` instead.

   SKILL_REF
     .. warning:: **DEPRECATED:** Please use :term:`TCMPR_PLOTTER_SKILL_REF` instead.

   TCMPR_PLOTTER_SKILL_REF
     This corresponds to the optional -skill_ref flag in plot_TCMPR.R (which is wrapped by TCMPRPlotter). This is the identifier for the skill score reference.

     | *Used by:*  TCMPRPlotter

   START_DATE
     .. warning:: **DEPRECATED:** Please use :term:`INIT_BEG` or :term:`VALID_BEG` instead.

   STAGING_DIR
     Directory to uncompress or convert data into for use in METplus.

     | *Used by:* All

   START_HOUR
     .. warning:: **DEPRECATED:** Please use :term:`INIT_BEG` or :term:`VALID_BEG` instead.

   STAT_ANALYSIS_CONFIG
     .. warning:: **DEPRECATED:** Please use :term:`STAT_ANALYSIS_CONFIG_FILE` instead.

   STAT_ANALYSIS_CONFIG_FILE
     Path to optional configuration file read by stat_analysis.
     To utilize a configuration file, set this to
     {PARM_BASE}/parm/met_config/STATAnalysisConfig_wrapped.
     If unset, no config file will be used.

     | *Used by:*  StatAnalysis

   STAT_ANALYSIS_DUMP_ROW_TMPL
     .. warning:: **DEPRECATED:** Please use :term:`MODEL<n>_STAT_ANALYSIS_DUMP_ROW_TEMPLATE` instead.

   MODEL<n>_STAT_ANALYSIS_DUMP_ROW_TEMPLATE
     Specify the template to use for the stat_analysis dump_row file. A user customized template to use for the dump_row file. If left blank and a dump_row file is requested, a default version will be used. This is optional in the METplus configuration file for running with :term:`LOOP_ORDER` = times.

     | *Used by:*  StatAnalysis

   STAT_ANALYSIS_LOOKIN_DIR
     .. warning:: **DEPRECATED:** Please use :term:`MODEL<n>_STAT_ANALYSIS_LOOKIN_DIR` instead.

   MODEL<n>_STAT_ANALYSIS_LOOKIN_DIR
     Specify the input directory where the MET stat_analysis tool will find input files. This is the directory that the stat_analysis wrapper will use to build the argument to -lookin for the MET stat_analysis tool. It can contain wildcards, i.e. \*.

     | *Used by:*  StatAnalysis

   STAT_ANALYSIS_OUT_STAT_TMPL
     .. warning:: **DEPRECATED:** Please use :term:`MODEL<n>_STAT_ANALYSIS_OUT_STAT_TEMPLATE` instead.

   MODEL<n>_STAT_ANALYSIS_OUT_STAT_TEMPLATE
     Specify the template to use for the stat_analysis out_stat file. A user customized template to use for the out_stat file. If left blank and a out_stat file is requested, a default version will be used. This is optional in the METplus configuration file for running with :term:`LOOP_ORDER` = times.

     | *Used by:*  StatAnalysis

   STAT_ANALYSIS_OUT_DIR
     .. warning:: **DEPRECATED:** Please use :term:`STAT_ANALYSIS_OUTPUT_DIR` instead.

   STAT_ANALYSIS_OUTPUT_DIR
     This is the base directory where the output from running stat_analysis_wrapper will be put.

     | *Used by:*  StatAnalysis

   STAT_FILES_INPUT_DIR
      .. warning:: **DEPRECATED:** Please use :term:`MAKE_PLOTS_INPUT_DIR` instead.

   SERIES_ANALYSIS_STAT_LIST
     .. warning:: **DEPRECATED:** Please use :term:`SERIES_ANALYSIS_OUTPUT_STATS_CNT` instead.

   SERIES_ANALYSIS_CTS_LIST
     .. warning:: **DEPRECATED:** Please use :term:`SERIES_ANALYSIS_OUTPUT_STATS_CTS` instead.

   STAT_LIST
     .. warning:: **DEPRECATED:** Please use :term:`SERIES_ANALYSIS_OUTPUT_STATS_CNT` instead.

   STORM_ID
     .. warning:: **DEPRECATED:** Please use :term:`TC_PAIRS_STORM_ID` or :term:`TC_STAT_STORM_ID`.

   STORM_NAME
     .. warning:: **DEPRECATED:** Please use :term:`TC_PAIRS_STORM_NAME`.

   SUBTITLE
     .. warning:: **DEPRECATED:** Please use :term:`TCMPR_PLOTTER_SUBTITLE`.

   TCMPR_PLOTTER_SUBTITLE
     The subtitle of the plot.

     | *Used by:*  TCMPRPlotter

   TCMPR_DATA_DIR
     .. warning:: **DEPRECATED:** Please use :term:`TCMPR_PLOTTER_TCMPR_DATA_DIR`.

   TCMPR_PLOTTER_TCMPR_DATA_DIR
     Provide the input directory for the track data for the TC Matched Pairs plotting tool.

     | *Used by:*  TCMPRPlotter

   TCMPR_PLOT_OUT_DIR
     .. warning:: **DEPRECATED:** Please use :term:`TCMPR_PLOTTER_PLOT_OUTPUT_DIR`.

   TCMPR_PLOTTER_PLOT_OUTPUT_DIR
     Provide the output directory where the TC Matched Pairs plotting tool will create files.

     | *Used by:*  TCMPRPlotter

   TC_PAIRS_ADECK_INPUT_DIR
     Directory that contains the ADECK files.

     | *Used by:*  TCPairs

   TC_PAIRS_ADECK_TEMPLATE
     .. warning:: **DEPRECATED:** Please use :term:`TC_PAIRS_ADECK_INPUT_TEMPLATE`.

   TC_PAIRS_BDECK_TEMPLATE
     .. warning:: **DEPRECATED:** Please use :term:`TC_PAIRS_BDECK_INPUT_TEMPLATE`.

   TC_PAIRS_EDECK_TEMPLATE
     .. warning:: **DEPRECATED:** Please use :term:`TC_PAIRS_EDECK_INPUT_TEMPLATE`.

   TC_PAIRS_ADECK_INPUT_TEMPLATE
     Template of the file names of ADECK data.

     | *Used by:*  TCPairs

   TC_PAIRS_BASIN
     Control what basins are desired for tropical cyclone analysis. Per the `MET User's Guide <https://dtcenter.org/community-code/model-evaluation-tools-met/documentation>`_ acceptable basin ID's are:WP = Western Northern PacificIO = Northern Indian OceanSH = Southern HemisphereCP = Central Northern PacificEP = Eastern Northern PacificAL = Northern AtlanticSL = Southern Atlantic

     | *Used by:*  TCPairs

   TC_PAIRS_BDECK_INPUT_DIR
     Directory that contains the BDECK files.

     | *Used by:*  TCPairs

   TC_PAIRS_BDECK_INPUT_TEMPLATE
     Template of the file names of BDECK data.

     | *Used by:*  TCPairs

   TC_PAIRS_CONFIG_FILE
     Path to configuration file read by tc_pairs.
     If unset, parm/met_config/TCPairsConfig_wrapped will be used.

     | *Used by:*  TCPairs

   TC_PAIRS_CYCLONE
     Specify which cyclone numbers to include in the tropical cyclone analysis. Per the `MET User's Guide <https://dtcenter.org/community-code/model-evaluation-tools-met/documentation>`_, this can be any number 01-99 (HH format). Use a space or comma separated list, or leave unset if all cyclones are desired.

     | *Used by:*  TCPairs

   TC_PAIRS_DLAND_FILE
     The file generated by the MET tool tc_dland, containing the gridded representation of the minimum distance to land. Please refer to the `MET User's Guide <https://dtcenter.org/community-code/model-evaluation-tools-met/documentation>`_ for more information about the tc_dland tool.

     | *Used by:*  TCPairs

   TC_PAIRS_EDECK_INPUT_DIR
     Directory that contains the EDECK files.

     | *Used by:*  TCPairs

   TC_PAIRS_EDECK_INPUT_TEMPLATE
     Template of the file names of EDECK data.

     | *Used by:*  TCPairs

   TC_PAIRS_DIR
     .. warning:: **DEPRECATED:** Please use :term:`TC_PAIRS_OUTPUT_DIR`.

   TC_PAIRS_FORCE_OVERWRITE
     .. warning:: **DEPRECATED:** Please use :term:`TC_PAIRS_SKIP_IF_OUTPUT_EXISTS`.

   TC_PAIRS_MODEL
     .. warning:: **DEPRECATED:** Please use :term:`MODEL` instead.

   TC_PAIRS_MISSING_VAL
     Specify the missing value code.

     | *Used by:*  TCPairs

   TC_PAIRS_MISSING_VAL_TO_REPLACE
     Specify the missing value code to replace.

     | *Used by:*  TCPairs

   TC_PAIRS_OUTPUT_DIR
     Specify the directory where the MET tc_pairs tool will write files.

     | *Used by:*  TCPairs

   TC_PAIRS_OUTPUT_TEMPLATE
     Template of the output file names created by tc_pairs.

     | *Used by:*  TCPairs

   TC_PAIRS_READ_ALL_FILES
     Specify whether to pass the value specified in :term:`TC_PAIRS_ADECK_INPUT_DIR`, :term:`TC_PAIRS_BDECK_INPUT_DIR` and  :term:`TC_PAIRS_EDECK_INPUT_DIR`  to the MET tc_pairs utility or have the wrapper search for valid files in that directory based on the value of :term:`TC_PAIRS_ADECK_TEMPLATE`, :term:`TC_PAIRS_BDECK_TEMPLATE` and  :term:`TC_PAIRS_EDECK_TEMPLATE` and pass them individually to tc_pairs. Set to false or no to have the wrapper find valid files. This can speed up execution time of tc_pairs.Acceptable values: yes/no

     | *Used by:*  TCPairs


   TC_PAIRS_REFORMAT_DECK
     Set to true or yes if using cyclone data that needs to be reformatted to match the ATCF (Automated Tropical Cyclone Forecasting) format. If set to true or yes, you will need to set :term:`TC_PAIRS_REFORMAT_TYPE` to specify which type of reformatting to perform.

     | *Used by:*  TCPairs

   TC_PAIRS_REFORMAT_DIR
     Specify the directory to write reformatted track data to be read by tc_pairs. Used only if :term:`TC_PAIRS_REFORMAT_DECK` is true or yes.

     | *Used by:*  TCPairs

   TC_PAIRS_REFORMAT_TYPE
     Specify which type of reformatting to perform on cyclone data. Currently only SBU extra tropical cyclone reformatting is available. Only used if :term:`TC_PAIRS_REFORMAT_DECK` is true or yes.Acceptable values: SBU

     | *Used by:*  TCPairs

   TC_PAIRS_SKIP_IF_REFORMAT_EXISTS
     Specify whether to overwrite the reformatted cyclone data or not. If set to true or yes and the reformatted file already exists for a given run, the reformatting code will not be run. Used only when :term:`TC_PAIRS_REFORMAT_DECK` is set to true or yes.Acceptable values: yes/no

     | *Used by:*  TCPairs

   TC_PAIRS_SKIP_IF_OUTPUT_EXISTS
     Specify whether to overwrite the output from the MET tc_pairs tool or not. If set to true or yes and the output file already exists for a given run, tc_pairs will not be run.Acceptable values: yes/no

     | *Used by:*  TCPairs

   TC_PAIRS_STORM_ID
     The identifier of the storm(s) of interest.

     | *Used by:*  TCPairs

   TC_PAIRS_STORM_NAME
     The name(s) of the storm of interest.

     | *Used by:*  TCPairs

   TC_STAT_AMODEL
     Specify the AMODEL for the MET tc_stat tool.

     | *Used by:*  TCStat

   TC_STAT_BASIN
     Specify the BASIN for the MET tc_stat tool.

     | *Used by:*  TCStat

   TC_STAT_BMODEL
     Specify the BMODEL for the MET tc_stat tool.

     | *Used by:*  TCStat

   TC_STAT_CMD_LINE_JOB
     .. warning:: **DEPRECATED:** Please set :term:`TC_STAT_CONFIG_FILE` to run using a config file and leave it unset to run via the command line.

     Old: Specify expression(s) that will be passed to the MET tc_stat tool via the command line. Only specify if TC_STAT_RUN_VIA=CLI. Please refer to the `MET User's Guide <https://dtcenter.org/community-code/model-evaluation-tools-met/documentation>`_ chapter for tc-stat for the details on performing job summaries and job filters.

     | *Used by:*  TCStat

   TC_STAT_COLUMN_STR_NAME
     Specify the string names of the columns for stratification with the MET tc_stat tool.

     | *Used by:*  TCStat

   TC_STAT_COLUMN_STR_VAL
     Specify the values for the columns set via the :term:`TC_STAT_COLUMN_STR_NAME` option for use with the MET tc_stat tool.

     | *Used by:*  TCStat

   TC_STAT_COLUMN_THRESH_NAME
     Specify the string names of the columns for stratification by threshold with the MET tc_stat tool.

     | *Used by:*  TCStat

   TC_STAT_COLUMN_THRESH_VAL
     Specify the values used for thresholding the columns specified in the :term:`TC_STAT_COLUMN_THRESH_NAME` option for use with the MET tc_stat tool.

     | *Used by:*  TCStat

   TC_STAT_INIT_THRESH_NAME
     Specify the string names of the columns for stratification by threshold with the MET tc_stat tool.

     | *Used by:*  TCStat

   TC_STAT_INIT_THRESH_VAL
     Specify the values used for thresholding the columns specified in the :term:`TC_STAT_INIT_THRESH_NAME` option for use with the MET tc_stat tool.

     | *Used by:*  TCStat

   TC_STAT_CYCLONE
     Specify the cyclone of interest for use with the MET tc_stat tool.

     | *Used by:*  TCStat

   TC_STAT_DESC
     Specify the desc option for use with the MET tc_stat tool.

     | *Used by:*  TCStat

   TC_STAT_INIT_BEG
     Specify the beginning initialization time for stratification when using the MET tc_stat tool. Acceptable formats: YYYYMMDD_HH, YYYYMMDD_HHmmss

     | *Used by:*  TCStat

   TC_STAT_INIT_END
     Specify the ending initialization time for stratification when using the MET tc_stat tool. Acceptable formats: YYYYMMDD_HH, YYYYMMDD_HHmmss

     | *Used by:*  TCStat

   TC_STAT_INIT_EXCLUDE
     Specify the initialization times to exclude when using the MET tc_stat tool, via a comma separated list e.g.:20141220_18, 20141221_00Acceptable formats: YYYYMMDD_HH, YYYYMMDD_HHmmss

     | *Used by:*  TCStat

   TC_STAT_INIT_HOUR
     The beginning hour (HH) of the initialization time of interest.

     | *Used by:*  TCStat

   TC_STAT_INIT_INCLUDE
     Specify the initialization times to include when using the MET tc_stat tool, via a comma separated list e.g.:20141220_00, 20141220_06, 20141220_12Acceptable formats: YYYYMMDD_HH, YYYYMMDD_HHmmss

     | *Used by:*  TCStat

   TC_STAT_INIT_MASK
     This corresponds to the INIT_MASK keyword in the MET tc_stat config file. For more information, please refer to the `MET User's Guide <https://dtcenter.org/community-code/model-evaluation-tools-met/documentation>`_ .

     | *Used by:*  TCStat

   TC_STAT_INIT_STR_NAME
     This corresponds to the INIT_STR_NAME keyword in the MET tc_stat config file. Please refer to  the `MET User's Guide <https://dtcenter.org/community-code/model-evaluation-tools-met/documentation>`_ for more details.

     | *Used by:*  TCStat

   TC_STAT_INIT_STR_VAL
     This corresponds to the INIT_STR_VAL keyword in the MET tc_stat config file. Please refer to the `MET User's Guide <https://dtcenter.org/community-code/model-evaluation-tools-met/documentation>`_ for more information.

     | *Used by:*  TCStat

   TC_STAT_INPUT_DIR
     .. warning:: **DEPRECATED:** Please use :term:`TC_STAT_LOOKIN_DIR`.

     | *Used by:*  TCStat

   TC_STAT_LOOKIN_DIR
     Specify the input directory where the MET tc_stat tool will look for files.

     | *Used by:*  TCStat

   PB2NC_INPUT_DIR
     Specify the input directory where the MET PB2NC tool will look for files.

     | *Used by:*  PB2NC

   TC_STAT_JOB_ARGS
     Specify expressions for the MET tc_stat tool to execute.

     | *Used by:*  TCStat

   TC_STAT_JOBS_LIST
     .. warning:: **DEPRECATED:** Please use :term:`TC_STAT_JOB_ARGS`.

   TC_STAT_LANDFALL
     Specify whether only those points occurring near landfall should be retained when using the MET tc_stat tool. Acceptable values: True/False

     | *Used by:*  TCStat

   TC_STAT_LANDFALL_BEG
     Specify the beginning of the landfall window for use with the MET tc_stat tool. Acceptable formats: HH, HHmmss

     | *Used by:*  TCStat

   TC_STAT_LANDFALL_END
     Specify the end of the landfall window for use with the MET tc_stat tool. Acceptable formats: HH, HHmmss

     | *Used by:*  TCStat

   TC_STAT_LEAD
     Specify the lead times to stratify by when using the MET tc_stat tool. Acceptable formats: HH, HHmmss

     | *Used by:*  TCStat

   TC_STAT_LEAD_REQ
     Specify the LEAD_REQ when using the MET tc_stat tool.

     | *Used by:*  TCStat

   TC_STAT_MATCH_POINTS
     Specify whether only those points common to both the ADECK and BDECK tracks should be written out or not when using the MET tc_stat tool. Acceptable values: True/False

     | *Used by:*  TCStat

   TC_STAT_OUTPUT_DIR
     Specify the output directory where the MET tc_stat tool will write files.

     | *Used by:*  TCStat

   TC_STAT_RUN_VIA
     .. warning:: **DEPRECATED:** Please set :term:`TC_STAT_CONFIG_FILE` to run using a config file and leave it unset to run via the command line.

     Old: Specify the method for running the MET tc_stat tool. Acceptable values: CONFIG. If left blank (unset), tc_stat will run via the command line.

     | *Used by:*  TCStat

   TC_STAT_STORM_ID
     Set the STORM_ID(s) of interest with the MET tc_stat tool.

     | *Used by:*  TCStat

   TC_STAT_STORM_NAME
     Set the environment variable STORM_NAME for use with the MET tc_stat tool.

     | *Used by:*  TCStat

   TC_STAT_TRACK_WATCH_WARN
     Specify which watches and warnings to stratify over when using the MET tc_stat tool. Acceptable values: HUWARN, HUWATCH, TSWARN, TSWATCH, ALLIf left blank (unset), no stratification will be done.

     | *Used by:*  TCStat

   TC_STAT_VALID_BEG
     Specify a comma separated list of beginning valid times to stratify with when using the MET tc_stat tool. Acceptable formats: YYYYMMDD_HH, YYYYMMDD_HHmmss

     | *Used by:*  TCStat

   TC_STAT_VALID_END
     Specify a comma separated list of ending valid times to stratify with when using the MET tc_stat tool. Acceptable formats: YYYYMMDD_HH, YYYYMMDD_HHmmss

     | *Used by:*  TCStat

   TC_STAT_VALID_EXCLUDE
     Specify a comma separated list of valid times to exclude from the stratification with when using the MET tc_stat tool. Acceptable formats: YYYYMMDD_HH, YYYYMMDD_HHmmss

     | *Used by:*  TCStat

   TC_STAT_VALID_HOUR
     This corresponds to the VALID_HOUR keyword in the MET tc_stat config file. For more information, please refer to the `MET User's Guide <https://dtcenter.org/community-code/model-evaluation-tools-met/documentation>`_.

     | *Used by:*  TCStat

   TC_STAT_VALID_INCLUDE
     Specify a comma separated list of valid times to include in the stratification with when using the MET tc_stat tool. Acceptable formats: YYYYMMDD_HH, YYYYMMDD_HHmmss

     | *Used by:*  TCStat

   TC_STAT_VALID_MASK
     This corresponds to the VALID_MASK in the MET tc_stat config file. Please refer to the `MET User's Guide <https://dtcenter.org/community-code/model-evaluation-tools-met/documentation>`_ for more information.

     | *Used by:*  TCStat

   TC_STAT_WATER_ONLY
     Specify whether to exclude points where the distance to land is <= 0. If set to TRUE, once land is encountered the remainder of the forecast track is not used for the verification, even if the track moves back over water.Acceptable values: true/false

     | *Used by:*  TCStat

   TIME_METHOD
     .. warning:: **DEPRECATED:** Please use :term:`LOOP_BY` instead.

   TIME_SUMMARY_BEG
     .. warning:: **DEPRECATED:** Please use :term:`PB2NC_TIME_SUMMARY_BEG` instead.

   TIME_SUMMARY_END
     .. warning:: **DEPRECATED:** Please use :term:`PB2NC_TIME_SUMMARY_END` instead.

   TIME_SUMMARY_FLAG
     .. warning:: **DEPRECATED:** Please use :term:`PB2NC_TIME_SUMMARY_FLAG` instead.

   TITLE
     .. warning:: **DEPRECATED:** Please use :term:`TCMPR_PLOTTER_TITLE` instead.

   TCMPR_PLOTTER_TITLE
     Specify a title string for the TC Matched Pairs plotting tool.

     | *Used by:*  TCMPRPlotter

   TMP_DIR
     Specify the path to a temporary directory where the user has write permissions.

     | *Used by:*  PB2NC, PointStat, TCStat

   TOP_LEVEL_DIRS
     .. warning:: **DEPRECATED:** Please use :term:`TC_PAIRS_READ_ALL_FILES`.

   TRACK_DATA_DIR
     .. warning:: **DEPRECATED:** Please use :term:`TC_PAIRS_ADECK_INPUT_DIR`, :term:`TC_PAIRS_BDECK_INPUT_DIR` and :term:`TC_PAIRS_EDECK_INPUT_DIR`.

   TRACK_DATA_MOD_FORCE_OVERWRITE
     .. warning:: **DEPRECATED:** Please use :term:`TC_PAIRS_SKIP_IF_REFORMAT_EXISTS`.

   TRACK_DATA_SUBDIR_MOD
     .. warning:: **DEPRECATED:** No longer used.

   TRACK_TYPE
     .. warning:: **DEPRECATED:** Please use :term:`TC_PAIRS_REFORMAT_DECK`.

   TR
     Specify the path to the Linux "tr" executable.

     | *Used by:*  PB2NC, PointStat

   TR_EXE
     .. warning:: **DEPRECATED:** Please use :term:`TR`.

   VALID_BEG
     Specify a begin time for valid times for use in the analysis. This is the starting date in the format set in the :term:`VALID_TIME_FMT`. It is named accordingly to the value set for :term:`LOOP_BY`. However, in StatAnalysis, it is named accordingly to the value set for :term:`PLOT_TIME`. See :ref:`Looping_by_Valid_Time` for more information.

     | *Used by:*  All

   VALID_END
     Specify an end time for valid times for use in the analysis. This is the ending date in the format set in the :term:`VALID_TIME_FMT`. It is named accordingly to the value set for :term:`LOOP_BY`. See :ref:`Looping_by_Valid_Time` for more information.

     | *Used by:*  All

   FCST_VALID_HOUR_LIST
     Specify a list of hours for valid times of forecast files for use in the analysis.

     | *Used by:*  MakePlots, StatAnalysis

   OBS_VALID_HOUR_LIST
     Specify a list of hours for valid times of observation files for use in the analysis.

     | *Used by:*  MakePlots, StatAnalysis

   VALID_HOUR_BEG
     .. warning:: **DEPRECATED:** Please use :term:`FCST_VALID_HOUR_LIST` or :term:`OBS_VALID_HOUR_LIST` instead.

   VALID_HOUR_END
     .. warning:: **DEPRECATED:** Please use :term:`FCST_VALID_HOUR_LIST` or :term:`OBS_VALID_HOUR_LIST` instead.

   VALID_HOUR_INCREMENT
     .. warning:: **DEPRECATED:** Please use :term:`FCST_VALID_HOUR_LIST` or :term:`OBS_VALID_HOUR_LIST` instead.

   VALID_HOUR_METHOD
     .. warning:: **DEPRECATED:** No longer used.

   VALID_INCREMENT
     Specify the time increment for valid times for use in the analysis. See :ref:`Looping_by_Valid_Time` for more information. Units are assumed to be seconds unless specified with Y, m, d, H, M, or S.

     | *Used by:*  All

   VALID_TIME_FMT
     Specify a strftime formatting string for use with :term:`VALID_BEG` and :term:`VALID_END`. See :ref:`Looping_by_Valid_Time` for more information.

     | *Used by:*  All

   SERIES_ANALYSIS_VAR_LIST
     .. warning:: **DEPRECATED:** Please use :term:`FCST_VAR<n>_NAME` and :term:`OBS_VAR<n>_NAME` instead.

   VAR_LIST
     .. warning:: **DEPRECATED:** Please use :term:`FCST_VAR<n>_NAME` and :term:`OBS_VAR<n>_NAME` instead.

   VAR<n>_FOURIER_DECOMP
     Specify if Fourier decomposition is to be considered (True) or not (False). If this is set to True, data stratification will be done for the Fourier decomposition of FCS_VAR<n>_NAME. This should have been previously run in grid_stat_wrapper. The default value is set to False.

     | *Used by:*  MakePlots, StatAnalysis

   VAR<n>_WAVE_NUM_LIST
     Specify a comma separated list of wave numbers pairings of the Fourier decomposition.

     | *Used by:*  MakePlots, StatAnalysis

   VERIFICATION_GRID
     .. warning:: **DEPRECATED:** Please use :term:`REGRID_DATA_PLANE_VERIF_GRID` instead.

   VERIF_CASE
     .. warning:: **DEPRECATED:** Please use :term:`MAKE_PLOTS_VERIF_CASE` instead.

   VERIF_GRID
     .. warning:: **DEPRECATED:** Please use :term:`MAKE_PLOTS_VERIF_GRID` instead.

   MAKE_PLOTS_VERIF_GRID
     Specify a string describing the grid the verification was performed on. This is the name of the grid upon which the verification was done on, ex. G002.

     | *Used by:*  MakePlots

   VERIF_TYPE
     .. warning:: **DEPRECATED:** Please use :term:`MAKE_PLOTS_VERIF_TYPE` instead.

   MAKE_PLOTS_VERIF_TYPE
     Specify a string describing the type of verification being performed. For MAKE_PLOTS_VERIF_CASE = grid2grid, valid options are anom, pres, and sfc. For MAKE_PLOTS_VERIF_CASE = grid2obs, valid options are conus_sfc and upper_air. For MAKE_PLOTS_VERIF_CASE = precip, any accumulation amount is valid, ex. A24.

     | *Used by:*  MakePlots

   VERTICAL_LOCATION
     .. warning:: **DEPRECATED:** Specify the vertical location desired when using the MET pb2nc tool.

   XLAB
     .. warning:: **DEPRECATED:** Please use :term:`TCMPR_PLOTTER_XLAB` instead.

   TCMPR_PLOTTER_XLAB
     Specify the x-axis label when using the TC Matched Pairs plotting tool.

     | *Used by:*  TCMPRPlotter

   XLIM
     .. warning:: **DEPRECATED:** Please use :term:`TCMPR_PLOTTER_XLIM` instead.

   TCMPR_PLOTTER_XLIM
     Specify the x-axis limit when using the TC Matched Pairs plotting tool.

     | *Used by:*  TCMPRPlotter

   YLAB
     .. warning:: **DEPRECATED:** Please use :term:`TCMPR_PLOTTER_YLAB` instead.

   TCMPR_PLOTTER_YLAB
     Specify the y-axis label when using the TC Matched Pairs plotting tool.

     | *Used by:*  TCMPRPlotter

   YLIM
     .. warning:: **DEPRECATED:** Please use :term:`TCMPR_PLOTTER_YLIM` instead.

   TCMPR_PLOTTER_YLIM
     Specify the y-axis limit when using the TC Matched Pairs plotting tool.

     | *Used by:*  TCMPRPlotter

   FCST_PCP_COMBINE_INPUT_ACCUMS
     Specify what accumulation levels should be used from the forecast data for the analysis. This is a list of input accumulations in the order of preference to use to build the desired accumulation. If an accumulation cannot be used (i.e. it is larger than the remaining accumulation that needs to be built) then the next value in the list is tried. Units are assumed to be hours unless a time identifier such as Y, m, d, H, M, S is specifed at the end of the value, i.e. 30M or 1m.

     If the name and/or level of the accumulation value must be specified for the data, then a list of equal length to this variable must be set for :term:`FCST_PCP_COMBINE_INPUT_NAMES` and :term:`FCST_PCP_COMBINE_INPUT_LEVELS`. See this sections for more information.

     This variable can be set to {lead} if the accumulation found in a given file corresponds to the forecast lead of the data. If this is the case, :term:`FCST_PCP_COMBINE_BUCKET_INTERVAL` can be used to reset the accumulation at a given interval.

     A corresponding variable exists for observation data called :term:`OBS_PCP_COMBINE_INPUT_ACCUMS`.

     Examples:

     1H, 30M

     This will attempt to use a 1 hour accumulation, then try to use a 30 minute accumulation if the first value did not succeed.

     | *Used by:*  PCPCombine

   OBS_PCP_COMBINE_INPUT_ACCUMS
     See :term:`FCST_PCP_COMBINE_INPUT_ACCUMS`

     | *Used by:*  PCPCombine

   FCST_PCP_COMBINE_BUCKET_INTERVAL
     Used when :term:`FCST_PCP_COMBINE_INPUT_ACCUMS` contains {lead} in the list. This is the interval to reset the bucket accumulation. For example, if the accumulation is reset every 3 hours (forecast 1 hour has 1 hour accum, forecast 2 hour has 2 hour accum, forecast 3 hour has 3 hour accum, forecast 4 hour has 1 hour accum, etc.) then this should be set to 3 or 3H. Units are assumed to be hours unless specified with Y, m, d, H, M, or S.

     | *Used by:*  PCPCombine

   OBS_PCP_COMBINE_BUCKET_INTERVAL
     See :term:`FCST_PCP_COMBINE_BUCKET_INTERVAL`.

     | *Used by:*  PCPCombine

   FCST_PCP_COMBINE_INPUT_NAMES
     Specify which field names correspond to each accumulation specifed in FCST_PCP_COMBINE_INPUT_ACCUMS for the forecast data for the analysis. See :term:`FCST_PCP_COMBINE_INPUT_ACCUMS` for more information. A corresponding variable exists for observation data called :term:`OBS_PCP_COMBINE_INPUT_NAMES`. Examples:

     | FCST_PCP_COMBINE_INPUT_ACCUMS = 6, 1
     | FCST_PCP_COMBINE_INPUT_NAMES = P06M_NONE, P01M_NONE

     This says that the 6 hour accumulation field name is P06M_NONE and the 1 hour accumulation field name is P01M_NONE.

     To utilize Python Embedding as input to the MET tools, set this value to the python script command with arguments. This value can include filename template syntax such as {valid?fmt=%Y%m%d%H}.

     | *Used by:*  PCPCombine

   OBS_PCP_COMBINE_INPUT_NAMES
     See :term:`FCST_PCP_COMBINE_INPUT_NAMES`

     | *Used by:*  PCPCombine

   FCST_PCP_COMBINE_INPUT_LEVELS
     Specify which levels correspond to each accumulation specifed in FCST_PCP_COMBINE_INPUT_ACCUMS for the forecast data for the analysis. See :term:`FCST_PCP_COMBINE_INPUT_ACCUMS` for more information. A corresponding variable exists for observation data called :term:`OBS_PCP_COMBINE_INPUT_LEVELS`. Examples:

     | FCST_PCP_COMBINE_INPUT_ACCUMS = 1
     | FCST_PCP_COMBINE_INPUT_NAMES = P01M_NONE
     | FCST_PCP_COMBINE_INPUT_LEVELS = "(0,*,*)"

     This says that the 1 hour accumulation field name is P01M_NONE and the level (0,*,*), which is NetCDF format to specify the first item of the first dimension.

     | *Used by:*  PCPCombine

   OBS_PCP_COMBINE_INPUT_LEVELS
     See :term:`FCST_PCP_COMBINE_INPUT_LEVELS`

     | *Used by:*  PCPCombine

   FCST_PCP_COMBINE_INPUT_OPTIONS
     Specify optional additional options that correspond to each accumulation specifed in FCST_PCP_COMBINE_INPUT_ACCUMS for the forecast data for the analysis. See :term:`FCST_PCP_COMBINE_INPUT_ACCUMS` for more information. A corresponding variable exists for observation data called :term:`OBS_PCP_COMBINE_INPUT_OPTIONS`. Examples:

     | FCST_PCP_COMBINE_INPUT_ACCUMS = 6, 1
     | FCST_PCP_COMBINE_INPUT_NAMES = P06M_NONE, P01M_NONE
     | FCST_PCP_COMBINE_INPUT_OPTIONS = something = else;, another_thing = else;

     | *Used by:*  PCPCombine

   OBS_PCP_COMBINE_INPUT_OPTIONS
     See :term:`FCST_PCP_COMBINE_INPUT_OPTIONS`

     | *Used by:*  PCPCombine

   FCST_PCP_COMBINE_OUTPUT_ACCUM
     Specify desired accumulation to be built from the forecast data.
     Synonym for :term:`FCST_PCP_COMBINE_LOOKBACK`.

     A corresponding variable exists for observation data called :term:`OBS_PCP_COMBINE_OUTPUT_ACCUM`.

     | *Used by:*  PCPCombine

   FCST_PCP_COMBINE_OUTPUT_NAME
     Specify the output field name from processing forecast data.
     If this variable is not set, then :term:`FCST_VAR<n>_NAME` is used.

     A corresponding variable exists for observation data called
     :term:`OBS_PCP_COMBINE_OUTPUT_NAME`.

     Example: APCP

     | *Used by:*  PCPCombine

   OBS_PCP_COMBINE_OUTPUT_ACCUM
     See :term:`FCST_PCP_COMBINE_LOOKBACK`.

     | *Used by:*  PCPCombine

   OBS_PCP_COMBINE_OUTPUT_NAME
     See :term:`FCST_PCP_COMBINE_OUTPUT_NAME`.

     | *Used by:*  PCPCombine

   PREPBUFR_DATA_DIR
     .. warning:: **DEPRECATED:** Please use :term:`PB2NC_INPUT_DIR` instead.

   GEN_VX_MASK_INPUT_DIR
     Directory containing input data to GenVxMask. This variable is optional because you can specify a
     full path to the input files using :term:`GEN_VX_MASK_INPUT_TEMPLATE`.

     | *Used by:* GenVxMask

   GEN_VX_MASK_INPUT_TEMPLATE
     Filename template of the input grid used by GenVxMask. This can be an input filename or a grid definition.
     See also :term:`GEN_VX_MASK_INPUT_DIR`.

     | *Used by:* GenVxMask

   GEN_VX_MASK_INPUT_MASK_DIR
     Directory containing mask data used by GenVxMask. This variable is optional because you can specify the
     full path to the input files using :term:`GEN_VX_MASK_INPUT_MASK_TEMPLATE`.

     | *Used by:* GenVxMask

   GEN_VX_MASK_INPUT_MASK_TEMPLATE
     Filename template of the mask files used by GenVxMask. This can be a list of files or grids separated
     by commas to apply to the input grid. The wrapper will call GenVxMask once for each item in the list, passing
     its output to temporary files until the final command, which will write to the file specified by
     :term:`GEN_VX_MASK_OUTPUT_TEMPLATE` (and optionally :term:`GEN_VX_MASK_OUTPUT_DIR`. The length of this
     list must be the same length as :term:`GEN_VX_MASK_OPTIONS`. When "-type lat" or "-type lon" is set in
     :term:`GEN_VX_MASK_OPTIONS`, the corresponding mask template is ignored, but must be set to a placeholder
     string. See also :term:`GEN_VX_MASK_INPUT_MASK_DIR`.

     | *Used by:* GenVxMask

   GEN_VX_MASK_OPTIONS
     Command line arguments to pass to each call of GenVxMask. This can be a list of sets of arguments
     separated by commas to apply to the input grid. The length of this list must be the same length as
     :term:`GEN_VX_MASK_INPUT_MASK_TEMPLATE`.

     | *Used by:* GenVxMask

   GEN_VX_MASK_OUTPUT_DIR
     Directory to write output data generated by GenVxMask. This variable is optional because you can
     specify the full path to the input files using :term:`GEN_VX_MASK_OUTPUT_TEMPLATE`.

     | *Used by:* GenVxMask

   GEN_VX_MASK_OUTPUT_TEMPLATE
     Filename template of the output file generated by GenVxMask. See also :term:`GEN_VX_MASK_OUTPUT_DIR`.

     | *Used by:* GenVxMask

   LOG_GEN_VX_MASK_VERBOSITY
     Overrides the log verbosity for GenVxMask only. If not set, the verbosity level is controlled by :term:`LOG_MET_VERBOSITY`.

     | *Used by:* GenVxMask

   GEN_VX_MASK_SKIP_IF_OUTPUT_EXISTS
     If True, do not run GenVxMask if output file already exists. Set to False to overwrite files.

     | *Used by:*  GenVxMask

   GEN_VX_MASK_CUSTOM_LOOP_LIST
    Sets custom string loop list for a specific wrapper. See :term:`CUSTOM_LOOP_LIST`.

     | *Used by:* GenVxMask

   GEN_VX_MASK_FILE_WINDOW_BEGIN
     Used to control the lower bound of the window around the valid time to determine if a GenVxMask input file should be used for processing. Overrides :term:`FILE_WINDOW_BEGIN`. See 'Use Windows to Find Valid Files' section for more information.

     | *Used by:* GenVxMask

   GEN_VX_MASK_FILE_WINDOW_END
     Used to control the upper bound of the window around the valid time to determine if an GenVxMask input file should be used for processing. Overrides :term:`FILE_WINDOW_BEGIN`. See 'Use Windows to Find Valid Files' section for more information.

     | *Used by:* GenVxMask

   TC_RMW_BASIN
     Specify the value for 'basin' in the MET configuration file for TCRMW.

     | *Used by:*  TCRMW

   TC_RMW_CYCLONE
     Specify the value for 'cyclone' in the MET configuration file for TCRMW.

     | *Used by:*  TCRMW

   TC_RMW_STORM_ID
     Specify the value for 'storm_id' in the MET configuration file for TCRMW.

     | *Used by:*  TCRMW

   TC_RMW_STORM_NAME
     Specify the value for 'storm_name' in the MET configuration file for TCRMW.

     | *Used by:*  TCRMW

   TC_RMW_SCALE
     Specify the value for 'rmw_scale' in the MET configuration file for TCRMW.

     | *Used by:*  TCRMW

   TC_RMW_REGRID_METHOD
     Specify the value for 'regrid.method' in the MET configuration file for TCRMW.

     | *Used by:*  TCRMW

   TC_RMW_REGRID_WIDTH
     Specify the value for 'regrid.width' in the MET configuration file for TCRMW.

     | *Used by:*  TCRMW

   TC_RMW_REGRID_VLD_THRESH
     Specify the value for 'regrid.vld_thresh' in the MET configuration file for TCRMW.

     | *Used by:*  TCRMW

   TC_RMW_REGRID_SHAPE
     Specify the value for 'regrid.shape' in the MET configuration file for TCRMW.

     | *Used by:*  TCRMW

   TC_RMW_N_AZIMUTH
     Specify the value for 'n_azimuth' in the MET configuration file for TCRMW.

     | *Used by:*  TCRMW

   TC_RMW_N_RANGE
     Specify the value for 'n_range' in the MET configuration file for TCRMW.

     | *Used by:*  TCRMW

   TC_RMW_MAX_RANGE_KM
     Specify the value for 'max_range_km' in the MET configuration file for TCRMW.

     | *Used by:*  TCRMW

   TC_RMW_DELTA_RANGE_KM
     Specify the value for 'delta_range_km' in the MET configuration file for TCRMW.

     | *Used by:*  TCRMW

   TC_RMW_INPUT_DATATYPE
     Specify the data type of the input directory for input files used with the MET TCRMW tool. Used to set the 'file_type' value of the data dictionary in the MET configuration file for TCRMW.

     | *Used by:*  TCRMW

   TC_RMW_INPUT_DIR
     Directory containing input data to TCRMW. This variable is optional because you can specify the full path to the input files using :term:`TC_RMW_INPUT_TEMPLATE`.

     | *Used by:* TCRMW

   TC_RMW_INPUT_TEMPLATE
     Filename template of the input data used by TCRMW. See also :term:`TC_RMW_INPUT_DIR`.

     | *Used by:* TCRMW

   TC_RMW_DECK_INPUT_DIR
     Directory containing ADECK input data to TCRMW. This variable is optional because you can specify the full path to the input files using :term:`TC_RMW_DECK_TEMPLATE`.

     | *Used by:* TCRMW

   TC_RMW_DECK_TEMPLATE
     Filename template of the ADECK input data used by TCRMW. See also :term:`TC_RMW_DECK_INPUT_DIR`.

     | *Used by:* TCRMW

   TC_RMW_OUTPUT_DIR
     Directory to write output data from TCRMW. This variable is optional because you can specify the full path to the output file using :term:`TC_RMW_OUTPUT_TEMPLATE`.

     | *Used by:* TCRMW

   TC_RMW_OUTPUT_TEMPLATE
     Filename template of write the output data generated by TCRMW. See also :term:`TC_RMW_OUTPUT_DIR`.

     | *Used by:* TCRMW

   TC_RMW_INIT_INCLUDE
     Value to set for init_include in the MET configuration file. See the `MET User's Guide <https://dtcenter.org/community-code/model-evaluation-tools-met/documentation>`_ section regarding Regrid-Data-Plane for more information.

     | *Used by:*  TCRMW

   TC_RMW_VALID_BEG
     Value to set for valid_beg in the MET configuration file. See the `MET User's Guide <https://dtcenter.org/community-code/model-evaluation-tools-met/documentation>`_ section regarding Regrid-Data-Plane for more information.

     | *Used by:*  TCRMW

   TC_RMW_VALID_END
     Value to set for valid_end in the MET configuration file. See the `MET User's Guide <https://dtcenter.org/community-code/model-evaluation-tools-met/documentation>`_ section regarding Regrid-Data-Plane for more information.

     | *Used by:*  TCRMW

   TC_RMW_VALID_INCLUDE_LIST
     List of values to set for valid_inc in the MET configuration file. See the `MET User's Guide <https://dtcenter.org/community-code/model-evaluation-tools-met/documentation>`_ section regarding Regrid-Data-Plane for more information.


     | *Used by:*  TCRMW

   TC_RMW_VALID_EXCLUDE_LIST
     List of values to set for valid_exc in the MET configuration file. See the `MET User's Guide <https://dtcenter.org/community-code/model-evaluation-tools-met/documentation>`_ section regarding Regrid-Data-Plane for more information.

     | *Used by:*  TCRMW

   TC_RMW_VALID_HOUR_LIST
     List of values to set for valid_hour in the MET configuration file. See the `MET User's Guide <https://dtcenter.org/community-code/model-evaluation-tools-met/documentation>`_ section regarding Regrid-Data-Plane for more information.

     | *Used by:*  TCRMW

   GRID_DIAG_DESC
     Specify the value for 'desc' in the MET configuration file for grid_diag.

     | *Used by:*  GridDiag

   GRID_STAT_DESC
     Specify the value for 'desc' in the MET configuration file for grid_stat.

     | *Used by:*  GridStat

   ENSEMBLE_STAT_DESC
     Specify the value for 'desc' in the MET configuration file for EnsembleStat.

     | *Used by:*  EnsembleStat

   MODE_DESC
     Specify the value for 'desc' in the MET configuration file for MODE.

     | *Used by:* MODE

   MTD_DESC
     Specify the value for 'desc' in the MET configuration file for MTD.

     | *Used by:* MTD

   POINT_STAT_DESC
     Specify the value for 'desc' in the MET configuration file for PointStat.

     | *Used by:* PointStat

   TC_GEN_DESC
     Specify the value for 'desc' in the MET configuration file for TCGen.

     | *Used by:* TCGen

   TC_PAIRS_DESC
     Specify the value for 'desc' in the MET configuration file for TCPairs.

     | *Used by:* TCPairs

   TC_RMW_DESC
     Specify the value for 'desc' in the MET configuration file for TCRMW.

     | *Used by:* TCRMW

   GRID_DIAG_INPUT_DIR
     Input directory for files to use with the MET tool grid_diag.

     | *Used by:*  GridDiag

   GRID_DIAG_INPUT_TEMPLATE
     Template used to specify input filenames for the MET tool grid_diag. This can be a comma-separated list. If there are more than one template, the number of fields specified must match the number of templates.

     | *Used by:*  GridDiag

   GRID_DIAG_OUTPUT_DIR
     Output directory for write files with the MET tool grid_diag.

     | *Used by:*  GridDiag

   GRID_DIAG_OUTPUT_TEMPLATE
     Template used to specify output filenames created by MET tool grid_diag.

     | *Used by:*  GridDiag

   GRID_DIAG_VERIFICATION_MASK_TEMPLATE
     Template used to specify the verification mask filename for the MET tool grid_diag. Supports a list of filenames.

     | *Used by:*  GridDiag

   LOG_GRID_DIAG_VERBOSITY
     Overrides the log verbosity for GridDiag only. If not set, the verbosity level is controlled by :term:`LOG_MET_VERBOSITY`.

     | *Used by:* GridDiag

   GRID_DIAG_CONFIG_FILE
     Path to configuration file read by grid_diag.
     If unset, parm/met_config/GridDiagConfig_wrapped will be used.

     | *Used by:*  GridDiag

   GRID_DIAG_CUSTOM_LOOP_LIST
    Sets custom string loop list for a specific wrapper. See :term:`CUSTOM_LOOP_LIST`.

     | *Used by:* GridDiag

   GRID_DIAG_INPUT_DATATYPE
     Specify the data type of the input directory for files used with the MET grid_diag tool.

     | *Used by:*  GridDiag

   GRID_DIAG_REGRID_METHOD
     Specify the value for 'regrid.method' in the MET configuration file for grid_diag.

     | *Used by:*  GridDiag

   GRID_DIAG_REGRID_WIDTH
     Specify the value for 'regrid.width' in the MET configuration file for grid_diag.

     | *Used by:*  GridDiag

   GRID_DIAG_REGRID_VLD_THRESH
     Specify the value for 'regrid.vld_thresh' in the MET configuration file for grid_diag.

     | *Used by:*  GridDiag

   GRID_DIAG_REGRID_SHAPE
     Specify the value for 'regrid.shape' in the MET configuration file for grid_diag.

     | *Used by:*  GridDiag

   GRID_DIAG_REGRID_TO_GRID
     Specify the value for 'regrid.to_grid' in the MET configuration file for grid_diag.

     | *Used by:*  GridDiag

   SKIP_TIMES
     List of valid times to skip processing. Each value be surrounded by quotation marks and must contain a datetime format followed by a list of matching times to skip. Multiple items can be defined separated by commas. begin_end_incr syntax can be used to define a list as well.

     Examples:

     Value:
     SKIP_TIMES = "%m:11,12"

     Result:
     Skip the 11th and 12th month

     Value:
     SKIP_TIMES = "%m:11", "%d:31"

     Result:
     Skip if 11th month or 31st day.

     Value:
     SKIP_TIMES = "%Y%m%d:20201031"

     Result:
     Skip October 31, 2020

     Value:
     SKIP_TIMES = "%H:begin_end_incr(0,22, 2)"

     Result:
     Skip even hours: 0, 2, 4, 6, 8, 10, 12, 14, 16, 18, 20, 22

     | *Used by:*  GridStat, SeriesAnalysis

   TC_GEN_TRACK_INPUT_DIR
     Directory containing the track data used by TCGen. This variable is optional because you can specify the full path to track data using :term:`TC_GEN_TRACK_INPUT_TEMPLATE`.

     | *Used by:* TCGen

   TC_GEN_GENESIS_INPUT_DIR
     Directory containing the genesis data used by TCGen. This variable is optional because you can specify the full path to genesis data using :term:`TC_GEN_GENESIS_INPUT_TEMPLATE`.

     | *Used by:* TCGen

   TC_GEN_TRACK_INPUT_TEMPLATE
     Filename template of the track data used by TCGen. See also :term:`TC_GEN_TRACK_INPUT_DIR`.

     | *Used by:* TCGen

   TC_GEN_GENESIS_INPUT_TEMPLATE
     Filename template of the genesis data used by TCGen. See also :term:`TC_GEN_GENESIS_INPUT_DIR`.

     | *Used by:* TCGen

   TC_GEN_OUTPUT_DIR
     Specify the output directory where files from the MET TCGen tool are written.

     | *Used by:*  TCGen

   TC_GEN_OUTPUT_TEMPLATE
     Sets the subdirectories below :term:`TC_GEN_OUTPUT_DIR` using a template to allow run time information.

     | *Used by:*  TCGen

   LOG_TC_GEN_VERBOSITY
     Overrides the log verbosity for TCGen only. If not set, the verbosity level is controlled by :term:`LOG_MET_VERBOSITY`.

     | *Used by:* TCGen

   TC_GEN_CONFIG_FILE
     Path to configuration file read by tc_gen.
     If unset, parm/met_config/TCGenConfig_wrapped will be used.

     | *Used by:*  TCGen

   TC_GEN_INIT_FREQ
     Specify the value of 'init_freq' in the MET configuration file.

     | *Used by:*  TCGen

   TC_GEN_VALID_FREQ
     Specify the value of 'valid_freq' in the MET configuration file.

     | *Used by:*  TCGen

   TC_GEN_LEAD_WINDOW_BEGIN
     .. warning:: **DEPRECATED:** Please use :term:`TC_GEN_FCST_HR_WINDOW_BEGIN`.

   TC_GEN_LEAD_WINDOW_END
     .. warning:: **DEPRECATED:** Please use :term:`TC_GEN_FCST_HR_WINDOW_END`.

   TC_GEN_FCST_HR_WINDOW_BEGIN
     Specify the value of fcst_hr_window.begin in the MET configuration file.

     | *Used by:*  TCGen

   TC_GEN_FCST_HR_WINDOW_END
     Specify the value of fcst_hr_window.end in the MET configuration file.

     | *Used by:*  TCGen

   TC_GEN_MIN_DURATION
     Specify the value of 'min_duration' in the MET configuration file.

     | *Used by:*  TCGen

   TC_GEN_FCST_GENESIS_VMAX_THRESH
     Specify the value of fcst_genesis.vmax_thresh in the MET configuration file.

     | *Used by:*  TCGen

   TC_GEN_FCST_GENESIS_MSLP_THRESH
     Specify the value of fcst_genesis.mslp_thresh in the MET configuration file.

     | *Used by:*  TCGen

   TC_GEN_BEST_GENESIS_TECHNIQUE
     Specify the value of best_genesis.technique in the MET configuration file.

     | *Used by:*  TCGen

   TC_GEN_BEST_GENESIS_CATEGORY
     Specify the value of best_genesis.category in the MET configuration file.

     | *Used by:*  TCGen

   TC_GEN_BEST_GENESIS_VMAX_THRESH
     Specify the value of best_genesis.vmax_thresh in the MET configuration file.

     | *Used by:*  TCGen

   TC_GEN_BEST_GENESIS_MSLP_THRESH
     Specify the value of best_genesis.mslp_thresh in the MET configuration file.

     | *Used by:*  TCGen

   TC_GEN_OPER_TECHNIQUE
     Specify the value of 'oper_technique' in the MET configuration file.

     | *Used by:*  TCGen

   TC_GEN_OPER_GENESIS_TECHNIQUE
     .. warning:: **DEPRECATED:** Please use :term:`TC_GEN_OPER_TECHNIQUE`.

   TC_GEN_OPER_GENESIS_CATEGORY
     .. warning:: **DEPRECATED:** Please use :term:`TC_GEN_OPER_TECHNIQUE`.

   TC_GEN_OPER_GENESIS_VMAX_THRESH
     .. warning:: **DEPRECATED:** Please use :term:`TC_GEN_OPER_TECHNIQUE`.

   TC_GEN_OPER_GENESIS_MSLP_THRESH
     .. warning:: **DEPRECATED:** Please use :term:`TC_GEN_OPER_TECHNIQUE`.

   TC_GEN_FILTER_<n>
     Specify the values of 'filter' in the MET configuration file where <n> is any integer.
     Any quotation marks that are found inside another set of quotation marks must be preceded with a backslash

     | *Used by:*  TCGen

   TC_GEN_STORM_ID
     The identifier of the storm(s) of interest.

     | *Used by:*  TCGen

   TC_GEN_STORM_NAME
     The name(s) of the storm of interest.

     | *Used by:*  TCGen

   TC_GEN_INIT_BEG
     Specify the beginning initialization time for stratification when using the MET TCGen tool. Acceptable formats: YYYYMMDD_HH, YYYYMMDD_HHmmss

     | *Used by:*  TCGen

   TC_GEN_INIT_END
     Specify the ending initialization time for stratification when using the MET TCGen tool. Acceptable formats: YYYYMMDD_HH, YYYYMMDD_HHmmss

     | *Used by:*  TCGen

   TC_GEN_INIT_INC
     Specify the value of 'init_inc' in the MET configuration file.

     | *Used by:*  TCGen

   TC_GEN_INIT_EXC
     Specify the value of 'init_exc' in the MET configuration file.

     | *Used by:*  TCGen

   TC_GEN_VALID_BEG
     Specify the beginning valid time for stratification when using the MET TCGen tool. Acceptable formats: YYYYMMDD_HH, YYYYMMDD_HHmmss

     | *Used by:*  TCGen

   TC_GEN_VALID_END
     Specify the ending valid time for stratification when using the MET TCGen tool. Acceptable formats: YYYYMMDD_HH, YYYYMMDD_HHmmss

     | *Used by:*  TCGen

   TC_GEN_INIT_HOUR
     Specify a list of hours for initialization times for use in the analysis.

     | *Used by:*  TCGen

   TC_GEN_VX_MASK
     Specify the 'vx_mask' value to set in the MET configuration file.

     | *Used by:*  TCGen

   TC_GEN_BASIN_MASK
     Specify the 'basin_mask' value to set in the MET configuration file.

     | *Used by:*  TCGen

   TC_GEN_DLAND_THRESH
     Specify the value of 'dland_thresh' in the MET configuration file.

     | *Used by:*  TCGen

   TC_GEN_GENESIS_WINDOW_BEGIN
     .. warning:: **DEPRECATED:** Please use :term:`TC_GEN_DEV_HIT_WINDOW_BEGIN`.

   TC_GEN_GENESIS_WINDOW_END
     .. warning:: **DEPRECATED:** Please use :term:`TC_GEN_DEV_HIT_WINDOW_END`.

   TC_GEN_DEV_HIT_WINDOW_BEGIN
     Specify the value for dev_hit_window.begin in the MET configuration file.

     | *Used by:*  TCGen

   TC_GEN_DEV_HIT_WINDOW_END
     Specify the value of dev_hit_window.end in the MET configuration file.

     | *Used by:*  TCGen

   TC_GEN_DEV_HIT_RADIUS
     Specify the value of 'dev_hit_radius' in the MET configuration file.

     | *Used by:*  TCGen

   TC_GEN_DISCARD_INIT_POST_GENESIS_FLAG
     Specify the value of 'discard_init_post_genesis_flag' in the MET configuration file.

     | *Used by:*  TCGen

   TC_GEN_DEV_METHOD_FLAG
     Specify the value of 'dev_method_flag' in the MET configuration file.

     | *Used by:*  TCGen

   TC_GEN_OPS_METHOD_FLAG
     Specify the value of 'ops_method_flag' in the MET configuration file.

     | *Used by:*  TCGen

   TC_GEN_CI_ALPHA
     Specify the value of 'ci_alpha' in the MET configuration file.

     | *Used by:*  TCGen

   TC_GEN_OUTPUT_FLAG_FHO
     Specify the value of output_flag.fho in the MET configuration file.

     | *Used by:*  TCGen

   TC_GEN_OUTPUT_FLAG_CTC
     Specify the value of output_flag.ctc in the MET configuration file.

     | *Used by:*  TCGen

   TC_GEN_OUTPUT_FLAG_CTS
     Specify the value of output_flag.cts in the MET configuration file.

     | *Used by:*  TCGen

   TC_GEN_OUTPUT_FLAG_GENMPR
     Specify the value of output_flag.genmpr in the MET configuration file.

     | *Used by:*  TCGen

   TC_GEN_NC_PAIRS_FLAG_LATLON
     Specify the value of nc_pairs_flag.latlon in the MET configuration file.

     | *Used by:*  TCGen

   TC_GEN_NC_PAIRS_FLAG_FCST_GENESIS
     Specify the value of nc_pairs_flag.fcst_genesis in the MET configuration file.

     | *Used by:*  TCGen

   TC_GEN_NC_PAIRS_FLAG_FCST_TRACKS
     Specify the value of nc_pairs_flag.fcst_tracks in the MET configuration file.

     | *Used by:*  TCGen

   TC_GEN_NC_PAIRS_FLAG_FCST_FY_OY
     Specify the value of nc_pairs_flag.fcst_fy_oy in the MET configuration file.

     | *Used by:*  TCGen

   TC_GEN_NC_PAIRS_FLAG_FCST_FY_ON
     Specify the value of nc_pairs_flag.fcst_fy_on in the MET configuration file.

     | *Used by:*  TCGen

   TC_GEN_NC_PAIRS_FLAG_BEST_GENESIS
     Specify the value of nc_pairs_flag.best_genesis in the MET configuration file.

     | *Used by:*  TCGen

   TC_GEN_NC_PAIRS_FLAG_BEST_TRACKS
     Specify the value of nc_pairs_flag.best_tracks in the MET configuration file.

     | *Used by:*  TCGen

   TC_GEN_NC_PAIRS_FLAG_BEST_FY_OY
     Specify the value of nc_pairs_flag.best_fy_oy in the MET configuration file.

     | *Used by:*  TCGen

   TC_GEN_NC_PAIRS_FLAG_BEST_FN_OY
     Specify the value of nc_pairs_flag.best_fn_oy in the MET configuration file.

     | *Used by:*  TCGen

   TC_GEN_VALID_MINUS_GENESIS_DIFF_THRESH
     Specify the value of 'valid_minus_genesis_diff_thresh' in the MET configuration file.

     | *Used by:*  TCGen

   TC_GEN_BEST_UNIQUE_FLAG
     Specify the value of 'best_unique_flag' in the MET configuration file.

     | *Used by:*  TCGen

   TC_GEN_BASIN_FILE
     Specify the value of 'basin_file' in the MET configuration file.

     | *Used by:*  TCGen

   TC_GEN_NC_PAIRS_GRID
     Specify the value of 'nc_pairs_grid' in the MET configuration file.

     | *Used by:*  TCGen

   TC_GEN_GENESIS_MATCH_RADIUS
     Specify the value of 'genesis_match_radius' in the MET configuration file.

     | *Used by:*  TCGen

   TC_GEN_GENESIS_RADIUS
     .. warning:: **DEPRECATED:** Please use :term:`TC_GEN_GENESIS_MATCH_RADIUS` and :term:`TC_GEN_DEV_HIT_RADIUS`.

   TC_GEN_DLAND_FILE
     Specify the value of 'dland_file' in the MET configuration file.

     | *Used by:*  TCGen

   PLOT_DATA_PLANE_INPUT_DIR
     Directory containing input data to PlotDataPlane. This variable is
     optional because you can specify the full path to the input files
     using :term:`PLOT_DATA_PLANE_INPUT_TEMPLATE`.

     | *Used by:* PlotDataPlane

   PLOT_DATA_PLANE_INPUT_TEMPLATE
     Filename template of the input file used by PlotDataPlane.
     Set to PYTHON_NUMPY/XARRAY to read from a Python embedding script.
     See also :term:`PLOT_DATA_PLANE_INPUT_DIR`.

     | *Used by:* PlotDataPlane

   PLOT_DATA_PLANE_OUTPUT_DIR
     Directory to write output data from PlotDataPlane. This variable is
     optional because you can specify the full path to the input files
     using :term:`PLOT_DATA_PLANE_OUTPUT_TEMPLATE`.

     | *Used by:* PlotDataPlane

   PLOT_DATA_PLANE_OUTPUT_TEMPLATE
     Filename template of the output file created by PlotDataPlane.
     See also :term:`PLOT_DATA_PLANE_OUTPUT_DIR`.

     | *Used by:* PlotDataPlane

   PLOT_DATA_PLANE_FIELD_NAME
     Name of field to read from input file. For Python embedding input, set to
     the path of a Python script and any arguments to the script.

     | *Used by:* PlotDataPlane

   PLOT_DATA_PLANE_FIELD_LEVEL
     Level of field to read from input file. For Python embedding input, do not
     set this value.

     | *Used by:* PlotDataPlane

   PLOT_DATA_PLANE_FIELD_EXTRA
     Additional options for input field. Multiple options can be specified.
     Each option must end with a semi-colon including the last (or only) item.

     | *Used by:* PlotDataPlane

   PLOT_DATA_PLANE_CONVERT_TO_IMAGE
     If set to True, run convert to create a png image with the same name as
     the output from plot_data_plane (except the extension is png instead of
     ps). If set to True, the application convert must either be in the user's
     path or [exe] CONVERT must be set to the full path to the executable.

     | *Used by:* PlotDataPlane

   PLOT_DATA_PLANE_TITLE
     (Optional) title to display on the output postscript file.

     | *Used by:* PlotDataPlane

   PLOT_DATA_PLANE_COLOR_TABLE
     (Optional) path to color table file to override the default.

     | *Used by:* PlotDataPlane

   PLOT_DATA_PLANE_RANGE_MIN_MAX
     (Optional) minimum and maximum values to output to postscript file.

     | *Used by:* PlotDataPlane

   LOG_PLOT_DATA_PLANE_VERBOSITY
     Overrides the log verbosity for PlotDataPlane only.
     If not set, the verbosity level is controlled by :term:`LOG_MET_VERBOSITY`

     | *Used by:* PlotDataPlane

   ENSEMBLE_STAT_SKIP_IF_OUTPUT_EXISTS
     If True, do not run app if output file already exists. Set to False to overwrite files.

     | *Used by:*  EnsembleStat

   GRID_DIAG_SKIP_IF_OUTPUT_EXISTS
     If True, do not run app if output file already exists. Set to False to overwrite files.

     | *Used by:*  GridDiag

   GRID_STAT_SKIP_IF_OUTPUT_EXISTS
     If True, do not run app if output file already exists. Set to False to overwrite files.

     | *Used by:*  GridStat

   MODE_SKIP_IF_OUTPUT_EXISTS
     If True, do not run app if output file already exists. Set to False to overwrite files.

     | *Used by:*  MODE

   MTD_SKIP_IF_OUTPUT_EXISTS
     If True, do not run app if output file already exists. Set to False to overwrite files.

     | *Used by:*  MTD

   PLOT_DATA_PLANE_SKIP_IF_OUTPUT_EXISTS
     If True, do not run app if output file already exists. Set to False to overwrite files.

     | *Used by:*  PlotDataPlane

   POINT2GRID_SKIP_IF_OUTPUT_EXISTS
     If True, do not run app if output file already exists. Set to False to overwrite files.

     | *Used by:*  Point2Grid

   POINT_STAT_SKIP_IF_OUTPUT_EXISTS
     If True, do not run app if output file already exists. Set to False to overwrite files.

     | *Used by:*  PointStat

   PY_EMBED_INGEST_SKIP_IF_OUTPUT_EXISTS
     If True, do not run app if output file already exists. Set to False to overwrite files.

     | *Used by:*  PyEmbedIngest

   SERIES_ANALYSIS_SKIP_IF_OUTPUT_EXISTS
     If True, do not run app if output file already exists. Set to False to overwrite files.

     | *Used by:*  SeriesAnalysis

   STAT_ANALYSIS_SKIP_IF_OUTPUT_EXISTS
     If True, do not run app if output file already exists. Set to False to overwrite files.

     | *Used by:*  StatAnalysis

   TC_GEN_SKIP_IF_OUTPUT_EXISTS
     If True, do not run app if output file already exists. Set to False to overwrite files.

     | *Used by:*  TCGen

   TC_RMW_SKIP_IF_OUTPUT_EXISTS
     If True, do not run app if output file already exists. Set to False to overwrite files.

     | *Used by:*  TCRMW

   TC_STAT_SKIP_IF_OUTPUT_EXISTS
     If True, do not run app if output file already exists. Set to False to overwrite files.

     | *Used by:*  TCStat

   USER_SCRIPT_RUNTIME_FREQ
     Frequency to run the user-defined script. See :ref:`Runtime_Freq` for more information.

     | *Used by:*  UserScript

   USER_SCRIPT_COMMAND
     User-defined command to run. Filename template tags can be used to modify
     the command for each execution. See :term:`USER_SCRIPT_RUNTIME_FREQ` for
     more information.

     | *Used by:*  UserScript

   USER_SCRIPT_CUSTOM_LOOP_LIST
     List of strings to loop over for each runtime to run the command.

     | *Used by:*  UserScript

   USER_SCRIPT_SKIP_TIMES
     Run times to skip for this wrapper only. See :term:`SKIP_TIMES` for more
     information and how to format.

     | *Used by:*  UserScript

   GRID_DIAG_RUNTIME_FREQ
     Frequency to run Grid-Diag. See :ref:`Runtime_Freq` for more information.

     | *Used by:*  GridDiag

   SERIES_ANALYSIS_RUNTIME_FREQ
     Frequency to run SeriesAnalysis. See :ref:`Runtime_Freq` for more information.

     | *Used by:*  SeriesAnalysis


   SERIES_ANALYSIS_RUN_ONCE_PER_STORM_ID
     If True, run SeriesAnalysis once for each storm ID found in the .tcst (TCStat output) file specified with :term:`SERIES_ANALYSIS_TC_STAT_INPUT_DIR` and :term:`SERIES_ANALYSIS_TC_STAT_INPUT_TEMPLATE`.

     | *Used by:*  SeriesAnalysis

   SERIES_ANALYSIS_REGRID_METHOD
     Specify the value for 'regrid.method' in the MET configuration file for SeriesAnalysis.

     | *Used by:*  SeriesAnalysis

   SERIES_ANALYSIS_REGRID_WIDTH
     Specify the value for 'regrid.width' in the MET configuration file for SeriesAnalysis.

     | *Used by:*  SeriesAnalysis

   SERIES_ANALYSIS_REGRID_VLD_THRESH
     Specify the value for 'regrid.vld_thresh' in the MET configuration file for SeriesAnalysis.

     | *Used by:*  SeriesAnalysis

   SERIES_ANALYSIS_REGRID_SHAPE
     Specify the value for 'regrid.shape' in the MET configuration file for SeriesAnalysis.

     | *Used by:*  SeriesAnalysis

   SERIES_ANALYSIS_DESC
     Specify the value for 'desc' in the MET configuration file for SeriesAnalysis.

     | *Used by:*  SeriesAnalysis

   SERIES_ANALYSIS_CAT_THRESH
     Specify the value for 'cat_thresh' in the MET configuration file for SeriesAnalysis.

     | *Used by:*  SeriesAnalysis

   SERIES_ANALYSIS_VLD_THRESH
     Specify the value for 'vld_thresh' in the MET configuration file for SeriesAnalysis.

     | *Used by:*  SeriesAnalysis

   SERIES_ANALYSIS_BLOCK_SIZE
     Specify the value for 'block_size' in the MET configuration file for SeriesAnalysis.

     | *Used by:*  SeriesAnalysis

   ENSEMBLE_STAT_REGRID_METHOD
     Specify the value for 'regrid.method' in the MET configuration file for EnsembleStat.

     | *Used by:*  EnsembleStat

   ENSEMBLE_STAT_REGRID_WIDTH
     Specify the value for 'regrid.width' in the MET configuration file for EnsembleStat.

     | *Used by:*  EnsembleStat

   ENSEMBLE_STAT_REGRID_VLD_THRESH
     Specify the value for 'regrid.vld_thresh' in the MET configuration file for EnsembleStat.

     | *Used by:*  EnsembleStat

   ENSEMBLE_STAT_REGRID_SHAPE
     Specify the value for 'regrid.shape' in the MET configuration file for EnsembleStat.

     | *Used by:*  EnsembleStat

   GRID_STAT_REGRID_METHOD
     Specify the value for 'regrid.method' in the MET configuration file for GridStat.

     | *Used by:*  GridStat

   GRID_STAT_REGRID_WIDTH
     Specify the value for 'regrid.width' in the MET configuration file for GridStat.

     | *Used by:*  GridStat

   GRID_STAT_REGRID_VLD_THRESH
     Specify the value for 'regrid.vld_thresh' in the MET configuration file for GridStat.

     | *Used by:*  GridStat

   GRID_STAT_REGRID_SHAPE
     Specify the value for 'regrid.shape' in the MET configuration file for GridStat.

     | *Used by:*  GridStat

   MODE_REGRID_METHOD
     Specify the value for 'regrid.method' in the MET configuration file for MODE.

     | *Used by:*  MODE

   MODE_REGRID_WIDTH
     Specify the value for 'regrid.width' in the MET configuration file for MODE.

     | *Used by:*  MODE

   MODE_REGRID_VLD_THRESH
     Specify the value for 'regrid.vld_thresh' in the MET configuration file for MODE.

     | *Used by:*  MODE

   MODE_REGRID_SHAPE
     Specify the value for 'regrid.shape' in the MET configuration file for MODE.

     | *Used by:*  MODE

   MTD_REGRID_METHOD
     Specify the value for 'regrid.method' in the MET configuration file for MTD.

     | *Used by:*  MTD

   MTD_REGRID_WIDTH
     Specify the value for 'regrid.width' in the MET configuration file for MTD.

     | *Used by:*  MTD

   MTD_REGRID_VLD_THRESH
     Specify the value for 'regrid.vld_thresh' in the MET configuration file for MTD.

     | *Used by:*  MTD

   MTD_REGRID_SHAPE
     Specify the value for 'regrid.shape' in the MET configuration file for MTD.

     | *Used by:*  MTD

   POINT_STAT_REGRID_METHOD
     Specify the value for 'regrid.method' in the MET configuration file for PointStat.

     | *Used by:*  PointStat

   POINT_STAT_REGRID_WIDTH
     Specify the value for 'regrid.width' in the MET configuration file for PointStat.

     | *Used by:*  PointStat

   POINT_STAT_REGRID_VLD_THRESH
     Specify the value for 'regrid.vld_thresh' in the MET configuration file for PointStat.

     | *Used by:*  PointStat

   POINT_STAT_REGRID_SHAPE
     Specify the value for 'regrid.shape' in the MET configuration file for PointStat.

     | *Used by:*  PointStat

   ENSEMBLE_STAT_ENS_SSVAR_BIN_SIZE
     Specify the value for 'ens_ssvar_bin_size' in the MET configuration file for EnsembleStat.

     | *Used by:*  EnsembleStat

   ENSEMBLE_STAT_ENS_PHIST_BIN_SIZE
     Specify the value for 'ens_phist_bin_size' in the MET configuration file for EnsembleStat.

     | *Used by:*  EnsembleStat

   ENSEMBLE_STAT_NBRHD_PROB_WIDTH
     Specify the value for 'nbrhd_prob.width' in the MET configuration file for EnsembleStat.

     | *Used by:*  EnsembleStat

   ENSEMBLE_STAT_NBRHD_PROB_SHAPE
     Specify the value for 'nbrhd_prob.shape' in the MET configuration file for EnsembleStat.

     | *Used by:*  EnsembleStat

   ENSEMBLE_STAT_NBRHD_PROB_VLD_THRESH
     Specify the value for 'nbrhd_prob.vld_thresh' in the MET configuration file for EnsembleStat.

     | *Used by:*  EnsembleStat

   ENSEMBLE_STAT_CLIMO_CDF_CDF_BINS
     See :term:`ENSEMBLE_STAT_CLIMO_CDF_BINS`

   ENSEMBLE_STAT_CLIMO_CDF_BINS
     Specify the value for 'climo_cdf.cdf_bins' in the MET configuration file for EnsembleStat.

     | *Used by:*  EnsembleStat

   ENSEMBLE_STAT_CLIMO_CDF_CENTER_BINS
     Specify the value for 'climo_cdf.center_bins' in the MET configuration file for EnsembleStat.

     | *Used by:*  EnsembleStat

   ENSEMBLE_STAT_CLIMO_CDF_WRITE_BINS
     Specify the value for 'climo_cdf.write_bins' in the MET configuration file for EnsembleStat.

     | *Used by:*  EnsembleStat

   ENSEMBLE_STAT_DUPLICATE_FLAG
     Specify the value for 'duplicate_flag' in the MET configuration file for EnsembleStat.

     | *Used by:*  EnsembleStat

   ENSEMBLE_STAT_SKIP_CONST
     Specify the value for 'skip_const' in the MET configuration file for EnsembleStat.

     | *Used by:*  EnsembleStat

   ENSEMBLE_STAT_NMEP_SMOOTH_GAUSSIAN_DX
     Specify the value for 'nmep_smooth.gaussian_dx' in the MET configuration file for EnsembleStat.

     | *Used by:*  EnsembleStat

   ENSEMBLE_STAT_NMEP_SMOOTH_GAUSSIAN_RADIUS
     Specify the value for 'nmep_smooth.gaussian_radius' in the MET configuration file for EnsembleStat.

     | *Used by:*  EnsembleStat

   ENSEMBLE_STAT_NMEP_SMOOTH_VLD_THRESH
     Specify the value for 'nmep_smooth.vld_thresh' in the MET configuration file for EnsembleStat.

     | *Used by:*  EnsembleStat

   ENSEMBLE_STAT_NMEP_SMOOTH_SHAPE
     Specify the value for 'nmep_smooth.shape' in the MET configuration file for EnsembleStat.

     | *Used by:*  EnsembleStat

   ENSEMBLE_STAT_NMEP_SMOOTH_METHOD
     Specify the value for 'nmep_smooth.type.method' in the MET configuration file for EnsembleStat.

     | *Used by:*  EnsembleStat

   ENSEMBLE_STAT_NMEP_SMOOTH_WIDTH
     Specify the value for 'nmep_smooth.type.width' in the MET configuration file for EnsembleStat.

     | *Used by:*  EnsembleStat

   ENSEMBLE_STAT_CENSOR_THRESH
     Specify the value for 'censor_thresh' in the MET configuration file for EnsembleStat.

     | *Used by:*  EnsembleStat

   ENSEMBLE_STAT_CENSOR_VAL
     Specify the value for 'censor_val' in the MET configuration file for EnsembleStat.

     | *Used by:*  EnsembleStat

   ENSEMBLE_STAT_OBS_ERROR_FLAG
     Specify the value for 'obs_error.flag' in the MET configuration file for EnsembleStat.

     | *Used by:*  EnsembleStat

   ENSEMBLE_STAT_CLIMO_MEAN_FILE_NAME
     Specify the value for 'climo_mean.file_name' in the MET configuration file for EnsembleStat.

     | *Used by:* EnsembleStat

   ENSEMBLE_STAT_CLIMO_MEAN_FIELD
     Specify the value for 'climo_mean.field' in the MET configuration file for EnsembleStat.

     | *Used by:* EnsembleStat

   ENSEMBLE_STAT_CLIMO_MEAN_REGRID_METHOD
     Specify the value for 'climo_mean.regrid.method' in the MET configuration file for EnsembleStat.

     | *Used by:* EnsembleStat

   ENSEMBLE_STAT_CLIMO_MEAN_REGRID_WIDTH
     Specify the value for 'climo_mean.regrid.width' in the MET configuration file for EnsembleStat.

     | *Used by:* EnsembleStat

   ENSEMBLE_STAT_CLIMO_MEAN_REGRID_VLD_THRESH
     Specify the value for 'climo_mean.regrid.vld_thresh' in the MET configuration file for EnsembleStat.

     | *Used by:* EnsembleStat

   ENSEMBLE_STAT_CLIMO_MEAN_REGRID_SHAPE
     Specify the value for 'climo_mean.regrid.shape' in the MET configuration file for EnsembleStat.

     | *Used by:* EnsembleStat

   ENSEMBLE_STAT_CLIMO_MEAN_TIME_INTERP_METHOD
     Specify the value for 'climo_mean.time_interp_method' in the MET configuration file for EnsembleStat.

     | *Used by:* EnsembleStat

   ENSEMBLE_STAT_CLIMO_MEAN_MATCH_MONTH
     Specify the value for 'climo_mean.match_month' in the MET configuration file for EnsembleStat.

     | *Used by:* EnsembleStat

   ENSEMBLE_STAT_CLIMO_MEAN_DAY_INTERVAL
     Specify the value for 'climo_mean.day_interval' in the MET configuration file for EnsembleStat.

     | *Used by:* EnsembleStat

   ENSEMBLE_STAT_CLIMO_MEAN_HOUR_INTERVAL
     Specify the value for 'climo_mean.hour_interval' in the MET configuration file for EnsembleStat.

     | *Used by:* EnsembleStat

   ENSEMBLE_STAT_CLIMO_STDEV_FILE_NAME
     Specify the value for 'climo_stdev.file_name' in the MET configuration file for EnsembleStat.

     | *Used by:* EnsembleStat

   ENSEMBLE_STAT_CLIMO_STDEV_FIELD
     Specify the value for 'climo_stdev.field' in the MET configuration file for EnsembleStat.

     | *Used by:* EnsembleStat

   ENSEMBLE_STAT_CLIMO_STDEV_REGRID_METHOD
     Specify the value for 'climo_stdev.regrid.method' in the MET configuration file for EnsembleStat.

     | *Used by:* EnsembleStat

   ENSEMBLE_STAT_CLIMO_STDEV_REGRID_WIDTH
     Specify the value for 'climo_stdev.regrid.width' in the MET configuration file for EnsembleStat.

     | *Used by:* EnsembleStat

   ENSEMBLE_STAT_CLIMO_STDEV_REGRID_VLD_THRESH
     Specify the value for 'climo_stdev.regrid.vld_thresh' in the MET configuration file for EnsembleStat.

     | *Used by:* EnsembleStat

   ENSEMBLE_STAT_CLIMO_STDEV_REGRID_SHAPE
     Specify the value for 'climo_stdev.regrid.shape' in the MET configuration file for EnsembleStat.

     | *Used by:* EnsembleStat

   ENSEMBLE_STAT_CLIMO_STDEV_TIME_INTERP_METHOD
     Specify the value for 'climo_stdev.time_interp_method' in the MET configuration file for EnsembleStat.

     | *Used by:* EnsembleStat

   ENSEMBLE_STAT_CLIMO_STDEV_MATCH_MONTH
     Specify the value for 'climo_stdev.match_month' in the MET configuration file for EnsembleStat.

     | *Used by:* EnsembleStat

   ENSEMBLE_STAT_CLIMO_STDEV_DAY_INTERVAL
     Specify the value for 'climo_stdev.day_interval' in the MET configuration file for EnsembleStat.

     | *Used by:* EnsembleStat

   ENSEMBLE_STAT_CLIMO_STDEV_HOUR_INTERVAL
     Specify the value for 'climo_stdev.hour_interval' in the MET configuration file for EnsembleStat.

     | *Used by:* EnsembleStat

   ENSEMBLE_STAT_MASK_GRID
     Specify the value for 'mask.grid' in the MET configuration file for EnsembleStat.

     | *Used by:*  EnsembleStat

   ENSEMBLE_STAT_CI_ALPHA
     Specify the value for 'ci_alpha' in the MET configuration file for EnsembleStat.

     | *Used by:*  EnsembleStat


   ENSEMBLE_STAT_INTERP_FIELD
     Specify the value for 'interp.field' in the MET configuration file for EnsembleStat.

     | *Used by:*  EnsembleStat

   ENSEMBLE_STAT_INTERP_VLD_THRESH
     Specify the value for 'interp.vld_thresh' in the MET configuration file for EnsembleStat.

     | *Used by:*  EnsembleStat

   ENSEMBLE_STAT_INTERP_SHAPE
     Specify the value for 'interp.shape' in the MET configuration file for EnsembleStat.

     | *Used by:*  EnsembleStat

   ENSEMBLE_STAT_INTERP_METHOD
     Specify the value for 'interp.type.method' in the MET configuration file for EnsembleStat.

     | *Used by:*  EnsembleStat

   ENSEMBLE_STAT_INTERP_WIDTH
     Specify the value for 'interp.type.width' in the MET configuration file for EnsembleStat.

     | *Used by:*  EnsembleStat

   ENSEMBLE_STAT_OUTPUT_FLAG_ECNT
     Specify the value for 'output_flag.ecnt' in the MET configuration file for EnsembleStat.

     | *Used by:*  EnsembleStat

   ENSEMBLE_STAT_OUTPUT_FLAG_RPS
     Specify the value for 'output_flag.rps' in the MET configuration file for EnsembleStat.

     | *Used by:*  EnsembleStat

   ENSEMBLE_STAT_OUTPUT_FLAG_RHIST
     Specify the value for 'output_flag.rhist' in the MET configuration file for EnsembleStat.

     | *Used by:*  EnsembleStat

   ENSEMBLE_STAT_OUTPUT_FLAG_PHIST
     Specify the value for 'output_flag.phist' in the MET configuration file for EnsembleStat.

     | *Used by:*  EnsembleStat

   ENSEMBLE_STAT_OUTPUT_FLAG_ORANK
     Specify the value for 'output_flag.orank' in the MET configuration file for EnsembleStat.

     | *Used by:*  EnsembleStat

   ENSEMBLE_STAT_OUTPUT_FLAG_SSVAR
     Specify the value for 'output_flag.ssvar' in the MET configuration file for EnsembleStat.

     | *Used by:*  EnsembleStat

   ENSEMBLE_STAT_OUTPUT_FLAG_RELP
     Specify the value for 'output_flag.relp' in the MET configuration file for EnsembleStat.

     | *Used by:*  EnsembleStat

   ENSEMBLE_STAT_ENSEMBLE_FLAG_LATLON
     Specify the value for 'ensemble_flag.latlon' in the MET configuration file for EnsembleStat.

     | *Used by:*  EnsembleStat

   ENSEMBLE_STAT_ENSEMBLE_FLAG_MEAN
     Specify the value for 'ensemble_flag.mean' in the MET configuration file for EnsembleStat.

     | *Used by:*  EnsembleStat

   ENSEMBLE_STAT_ENSEMBLE_FLAG_STDEV
     Specify the value for 'ensemble_flag.stdev' in the MET configuration file for EnsembleStat.

     | *Used by:*  EnsembleStat

   ENSEMBLE_STAT_ENSEMBLE_FLAG_MINUS
     Specify the value for 'ensemble_flag.minus' in the MET configuration file for EnsembleStat.

     | *Used by:*  EnsembleStat

   ENSEMBLE_STAT_ENSEMBLE_FLAG_PLUS
     Specify the value for 'ensemble_flag.plus' in the MET configuration file for EnsembleStat.

     | *Used by:*  EnsembleStat

   ENSEMBLE_STAT_ENSEMBLE_FLAG_MIN
     Specify the value for 'ensemble_flag.min' in the MET configuration file for EnsembleStat.

     | *Used by:*  EnsembleStat

   ENSEMBLE_STAT_ENSEMBLE_FLAG_MAX
     Specify the value for 'ensemble_flag.max' in the MET configuration file for EnsembleStat.

     | *Used by:*  EnsembleStat

   ENSEMBLE_STAT_ENSEMBLE_FLAG_RANGE
     Specify the value for 'ensemble_flag.range' in the MET configuration file for EnsembleStat.

     | *Used by:*  EnsembleStat

   ENSEMBLE_STAT_ENSEMBLE_FLAG_VLD_COUNT
     Specify the value for 'ensemble_flag.vld_count' in the MET configuration file for EnsembleStat.

     | *Used by:*  EnsembleStat

   ENSEMBLE_STAT_ENSEMBLE_FLAG_FREQUENCY
     Specify the value for 'ensemble_flag.frequency' in the MET configuration file for EnsembleStat.

     | *Used by:*  EnsembleStat

   ENSEMBLE_STAT_ENSEMBLE_FLAG_NEP
     Specify the value for 'ensemble_flag.nep' in the MET configuration file for EnsembleStat.

     | *Used by:*  EnsembleStat

   ENSEMBLE_STAT_ENSEMBLE_FLAG_NMEP
     Specify the value for 'ensemble_flag.nmep' in the MET configuration file for EnsembleStat.

     | *Used by:*  EnsembleStat

   ENSEMBLE_STAT_ENSEMBLE_FLAG_RANK
     Specify the value for 'ensemble_flag.rank' in the MET configuration file for EnsembleStat.

     | *Used by:*  EnsembleStat

   ENSEMBLE_STAT_ENSEMBLE_FLAG_WEIGHT
     Specify the value for 'ensemble_flag.weight' in the MET configuration file for EnsembleStat.

     | *Used by:*  EnsembleStat

   GRID_STAT_MASK_GRID
     Specify the value for 'mask.grid' in the MET configuration file for GridStat.

     | *Used by:*  GridStat

   GRID_STAT_MASK_POLY
     Specify the value for 'mask.poly' in the MET configuration file for GridStat.

     | *Used by:*  GridStat
   
   DESC
     Specify the value for 'desc' in the MET configuration file for the MET tool being used

    | *Used by:* GridStat, PointStat, EnsembleStat, GridDiag, MODE, MTD, SeriesAnalysis, TCGen, TCPairs, TCStat

   ENSEMBLE_STAT_MET_CONFIG_OVERRIDES
     Override any variables in the MET configuration file that are not
     supported by the wrapper. This should be set to the full variable name
     and value that you want to override, including the equal sign and the
     ending semi-colon. The value is directly appended to the end of the
     wrapped MET config file.
     
     Example:
     ENSEMBLE_STAT_MET_CONFIG_OVERRIDES = desc = "override_desc"; model = "override_model";

     See :ref:`Overriding Unsupported MET config file settings<met-config-overrides>` for more information

     | *Used by:*  EnsembleStat

   ASCII2NC_MET_CONFIG_OVERRIDES
     Override any variables in the MET configuration file that are not
     supported by the wrapper. This should be set to the full variable name
     and value that you want to override, including the equal sign and the
     ending semi-colon. The value is directly appended to the end of the
     wrapped MET config file.
     
     Example:
     ASCII2NC_MET_CONFIG_OVERRIDES = desc = "override_desc"; model = "override_model";

     See :ref:`Overriding Unsupported MET config file settings<met-config-overrides>` for more information

     | *Used by:* ASCII2NC

   GRID_DIAG_MET_CONFIG_OVERRIDES
     Override any variables in the MET configuration file that are not
     supported by the wrapper. This should be set to the full variable name
     and value that you want to override, including the equal sign and the
     ending semi-colon. The value is directly appended to the end of the
     wrapped MET config file.
     
     Example:
     GRID_DIAG_MET_CONFIG_OVERRIDES = desc = "override_desc"; model = "override_model";

     See :ref:`Overriding Unsupported MET config file settings<met-config-overrides>` for more information

     | *Used by:* GridDiag

   GRID_STAT_MET_CONFIG_OVERRIDES
     Override any variables in the MET configuration file that are not
     supported by the wrapper. This should be set to the full variable name
     and value that you want to override, including the equal sign and the
     ending semi-colon. The value is directly appended to the end of the
     wrapped MET config file.
     
     Example:
     GRID_STAT_MET_CONFIG_OVERRIDES = desc = "override_desc"; model = "override_model";
  
     See :ref:`Overriding Unsupported MET config file settings<met-config-overrides>` for more information

     | *Used by:* GridStat

   MODE_MET_CONFIG_OVERRIDES
     Override any variables in the MET configuration file that are not
     supported by the wrapper. This should be set to the full variable name
     and value that you want to override, including the equal sign and the
     ending semi-colon. The value is directly appended to the end of the
     wrapped MET config file.
     
     Example:
     MODE_MET_CONFIG_OVERRIDES = desc = "override_desc"; model = "override_model";

     See :ref:`Overriding Unsupported MET config file settings<met-config-overrides>` for more information

     | *Used by:* MODE

   MTD_MET_CONFIG_OVERRIDES
     Override any variables in the MET configuration file that are not
     supported by the wrapper. This should be set to the full variable name
     and value that you want to override, including the equal sign and the
     ending semi-colon. The value is directly appended to the end of the
     wrapped MET config file.
     
     Example:
     MTD_MET_CONFIG_OVERRIDES = desc = "override_desc"; model = "override_model";

     See :ref:`Overriding Unsupported MET config file settings<met-config-overrides>` for more information

     | *Used by:* MTD

   PB2NC_MET_CONFIG_OVERRIDES
     Override any variables in the MET configuration file that are not
     supported by the wrapper. This should be set to the full variable name
     and value that you want to override, including the equal sign and the
     ending semi-colon. The value is directly appended to the end of the
     wrapped MET config file.
     
     Example:
     PB2NC_MET_CONFIG_OVERRIDES = desc = "override_desc"; model = "override_model";

     See :ref:`Overriding Unsupported MET config file settings<met-config-overrides>` for more information

     | *Used by:* PB2NC

   POINT_STAT_MET_CONFIG_OVERRIDES
     Override any variables in the MET configuration file that are not
     supported by the wrapper. This should be set to the full variable name
     and value that you want to override, including the equal sign and the
     ending semi-colon. The value is directly appended to the end of the
     wrapped MET config file.
     
     Example:
     POINT_STAT_MET_CONFIG_OVERRIDES = desc = "override_desc"; model = "override_model";

     See :ref:`Overriding Unsupported MET config file settings<met-config-overrides>` for more information

     | *Used by:* PointStat

   SERIES_ANALYSIS_MET_CONFIG_OVERRIDES
     Override any variables in the MET configuration file that are not
     supported by the wrapper. This should be set to the full variable name
     and value that you want to override, including the equal sign and the
     ending semi-colon. The value is directly appended to the end of the
     wrapped MET config file.
     
     Example:
     SERIES_ANALYSIS_MET_CONFIG_OVERRIDES = desc = "override_desc"; model = "override_model";

     See :ref:`Overriding Unsupported MET config file settings<met-config-overrides>` for more information

     | *Used by:* SeriesAnalysis

   STAT_ANALYSIS_MET_CONFIG_OVERRIDES
     Override any variables in the MET configuration file that are not
     supported by the wrapper. This should be set to the full variable name
     and value that you want to override, including the equal sign and the
     ending semi-colon. The value is directly appended to the end of the
     wrapped MET config file.
     
     Example:
     STAT_ANALYSIS_MET_CONFIG_OVERRIDES = desc = "override_desc"; model = "override_model";

     See :ref:`Overriding Unsupported MET config file settings<met-config-overrides>` for more information

     | *Used by:* StatAnalysis

   TC_GEN_MET_CONFIG_OVERRIDES
     Override any variables in the MET configuration file that are not
     supported by the wrapper. This should be set to the full variable name
     and value that you want to override, including the equal sign and the
     ending semi-colon. The value is directly appended to the end of the
     wrapped MET config file.
     
     Example:
     TC_GEN_MET_CONFIG_OVERRIDES = desc = "override_desc"; model = "override_model";

     See :ref:`Overriding Unsupported MET config file settings<met-config-overrides>` for more information

     | *Used by:* TCGen

   TC_PAIRS_MET_CONFIG_OVERRIDES
     Override any variables in the MET configuration file that are not
     supported by the wrapper. This should be set to the full variable name
     and value that you want to override, including the equal sign and the
     ending semi-colon. The value is directly appended to the end of the
     wrapped MET config file.
     
     Example:
     TC_PAIRS_MET_CONFIG_OVERRIDES = desc = "override_desc"; model = "override_model";

     See :ref:`Overriding Unsupported MET config file settings<met-config-overrides>` for more information

     | *Used by:* TCPairs

   TC_RMW_MET_CONFIG_OVERRIDES
     Override any variables in the MET configuration file that are not
     supported by the wrapper. This should be set to the full variable name
     and value that you want to override, including the equal sign and the
     ending semi-colon. The value is directly appended to the end of the
     wrapped MET config file.
     
     Example:
     TC_RMW_MET_CONFIG_OVERRIDES = desc = "override_desc"; model = "override_model";

     See :ref:`Overriding Unsupported MET config file settings<met-config-overrides>` for more information

     | *Used by:* TCRMW

   TC_STAT_MET_CONFIG_OVERRIDES
     Override any variables in the MET configuration file that are not
     supported by the wrapper. This should be set to the full variable name
     and value that you want to override, including the equal sign and the
     ending semi-colon. The value is directly appended to the end of the
     wrapped MET config file.
     
     Example:
     TC_STAT_MET_CONFIG_OVERRIDES = desc = "override_desc"; model = "override_model";

     See :ref:`Overriding Unsupported MET config file settings<met-config-overrides>` for more information

     | *Used by:* TCStat

   FCST_PCP_COMBINE_EXTRA_NAMES
     Specify a list of any additional fields to add to the command. The items in this list correspond to the list set by :term:`FCST_PCP_COMBINE_EXTRA_LEVELS`. A corresponding variable exists for observation data called :term:`OBS_PCP_COMBINE_EXTRA_NAMES`. Example:

     | FCST_PCP_COMBINE_EXTRA_NAMES = TMP, HGT
     | FCST_PCP_COMBINE_EXTRA_LEVELS = "(*,*)", "(*,*)"

     This will add the following to the end of the command:

     -field 'name="TMP"; level="(*,*)";' -field 'name="HGT"; level="(*,*)";'

     | *Used by:*  PCPCombine

   OBS_PCP_COMBINE_EXTRA_NAMES
     See :term:`FCST_PCP_COMBINE_EXTRA_NAMES`

     | *Used by:*  PCPCombine

   FCST_PCP_COMBINE_EXTRA_LEVELS
     Specify a list of any additional fields to add to the command. The items in this list correspond to the list set by :term:`FCST_PCP_COMBINE_EXTRA_NAMES`. If this list has fewer items than the names list, then no level value will be specified for those names (i.e. if using Python Embedding). A corresponding variable exists for observation data called :term:`OBS_PCP_COMBINE_EXTRA_LEVELS`. See :term:`FCST_PCP_COMBINE_EXTRA_NAMES` for an example.

     | *Used by:*  PCPCombine

   OBS_PCP_COMBINE_EXTRA_LEVELS
     See :term:`FCST_PCP_COMBINE_EXTRA_LEVELS`

     | *Used by:*  PCPCombine

   FCST_PCP_COMBINE_EXTRA_OUTPUT_NAMES
     Specify a list of output names for any additional fields to add to the command. The items in this list correspond to the list set by :term:`FCST_PCP_COMBINE_EXTRA_NAMES`. A corresponding variable exists for observation data called :term:`OBS_PCP_COMBINE_EXTRA_OUTPUT_NAMES`. Example:

     | *Used by:*  PCPCombine

   OBS_PCP_COMBINE_EXTRA_OUTPUT_NAMES
     See :term:`FCST_PCP_COMBINE_EXTRA_OUTPUT_NAMES`

     | *Used by:*  PCPCombine

   ENSEMBLE_STAT_MESSAGE_TYPE
     Set the message_type option in the EnsembleStat MET config file.

     | *Used by:*  EnsembleStat

   ENSEMBLE_STAT_MASK_POLY
     Set the mask.poly entry in the EnsembleStat MET config file.

     | *Used by:*  EnsembleStat

   GRID_DIAG_MASK_POLY
     Set the mask.poly entry in the GridDiag MET config file.

     | *Used by:*  GridDiag

   GRID_DIAG_MASK_GRID
     Set the mask.grid entry in the GridDiag MET config file.

     | *Used by:*  GridDiag

   GRID_DIAG_CENSOR_THRESH
     Set the censor_thresh entry in the GridDiag MET config file.

     | *Used by:*  GridDiag

   GRID_DIAG_CENSOR_VAL
     Set the censor_val entry in the GridDiag MET config file.

     | *Used by:*  GridDiag

   PB2NC_TIME_SUMMARY_RAW_DATA
     Specify the time summary raw_data item in the MET pb2nc config file. Refer to the `MET User's Guide <https://dtcenter.org/community-code/model-evaluation-tools-met/documentation>`_ for more information.

     | *Used by:*  PB2NC

   PB2NC_TIME_SUMMARY_STEP
     Specify the time summary step item in the MET pb2nc config file. Refer to the `MET User's Guide <https://dtcenter.org/community-code/model-evaluation-tools-met/documentation>`_ for more information.

     | *Used by:*  PB2NC

   PB2NC_TIME_SUMMARY_WIDTH
     Specify the time summary width item in the MET pb2nc config file. Refer to the `MET User's Guide <https://dtcenter.org/community-code/model-evaluation-tools-met/documentation>`_ for more information.

     | *Used by:*  PB2NC

   PB2NC_TIME_SUMMARY_GRIB_CODES
     Specify the time summary grib_code item in the MET pb2nc config file. Refer to the `MET User's Guide <https://dtcenter.org/community-code/model-evaluation-tools-met/documentation>`_ for more information.

     | *Used by:*  PB2NC

   PB2NC_TIME_SUMMARY_VALID_FREQ
     Specify the time summary valid_freq item in the MET pb2nc config file. Refer to the `MET User's Guide <https://dtcenter.org/community-code/model-evaluation-tools-met/documentation>`_ for more information.

     | *Used by:*  PB2NC

   PB2NC_TIME_SUMMARY_VALID_THRESH
     Specify the time summary valid_thresh item in the MET pb2nc config file. Refer to the `MET User's Guide <https://dtcenter.org/community-code/model-evaluation-tools-met/documentation>`_ for more information.

     | *Used by:*  PN2NC

   PB2NC_MASK_POLY
     Set the mask.poly entry in the PB2NC MET config file.

     | *Used by:*  PN2NC

   PB2NC_MASK_GRID
     Set the mask.grid entry in the PB2NC MET config file.

     | *Used by:*  PN2NC

   POINT_STAT_MASK_SID
     Set the mask.sid entry in the PointStat MET config file.

     | *Used by:*  PointStat

   POINT_STAT_MASK_GRID
     Set the mask.grid entry in the PointStat MET config file.

     | *Used by:*  PointStat

   POINT_STAT_MASK_POLY
     Set the mask.poly entry in the PointStat MET config file.

     | *Used by:*  PointStat

   POINT_STAT_MASK_LLPNT
     Specify the value for 'mask.llpnt' in the MET configuration file for PointStat.

     | *Used by:* PointStat

   MODE_GRID_RES
     Set the grid_res entry in the MODE MET config file.

     | *Used by:*  MODE

   TC_PAIRS_INIT_BEG
     Set the initialization begin time for TCpairs.

     | *Used by:*  TCPairs

   TC_PAIRS_INIT_END
     Set the initialization end time for TCpairs.

     | *Used by:*  TCPairs

   TC_PAIRS_VALID_BEG
     Set the valid begin time for TCPairs.

     | *Used by:*  TCPairs

   TC_PAIRS_VALID_END
     Set the valid end time for TCpairs.

     | *Used by:*  TCpairs

   ENS_ENSEMBLE_STAT_INPUT_DATATYPE
     Set the file_type entry of the ens dictionary in the MET config file for EnsembleStat.

     | *Used by:*  EnsembleStat

   FCST_SERIES_ANALYSIS_INPUT_DATATYPE
     Set the file_type entry of the fcst dictionary in the MET config file for SeriesAnalysis.

     | *Used by:*  SeriesAnalysis

   OBS_SERIES_ANALYSIS_INPUT_DATATYPE
     Set the file_type entry of the obs dictionary in the MET config file for SeriesAnalysis.

     | *Used by:*  SeriesAnalysis

   MET_DB_LOAD_RUNTIME_FREQ
     Frequency to run Grid-Diag. See :ref:`Runtime_Freq` for more information.

     | *Used by:*  GridDiag

   MET_DATA_DB_DIR
     Set this the location of the dtcenter/METdatadb repository.

     | *Used by:*  METdbLoad

   MET_DB_LOAD_XML_FILE
     Template XML file that is used to load data into METviewer using the
     met_db_load.py script. Values from the METplus configuration file are
     substituted into this file before passing it to the script. The default
     value can be used to run unless the template doesn't fit the needs of the
     use case.

     | *Used by:*  METdbLoad

   MET_DB_LOAD_REMOVE_TMP_XML
     If set to False, then the temporary XML file with substituted values will
     not be removed after the use case finishes. This is used for debugging
     purposes only. The temporary XML file may contain sensitive information
     like database credentials so it is recommended to remove the temporary
     file after each run.

     | *Used by:*  METdbLoad

   MET_DB_LOAD_MV_HOST
     Set the <load_spec><connection><host> value in the
     METdbLoad XML template file.

     | *Used by:*  METdbLoad

   MET_DB_LOAD_MV_DATABASE
     Set the <load_spec><connection><database> value in the
     METdbLoad XML template file.

     | *Used by:*  METdbLoad

   MET_DB_LOAD_MV_USER
     Set the <load_spec><connection><user> value in the
     METdbLoad XML template file.

     | *Used by:*  METdbLoad

   MET_DB_LOAD_MV_PASSWORD
     Set the <load_spec><connection><password> value in the
     METdbLoad XML template file.

     | *Used by:*  METdbLoad

   MET_DB_LOAD_MV_VERBOSE
     Set the <load_spec><verbose> value in the
     METdbLoad XML template file.

     | *Used by:*  METdbLoad

   MET_DB_LOAD_MV_INSERT_SIZE
     Set the <load_spec><insert_size> value in the
     METdbLoad XML template file.

     | *Used by:*  METdbLoad

   MET_DB_LOAD_MV_MODE_HEADER_DB_CHECK
     Set the <load_spec><mode_header_db_check> value in the
     METdbLoad XML template file.

     | *Used by:*  METdbLoad

   MET_DB_LOAD_MV_DROP_INDEXES
     Set the <load_spec><drop_indexes> value in the
     METdbLoad XML template file.

     | *Used by:*  METdbLoad

   MET_DB_LOAD_MV_APPLY_INDEXES
     Set the <load_spec><apply_indexes> value in the
     METdbLoad XML template file.

     | *Used by:*  METdbLoad

   MET_DB_LOAD_MV_GROUP
     Set the <load_spec><group> value in the
     METdbLoad XML template file.

     | *Used by:*  METdbLoad

   MET_DB_LOAD_MV_LOAD_STAT
     Set the <load_spec><load_stat> value in the
     METdbLoad XML template file.

     | *Used by:*  METdbLoad

   MET_DB_LOAD_MV_LOAD_MODE
     Set the <load_spec><load_mode> value in the
     METdbLoad XML template file.

     | *Used by:*  METdbLoad

   MET_DB_LOAD_MV_LOAD_MTD
     Set the <load_spec><load_mtd> value in the
     METdbLoad XML template file.

     | *Used by:*  METdbLoad

   MET_DB_LOAD_MV_LOAD_MPR
     Set the <load_spec><load_mpr> value in the
     METdbLoad XML template file.

     | *Used by:*  METdbLoad

   MET_DB_LOAD_INPUT_TEMPLATE
     Path to a directory containing .stat or .tcst file that will be loaded
     into METviewer. This can be a single directory or a list of directories.
     The paths can include filename template tags that correspond to each
     run time. The wrapper will traverse through each sub directory under the
     directories listed here and add any directory that contains any files that
     end with .stat or .tcst to the XML file that is passed into the
     met_db_load.py script.

     | *Used by:*  METdbLoad

   CYCLONE_PLOTTER_ADD_WATERMARK
     If set to True, add a watermark with the current time to the image generated by
     CyclonePlotter.

     | *Used by:* CyclonePlotter

   GRID_STAT_CLIMO_CDF_CDF_BINS
     See :term:`GRID_STAT_CLIMO_CDF_BINS`

   GRID_STAT_CLIMO_CDF_BINS
     Specify the value for 'climo_cdf.cdf_bins' in the MET configuration file for GridStat.

     | *Used by:* GridStat

   GRID_STAT_CLIMO_CDF_CENTER_BINS
     Specify the value for 'climo_cdf.center_bins' in the MET configuration file for GridStat.

     | *Used by:* GridStat

   GRID_STAT_CLIMO_CDF_WRITE_BINS
     Specify the value for 'climo_cdf.write_bins' in the MET configuration file for GridStat.

     | *Used by:* GridStat

   POINT_STAT_CLIMO_CDF_CDF_BINS
     See :term:`POINT_STAT_CLIMO_CDF_BINS`

   POINT_STAT_CLIMO_CDF_BINS
     Specify the value for 'climo_cdf.cdf_bins' in the MET configuration file for PointStat.

     | *Used by:* PointStat

   POINT_STAT_CLIMO_CDF_CENTER_BINS
     Specify the value for 'climo_cdf.center_bins' in the MET configuration file for PointStat.

     | *Used by:* PointStat

   POINT_STAT_CLIMO_CDF_WRITE_BINS
     Specify the value for 'climo_cdf.write_bins' in the MET configuration file for PointStat.

     | *Used by:* PointStat

   GRID_STAT_OUTPUT_FLAG_FHO
     Specify the value for 'output_flag.fho' in the MET configuration file for GridStat.

     | *Used by:* GridStat

   GRID_STAT_OUTPUT_FLAG_CTC
     Specify the value for 'output_flag.ctc' in the MET configuration file for GridStat.

     | *Used by:* GridStat

   GRID_STAT_OUTPUT_FLAG_CTS
     Specify the value for 'output_flag.cts' in the MET configuration file for GridStat.

     | *Used by:* GridStat

   GRID_STAT_OUTPUT_FLAG_MCTC
     Specify the value for 'output_flag.mctc' in the MET configuration file for GridStat.

     | *Used by:* GridStat

   GRID_STAT_OUTPUT_FLAG_MCTS
     Specify the value for 'output_flag.mcts' in the MET configuration file for GridStat.

     | *Used by:* GridStat

   GRID_STAT_OUTPUT_FLAG_CNT
     Specify the value for 'output_flag.cnt' in the MET configuration file for GridStat.

     | *Used by:* GridStat

   GRID_STAT_OUTPUT_FLAG_SL1L2
     Specify the value for 'output_flag.sl1l2' in the MET configuration file for GridStat.

     | *Used by:* GridStat

   GRID_STAT_OUTPUT_FLAG_SAL1L2
     Specify the value for 'output_flag.sal1l2' in the MET configuration file for GridStat.

     | *Used by:* GridStat

   GRID_STAT_OUTPUT_FLAG_VL1L2
     Specify the value for 'output_flag.vl1l2' in the MET configuration file for GridStat.

     | *Used by:* GridStat

   GRID_STAT_OUTPUT_FLAG_VAL1L2
     Specify the value for 'output_flag.val1l2' in the MET configuration file for GridStat.

     | *Used by:* GridStat

   GRID_STAT_OUTPUT_FLAG_VCNT
     Specify the value for 'output_flag.vcnt' in the MET configuration file for GridStat.

     | *Used by:* GridStat

   GRID_STAT_OUTPUT_FLAG_PCT
     Specify the value for 'output_flag.pct' in the MET configuration file for GridStat.

     | *Used by:* GridStat

   GRID_STAT_OUTPUT_FLAG_PSTD
     Specify the value for 'output_flag.pstd' in the MET configuration file for GridStat.

     | *Used by:* GridStat

   GRID_STAT_OUTPUT_FLAG_PJC
     Specify the value for 'output_flag.pjc' in the MET configuration file for GridStat.

     | *Used by:* GridStat

   GRID_STAT_OUTPUT_FLAG_PRC
     Specify the value for 'output_flag.prc' in the MET configuration file for GridStat.

     | *Used by:* GridStat

   GRID_STAT_OUTPUT_FLAG_ECLV
     Specify the value for 'output_flag.eclv' in the MET configuration file for GridStat.

     | *Used by:* GridStat

   GRID_STAT_OUTPUT_FLAG_NBRCTC
     Specify the value for 'output_flag.nbrctc' in the MET configuration file for GridStat.

     | *Used by:* GridStat

   GRID_STAT_OUTPUT_FLAG_NBRCTS
     Specify the value for 'output_flag.nbrcts' in the MET configuration file for GridStat.

     | *Used by:* GridStat

   GRID_STAT_OUTPUT_FLAG_NBRCNT
     Specify the value for 'output_flag.nbrcnt' in the MET configuration file for GridStat.

     | *Used by:* GridStat

   GRID_STAT_OUTPUT_FLAG_GRAD
     Specify the value for 'output_flag.grad' in the MET configuration file for GridStat.

     | *Used by:* GridStat

   GRID_STAT_OUTPUT_FLAG_DMAP
     Specify the value for 'output_flag.dmap' in the MET configuration file for GridStat.

     | *Used by:* GridStat

   GRID_STAT_NC_PAIRS_FLAG_LATLON
     Specify the value for 'nc_pairs_flag.latlon' in the MET configuration file for GridStat.

     | *Used by:* GridStat

   GRID_STAT_NC_PAIRS_FLAG_RAW
     Specify the value for 'nc_pairs_flag.raw' in the MET configuration file for GridStat.

     | *Used by:* GridStat

   GRID_STAT_NC_PAIRS_FLAG_DIFF
     Specify the value for 'nc_pairs_flag.diff' in the MET configuration file for GridStat.

     | *Used by:* GridStat

   GRID_STAT_NC_PAIRS_FLAG_CLIMO
     Specify the value for 'nc_pairs_flag.climo' in the MET configuration file for GridStat.

     | *Used by:* GridStat

   GRID_STAT_NC_PAIRS_FLAG_CLIMO_CDP
     Specify the value for 'nc_pairs_flag.climo_cdp' in the MET configuration file for GridStat.

     | *Used by:* GridStat

   GRID_STAT_NC_PAIRS_FLAG_WEIGHT
     Specify the value for 'nc_pairs_flag.weight' in the MET configuration file for GridStat.

     | *Used by:* GridStat

   GRID_STAT_NC_PAIRS_FLAG_NBRHD
     Specify the value for 'nc_pairs_flag.nbrhd' in the MET configuration file for GridStat.

     | *Used by:* GridStat

   GRID_STAT_NC_PAIRS_FLAG_FOURIER
     Specify the value for 'nc_pairs_flag.fourier' in the MET configuration file for GridStat.

     | *Used by:* GridStat

   GRID_STAT_NC_PAIRS_FLAG_GRADIENT
     Specify the value for 'nc_pairs_flag.gradient' in the MET configuration file for GridStat.

     | *Used by:* GridStat

   GRID_STAT_NC_PAIRS_FLAG_DISTANCE_MAP
     Specify the value for 'nc_pairs_flag.distance_map' in the MET configuration file for GridStat.

     | *Used by:* GridStat

   GRID_STAT_NC_PAIRS_FLAG_APPLY_MASK
     Specify the value for 'nc_pairs_flag.apply_mask' in the MET configuration file for GridStat.

     | *Used by:* GridStat

   TC_STAT_COLUMN_STR_EXC_NAME
     Specify the value for 'column_str_exc_name' in the MET configuration file for TCStat.

     | *Used by:* TCStat

   TC_STAT_COLUMN_STR_EXC_VAL
     Specify the value for 'column_str_exc_val' in the MET configuration file for TCStat.

     | *Used by:* TCStat

   TC_STAT_INIT_STR_EXC_NAME
     Specify the value for 'init_str_exc_name' in the MET configuration file for TCStat.

     | *Used by:* TCStat

   TC_STAT_INIT_STR_EXC_VAL
     Specify the value for 'init_str_exc_val' in the MET configuration file for TCStat.

     | *Used by:* TCStat

   TC_GEN_GENESIS_MATCH_POINT_TO_TRACK
     Specify the value for 'genesis_match_point_to_track' in the MET configuration file for TCGen.

     | *Used by:* TCGen

   TC_GEN_GENESIS_MATCH_WINDOW_BEG
     Specify the value for 'genesis_match_window.beg' in the MET configuration file for TCGen.

     | *Used by:* TCGen

   TC_GEN_GENESIS_MATCH_WINDOW_END
     Specify the value for 'genesis_match_window.end' in the MET configuration file for TCGen.

     | *Used by:* TCGen

   TC_GEN_OPS_HIT_WINDOW_BEG
     Specify the value for 'ops_hit_window.beg' in the MET configuration file for TCGen.

     | *Used by:* TCGen

   TC_GEN_OPS_HIT_WINDOW_END
     Specify the value for 'ops_hit_window.end' in the MET configuration file for TCGen.

     | *Used by:* TCGen

   MODE_FCST_FILTER_ATTR_NAME
     Specify the value for 'fcst.filter_attr_name' in the MET configuration file for MODE.

     | *Used by:* MODE

   MODE_FCST_FILTER_ATTR_THRESH
     Specify the value for 'fcst.filter_attr_thresh' in the MET configuration file for MODE.

     | *Used by:* MODE

   MODE_FCST_CENSOR_THRESH
     Specify the value for 'fcst.censor_thresh' in the MET configuration file for MODE.

     | *Used by:* MODE

   MODE_FCST_CENSOR_VAL
     Specify the value for 'fcst.censor_val' in the MET configuration file for MODE.

     | *Used by:* MODE

   MODE_FCST_VLD_THRESH
     Specify the value for 'fcst.vld_thresh' in the MET configuration file for MODE.

     | *Used by:* MODE

   MODE_OBS_FILTER_ATTR_NAME
     Specify the value for 'obs.filter_attr_name' in the MET configuration file for MODE.

     | *Used by:* MODE

   MODE_OBS_FILTER_ATTR_THRESH
     Specify the value for 'obs.filter_attr_thresh' in the MET configuration file for MODE.

     | *Used by:* MODE

   MODE_OBS_CENSOR_THRESH
     Specify the value for 'obs.censor_thresh' in the MET configuration file for MODE.

     | *Used by:* MODE

   MODE_OBS_CENSOR_VAL
     Specify the value for 'obs.censor_val' in the MET configuration file for MODE.

     | *Used by:* MODE

   MODE_OBS_VLD_THRESH
     Specify the value for 'obs.vld_thresh' in the MET configuration file for MODE.

     | *Used by:* MODE

   MODE_WEIGHT_CENTROID_DIST
     Specify the value for 'weight.centroid_dist' in the MET configuration file for MODE.

     | *Used by:* MODE

   MODE_WEIGHT_BOUNDARY_DIST
     Specify the value for 'weight.boundary_dist' in the MET configuration file for MODE.

     | *Used by:* MODE

   MODE_WEIGHT_CONVEX_HULL_DIST
     Specify the value for 'weight.convex_hull_dist' in the MET configuration file for MODE.

     | *Used by:* MODE

   MODE_WEIGHT_ANGLE_DIFF
     Specify the value for 'weight.angle_diff' in the MET configuration file for MODE.

     | *Used by:* MODE

   MODE_WEIGHT_ASPECT_DIFF
     Specify the value for 'weight.aspect_diff' in the MET configuration file for MODE.

     | *Used by:* MODE

   MODE_WEIGHT_AREA_RATIO
     Specify the value for 'weight.area_ratio' in the MET configuration file for MODE.

     | *Used by:* MODE

   MODE_WEIGHT_INT_AREA_RATIO
     Specify the value for 'weight.int_area_ratio' in the MET configuration file for MODE.

     | *Used by:* MODE

   MODE_WEIGHT_CURVATURE_RATIO
     Specify the value for 'weight.curvature_ratio' in the MET configuration file for MODE.

     | *Used by:* MODE

   MODE_WEIGHT_COMPLEXITY_RATIO
     Specify the value for 'weight.complexity_ratio' in the MET configuration file for MODE.

     | *Used by:* MODE

   MODE_WEIGHT_INTEN_PERC_RATIO
     Specify the value for 'weight.inten_perc_ratio' in the MET configuration file for MODE.

     | *Used by:* MODE

   MODE_WEIGHT_INTEN_PERC_VALUE
     Specify the value for 'weight.inten_perc_value' in the MET configuration file for MODE.

     | *Used by:* MODE

   MODE_NC_PAIRS_FLAG_LATLON
     Specify the value for 'nc_pairs_flag.latlon' in the MET configuration file for MODE.

     | *Used by:* MODE

   MODE_NC_PAIRS_FLAG_RAW
     Specify the value for 'nc_pairs_flag.raw' in the MET configuration file for MODE.

     | *Used by:* MODE

   MODE_NC_PAIRS_FLAG_OBJECT_RAW
     Specify the value for 'nc_pairs_flag.object_raw' in the MET configuration file for MODE.

     | *Used by:* MODE

   MODE_NC_PAIRS_FLAG_OBJECT_ID
     Specify the value for 'nc_pairs_flag.object_id' in the MET configuration file for MODE.

     | *Used by:* MODE

   MODE_NC_PAIRS_FLAG_CLUSTER_ID
     Specify the value for 'nc_pairs_flag.cluster_id' in the MET configuration file for MODE.

     | *Used by:* MODE

   MODE_NC_PAIRS_FLAG_POLYLINES
     Specify the value for 'nc_pairs_flag.polylines' in the MET configuration file for MODE.

     | *Used by:* MODE

   MODE_MASK_GRID
     Specify the value for 'mask.grid' in the MET configuration file for MODE.

     | *Used by:* MODE

   MODE_MASK_GRID_FLAG
     Specify the value for 'mask.grid_flag' in the MET configuration file for MODE.

     | *Used by:* MODE

   MODE_MASK_POLY
     Specify the value for 'mask.poly' in the MET configuration file for MODE.

     | *Used by:* MODE

   MODE_MASK_POLY_FLAG
     Specify the value for 'mask.poly_flag' in the MET configuration file for MODE.

     | *Used by:* MODE

   MODE_MATCH_FLAG
     Specify the value for 'match_flag' in the MET configuration file for MODE.

     | *Used by:* MODE

   MODE_MAX_CENTROID_DIST
     Specify the value for 'max_centroid_dist' in the MET configuration file for MODE.

     | *Used by:* MODE

   MODE_TOTAL_INTEREST_THRESH
     Specify the value for 'total_interest_thresh' in the MET configuration file for MODE.

     | *Used by:* MODE

   MODE_INTEREST_FUNCTION_CENTROID_DIST
     Specify the value for 'interest_function.centroid_dist' in the MET configuration file for MODE.

     | *Used by:* MODE

   MODE_INTEREST_FUNCTION_BOUNDARY_DIST
     Specify the value for 'interest_function.boundary_dist' in the MET configuration file for MODE.

     | *Used by:* MODE

   MODE_INTEREST_FUNCTION_CONVEX_HULL_DIST
     Specify the value for 'interest_function.convex_hull_dist' in the MET configuration file for MODE.

     | *Used by:* MODE

   POINT_STAT_OBS_QUALITY_INC
     Specify the value for 'obs_quality_inc' in the MET configuration file for PointStat.

     | *Used by:* PointStat

   POINT_STAT_OBS_QUALITY_EXC
     Specify the value for 'obs_quality_exc' in the MET configuration file for PointStat.

     | *Used by:* PointStat

   POINT_STAT_OBS_QUALITY
     .. warning:: **DEPRECATED:** Please use :term:`POINT_STAT_OBS_QUALITY_INC` instead.

   POINT_STAT_OUTPUT_FLAG_FHO
     Specify the value for 'output_flag.fho' in the MET configuration file for PointStat.

     | *Used by:* PointStat

   POINT_STAT_OUTPUT_FLAG_CTC
     Specify the value for 'output_flag.ctc' in the MET configuration file for PointStat.

     | *Used by:* PointStat

   POINT_STAT_OUTPUT_FLAG_CTS
     Specify the value for 'output_flag.cts' in the MET configuration file for PointStat.

     | *Used by:* PointStat

   POINT_STAT_OUTPUT_FLAG_MCTC
     Specify the value for 'output_flag.mctc' in the MET configuration file for PointStat.

     | *Used by:* PointStat

   POINT_STAT_OUTPUT_FLAG_MCTS
     Specify the value for 'output_flag.mcts' in the MET configuration file for PointStat.

     | *Used by:* PointStat

   POINT_STAT_OUTPUT_FLAG_CNT
     Specify the value for 'output_flag.cnt' in the MET configuration file for PointStat.

     | *Used by:* PointStat

   POINT_STAT_OUTPUT_FLAG_SL1L2
     Specify the value for 'output_flag.sl1l2' in the MET configuration file for PointStat.

     | *Used by:* PointStat

   POINT_STAT_OUTPUT_FLAG_SAL1L2
     Specify the value for 'output_flag.sal1l2' in the MET configuration file for PointStat.

     | *Used by:* PointStat

   POINT_STAT_OUTPUT_FLAG_VL1L2
     Specify the value for 'output_flag.vl1l2' in the MET configuration file for PointStat.

     | *Used by:* PointStat

   POINT_STAT_OUTPUT_FLAG_VAL1L2
     Specify the value for 'output_flag.val1l2' in the MET configuration file for PointStat.

     | *Used by:* PointStat

   POINT_STAT_OUTPUT_FLAG_VCNT
     Specify the value for 'output_flag.vcnt' in the MET configuration file for PointStat.

     | *Used by:* PointStat

   POINT_STAT_OUTPUT_FLAG_PCT
     Specify the value for 'output_flag.pct' in the MET configuration file for PointStat.

     | *Used by:* PointStat

   POINT_STAT_OUTPUT_FLAG_PSTD
     Specify the value for 'output_flag.pstd' in the MET configuration file for PointStat.

     | *Used by:* PointStat

   POINT_STAT_OUTPUT_FLAG_PJC
     Specify the value for 'output_flag.pjc' in the MET configuration file for PointStat.

     | *Used by:* PointStat

   POINT_STAT_OUTPUT_FLAG_PRC
     Specify the value for 'output_flag.prc' in the MET configuration file for PointStat.

     | *Used by:* PointStat

   POINT_STAT_OUTPUT_FLAG_ECNT
     Specify the value for 'output_flag.ecnt' in the MET configuration file for PointStat.

     | *Used by:* PointStat

   POINT_STAT_OUTPUT_FLAG_RPS
     Specify the value for 'output_flag.rps' in the MET configuration file for PointStat.

     | *Used by:* PointStat

   POINT_STAT_OUTPUT_FLAG_ECLV
     Specify the value for 'output_flag.eclv' in the MET configuration file for PointStat.

     | *Used by:* PointStat

   POINT_STAT_OUTPUT_FLAG_MPR
     Specify the value for 'output_flag.mpr' in the MET configuration file for PointStat.

     | *Used by:* PointStat

   POINT_STAT_OUTPUT_FLAG_ORANK
     Specify the value for 'output_flag.orank' in the MET configuration file for PointStat.

     | *Used by:* PointStat

   POINT_STAT_INTERP_VLD_THRESH
     Specify the value for 'interp.vld_thresh' in the MET configuration file for PointStat.

     | *Used by:* PointStat

   POINT_STAT_INTERP_SHAPE
     Specify the value for 'interp.shape' in the MET configuration file for PointStat.

     | *Used by:* PointStat

   POINT_STAT_INTERP_TYPE_METHOD
     Specify the value for 'interp.type.method' in the MET configuration file for PointStat.

     | *Used by:* PointStat

   POINT_STAT_INTERP_TYPE_WIDTH
     Specify the value for 'interp.type.width' in the MET configuration file for PointStat.

     | *Used by:* PointStat

   POINT_STAT_CLIMO_MEAN_FILE_NAME
     Specify the value for 'climo_mean.file_name' in the MET configuration file for PointStat.

     | *Used by:* PointStat

   POINT_STAT_CLIMO_MEAN_FIELD
     Specify the value for 'climo_mean.field' in the MET configuration file for PointStat.

     | *Used by:* PointStat

   POINT_STAT_CLIMO_MEAN_REGRID_METHOD
     Specify the value for 'climo_mean.regrid.method' in the MET configuration file for PointStat.

     | *Used by:* PointStat

   POINT_STAT_CLIMO_MEAN_REGRID_WIDTH
     Specify the value for 'climo_mean.regrid.width' in the MET configuration file for PointStat.

     | *Used by:* PointStat

   POINT_STAT_CLIMO_MEAN_REGRID_VLD_THRESH
     Specify the value for 'climo_mean.regrid.vld_thresh' in the MET configuration file for PointStat.

     | *Used by:* PointStat

   POINT_STAT_CLIMO_MEAN_REGRID_SHAPE
     Specify the value for 'climo_mean.regrid.shape' in the MET configuration file for PointStat.

     | *Used by:* PointStat

   POINT_STAT_CLIMO_MEAN_TIME_INTERP_METHOD
     Specify the value for 'climo_mean.time_interp_method' in the MET configuration file for PointStat.

     | *Used by:* PointStat

   POINT_STAT_CLIMO_MEAN_MATCH_MONTH
     Specify the value for 'climo_mean.match_month' in the MET configuration file for PointStat.

     | *Used by:* PointStat

   POINT_STAT_CLIMO_MEAN_DAY_INTERVAL
     Specify the value for 'climo_mean.day_interval' in the MET configuration file for PointStat.

     | *Used by:* PointStat

   POINT_STAT_CLIMO_MEAN_HOUR_INTERVAL
     Specify the value for 'climo_mean.hour_interval' in the MET configuration file for PointStat.

     | *Used by:* PointStat

   POINT_STAT_CLIMO_STDEV_FILE_NAME
     Specify the value for 'climo_stdev.file_name' in the MET configuration file for PointStat.

     | *Used by:* PointStat

   POINT_STAT_CLIMO_STDEV_FIELD
     Specify the value for 'climo_stdev.field' in the MET configuration file for PointStat.

     | *Used by:* PointStat

   POINT_STAT_CLIMO_STDEV_REGRID_METHOD
     Specify the value for 'climo_stdev.regrid.method' in the MET configuration file for PointStat.

     | *Used by:* PointStat

   POINT_STAT_CLIMO_STDEV_REGRID_WIDTH
     Specify the value for 'climo_stdev.regrid.width' in the MET configuration file for PointStat.

     | *Used by:* PointStat

   POINT_STAT_CLIMO_STDEV_REGRID_VLD_THRESH
     Specify the value for 'climo_stdev.regrid.vld_thresh' in the MET configuration file for PointStat.

     | *Used by:* PointStat

   POINT_STAT_CLIMO_STDEV_REGRID_SHAPE
     Specify the value for 'climo_stdev.regrid.shape' in the MET configuration file for PointStat.

     | *Used by:* PointStat

   POINT_STAT_CLIMO_STDEV_TIME_INTERP_METHOD
     Specify the value for 'climo_stdev.time_interp_method' in the MET configuration file for PointStat.

     | *Used by:* PointStat

   POINT_STAT_CLIMO_STDEV_MATCH_MONTH
     Specify the value for 'climo_stdev.match_month' in the MET configuration file for PointStat.

     | *Used by:* PointStat

   POINT_STAT_CLIMO_STDEV_DAY_INTERVAL
     Specify the value for 'climo_stdev.day_interval' in the MET configuration file for PointStat.

     | *Used by:* PointStat

   POINT_STAT_CLIMO_STDEV_HOUR_INTERVAL
     Specify the value for 'climo_stdev.hour_interval' in the MET configuration file for PointStat.

     | *Used by:* PointStat

   GRID_STAT_INTERP_FIELD
     Specify the value for 'interp.field' in the MET configuration file for GridStat.

     | *Used by:* GridStat

   GRID_STAT_INTERP_VLD_THRESH
     Specify the value for 'interp.vld_thresh' in the MET configuration file for GridStat.

     | *Used by:* GridStat

   GRID_STAT_INTERP_SHAPE
     Specify the value for 'interp.shape' in the MET configuration file for GridStat.

     | *Used by:* GridStat

   GRID_STAT_INTERP_TYPE_METHOD
     Specify the value for 'interp.type.method' in the MET configuration file for GridStat.

     | *Used by:* GridStat

   GRID_STAT_INTERP_TYPE_WIDTH
     Specify the value for 'interp.type.width' in the MET configuration file for GridStat.

     | *Used by:* GridStat

   GRID_STAT_NC_PAIRS_VAR_NAME
     Specify the value for 'nc_pairs_var_name' in the MET configuration file for GridStat.

     | *Used by:* GridStat

   GRID_STAT_CLIMO_MEAN_FILE_NAME
     Specify the value for 'climo_mean.file_name' in the MET configuration file for GridStat.

     | *Used by:* GridStat

   GRID_STAT_CLIMO_MEAN_FIELD
     Specify the value for 'climo_mean.field' in the MET configuration file for GridStat.

     | *Used by:* GridStat

   GRID_STAT_CLIMO_MEAN_REGRID_METHOD
     Specify the value for 'climo_mean.regrid.method' in the MET configuration file for GridStat.

     | *Used by:* GridStat

   GRID_STAT_CLIMO_MEAN_REGRID_WIDTH
     Specify the value for 'climo_mean.regrid.width' in the MET configuration file for GridStat.

     | *Used by:* GridStat

   GRID_STAT_CLIMO_MEAN_REGRID_VLD_THRESH
     Specify the value for 'climo_mean.regrid.vld_thresh' in the MET configuration file for GridStat.

     | *Used by:* GridStat

   GRID_STAT_CLIMO_MEAN_REGRID_SHAPE
     Specify the value for 'climo_mean.regrid.shape' in the MET configuration file for GridStat.

     | *Used by:* GridStat

   GRID_STAT_CLIMO_MEAN_TIME_INTERP_METHOD
     Specify the value for 'climo_mean.time_interp_method' in the MET configuration file for GridStat.

     | *Used by:* GridStat

   GRID_STAT_CLIMO_MEAN_MATCH_MONTH
     Specify the value for 'climo_mean.match_month' in the MET configuration file for GridStat.

     | *Used by:* GridStat

   GRID_STAT_CLIMO_MEAN_DAY_INTERVAL
     Specify the value for 'climo_mean.day_interval' in the MET configuration file for GridStat.

     | *Used by:* GridStat

   GRID_STAT_CLIMO_MEAN_HOUR_INTERVAL
     Specify the value for 'climo_mean.hour_interval' in the MET configuration file for GridStat.

     | *Used by:* GridStat

   GRID_STAT_CLIMO_STDEV_FILE_NAME
     Specify the value for 'climo_stdev.file_name' in the MET configuration file for GridStat.

     | *Used by:* GridStat

   GRID_STAT_CLIMO_STDEV_FIELD
     Specify the value for 'climo_stdev.field' in the MET configuration file for GridStat.

     | *Used by:* GridStat

   GRID_STAT_CLIMO_STDEV_REGRID_METHOD
     Specify the value for 'climo_stdev.regrid.method' in the MET configuration file for GridStat.

     | *Used by:* GridStat

   GRID_STAT_CLIMO_STDEV_REGRID_WIDTH
     Specify the value for 'climo_stdev.regrid.width' in the MET configuration file for GridStat.

     | *Used by:* GridStat

   GRID_STAT_CLIMO_STDEV_REGRID_VLD_THRESH
     Specify the value for 'climo_stdev.regrid.vld_thresh' in the MET configuration file for GridStat.

     | *Used by:* GridStat

   GRID_STAT_CLIMO_STDEV_REGRID_SHAPE
     Specify the value for 'climo_stdev.regrid.shape' in the MET configuration file for GridStat.

     | *Used by:* GridStat

   GRID_STAT_CLIMO_STDEV_TIME_INTERP_METHOD
     Specify the value for 'climo_stdev.time_interp_method' in the MET configuration file for GridStat.

     | *Used by:* GridStat

   GRID_STAT_CLIMO_STDEV_MATCH_MONTH
     Specify the value for 'climo_stdev.match_month' in the MET configuration file for GridStat.

     | *Used by:* GridStat

   GRID_STAT_CLIMO_STDEV_DAY_INTERVAL
     Specify the value for 'climo_stdev.day_interval' in the MET configuration file for GridStat.

     | *Used by:* GridStat

   GRID_STAT_CLIMO_STDEV_HOUR_INTERVAL
     Specify the value for 'climo_stdev.hour_interval' in the MET configuration file for GridStat.

     | *Used by:* GridStat


   GRID_STAT_GRID_WEIGHT_FLAG
     Specify the value for 'grid_weight_flag' in the MET configuration file for GridStat.

     | *Used by:* GridStat

   FCST_GRID_STAT_FILE_TYPE
     Specify the value for 'fcst.file_type' in the MET configuration file for GridStat.

     | *Used by:* GridStat

   OBS_GRID_STAT_FILE_TYPE
     Specify the value for 'obs.file_type' in the MET configuration file for GridStat.

     | *Used by:* GridStat

   SERIES_ANALYSIS_CLIMO_MEAN_FILE_NAME
     Specify the value for 'climo_mean.file_name' in the MET configuration file for SeriesAnalysis.

     | *Used by:* SeriesAnalysis

   SERIES_ANALYSIS_CLIMO_MEAN_FIELD
     Specify the value for 'climo_mean.field' in the MET configuration file for SeriesAnalysis.

     | *Used by:* SeriesAnalysis

   SERIES_ANALYSIS_CLIMO_MEAN_REGRID_METHOD
     Specify the value for 'climo_mean.regrid.method' in the MET configuration file for SeriesAnalysis.

     | *Used by:* SeriesAnalysis

   SERIES_ANALYSIS_CLIMO_MEAN_REGRID_WIDTH
     Specify the value for 'climo_mean.regrid.width' in the MET configuration file for SeriesAnalysis.

     | *Used by:* SeriesAnalysis

   SERIES_ANALYSIS_CLIMO_MEAN_REGRID_VLD_THRESH
     Specify the value for 'climo_mean.regrid.vld_thresh' in the MET configuration file for SeriesAnalysis.

     | *Used by:* SeriesAnalysis

   SERIES_ANALYSIS_CLIMO_MEAN_REGRID_SHAPE
     Specify the value for 'climo_mean.regrid.shape' in the MET configuration file for SeriesAnalysis.

     | *Used by:* SeriesAnalysis

   SERIES_ANALYSIS_CLIMO_MEAN_TIME_INTERP_METHOD
     Specify the value for 'climo_mean.time_interp_method' in the MET configuration file for SeriesAnalysis.

     | *Used by:* SeriesAnalysis

   SERIES_ANALYSIS_CLIMO_MEAN_MATCH_MONTH
     Specify the value for 'climo_mean.match_month' in the MET configuration file for SeriesAnalysis.

     | *Used by:* SeriesAnalysis

   SERIES_ANALYSIS_CLIMO_MEAN_DAY_INTERVAL
     Specify the value for 'climo_mean.day_interval' in the MET configuration file for SeriesAnalysis.

     | *Used by:* SeriesAnalysis

   SERIES_ANALYSIS_CLIMO_MEAN_HOUR_INTERVAL
     Specify the value for 'climo_mean.hour_interval' in the MET configuration file for SeriesAnalysis.

     | *Used by:* SeriesAnalysis

   SERIES_ANALYSIS_CLIMO_STDEV_FILE_NAME
     Specify the value for 'climo_stdev.file_name' in the MET configuration file for SeriesAnalysis.

     | *Used by:* SeriesAnalysis

   SERIES_ANALYSIS_CLIMO_STDEV_FIELD
     Specify the value for 'climo_stdev.field' in the MET configuration file for SeriesAnalysis.

     | *Used by:* SeriesAnalysis

   SERIES_ANALYSIS_CLIMO_STDEV_REGRID_METHOD
     Specify the value for 'climo_stdev.regrid.method' in the MET configuration file for SeriesAnalysis.

     | *Used by:* SeriesAnalysis

   SERIES_ANALYSIS_CLIMO_STDEV_REGRID_WIDTH
     Specify the value for 'climo_stdev.regrid.width' in the MET configuration file for SeriesAnalysis.

     | *Used by:* SeriesAnalysis

   SERIES_ANALYSIS_CLIMO_STDEV_REGRID_VLD_THRESH
     Specify the value for 'climo_stdev.regrid.vld_thresh' in the MET configuration file for SeriesAnalysis.

     | *Used by:* SeriesAnalysis

   SERIES_ANALYSIS_CLIMO_STDEV_REGRID_SHAPE
     Specify the value for 'climo_stdev.regrid.shape' in the MET configuration file for SeriesAnalysis.

     | *Used by:* SeriesAnalysis

   SERIES_ANALYSIS_CLIMO_STDEV_TIME_INTERP_METHOD
     Specify the value for 'climo_stdev.time_interp_method' in the MET configuration file for SeriesAnalysis.

     | *Used by:* SeriesAnalysis

   SERIES_ANALYSIS_CLIMO_STDEV_MATCH_MONTH
     Specify the value for 'climo_stdev.match_month' in the MET configuration file for SeriesAnalysis.

     | *Used by:* SeriesAnalysis

   SERIES_ANALYSIS_CLIMO_STDEV_DAY_INTERVAL
     Specify the value for 'climo_stdev.day_interval' in the MET configuration file for SeriesAnalysis.

     | *Used by:* SeriesAnalysis

   SERIES_ANALYSIS_CLIMO_STDEV_HOUR_INTERVAL
     Specify the value for 'climo_stdev.hour_interval' in the MET configuration file for SeriesAnalysis.

     | *Used by:* SeriesAnalysis

   PB2NC_PB_REPORT_TYPE
     Specify the value for 'pb_report_type' in the MET configuration file for PB2NC.

     | *Used by:* PB2NC

   PB2NC_LEVEL_RANGE_BEG
     Specify the value for 'level_range.beg' in the MET configuration file for PB2NC.

     | *Used by:* PB2NC

   PB2NC_LEVEL_RANGE_END
     Specify the value for 'level_range.end' in the MET configuration file for PB2NC.

     | *Used by:* PB2NC

   PB2NC_LEVEL_CATEGORY
     Specify the value for 'level_category' in the MET configuration file for PB2NC.

     | *Used by:* PB2NC

   PB2NC_QUALITY_MARK_THRESH
     Specify the value for 'quality_mark_thresh' in the MET configuration file for PB2NC.

     | *Used by:* PB2NC

   TC_PAIRS_CONSENSUS<n>_NAME
     Specify the value for nth 'consensus.name' in the MET configuration file for TCPairs.

     | *Used by:* TCPairs

   TC_PAIRS_CONSENSUS<n>_MEMBERS
     Specify the value for nth 'consensus.members' in the MET configuration file for TCPairs.

     | *Used by:* TCPairs

   TC_PAIRS_CONSENSUS<n>_REQUIRED
     Specify the value for nth 'consensus.required' in the MET configuration file for TCPairs.

     | *Used by:* TCPairs

   TC_PAIRS_CONSENSUS<n>_MIN_REQ
     Specify the value for nth 'consensus.min_req' in the MET configuration file for TCPairs.

     | *Used by:* TCPairs

   FCST_SERIES_ANALYSIS_PROB_THRESH
     Threshold values to be used for probabilistic data in series_analysis. The value can be a single item or a comma separated list of items that must start with a comparison operator (>,>=,==,!=,<,<=,gt,ge,eq,ne,lt,le).

     | *Used by:* SeriesAnalysis

   EXTRACT_TILES_MTD_INPUT_DIR
     Directory containing MTD output to be read by ExtractTiles.

     | *Used by:*  ExtractTiles

   EXTRACT_TILES_MTD_INPUT_TEMPLATE
     Template used to specify a file generated by Mode Time Domain (MTD)
     to filter input data to be used in ExtractTiles. Must set either this
     variable OR :term:`EXTRACT_TILES_TC_STAT_INPUT_TEMPLATE` but not both.

     | *Used by:*  ExtractTiles

   TC_PAIRS_SKIP_LEAD_SEQ
     If True and a forecast lead sequence is set in the configuration, do not
     loop over list of leads and process for each. This is used for feature
     relative use cases where TCPairs is run for each storm initialization time
     and SeriesAnalysis is configured to filter the data by forecast leads.
     Default value is False.

     | *Used by:*  TCPairs

   USER_SCRIPT_INPUT_DIR
     Optional directory to look for input files. Prepended to each input
     template (see :term:`USER_SCRIPT_INPUT_TEMPLATE`).

     | *Used by:*  UserScript

   USER_SCRIPT_INPUT_TEMPLATE
     Optional list of input templates to use to look for input files.
     If :term:`USER_SCRIPT_INPUT_DIR` is set, prepend that path to each item.
     When the UserScript wrapper is run, the templates defined here will be
     used to populate a list of all of the files that match the template for
     each run time specified. Depending on the runtime frequency defined in
     :term:`USER_SCRIPT_RUNTIME_FREQ`, text files will be generated that
     contain a list of the file paths that correspond to the current run.
     If any files are not found on disk, then "missing" will be added in place
     of the file path. Each file list text file will be named after the current
     init/valid/lead values for that run and a label named input<n> where <n>
     is a zero-based index of the template, i.e. a single template will be
     labelled input0, two templates will be labelled input0 and input1, etc.
     Custom labels can be defined with
     :term:`USER_SCRIPT_INPUT_TEMPLATE_LABELS`. For each template, an
     environment variable named METPLUS_FILELIST_<label> will be set to the
     path of the appropriate file list text file. This environment variable
     can be referenced by the user-defined script to obtain the file list.

     | *Used by:*  UserScript

   USER_SCRIPT_INPUT_TEMPLATE_LABELS
     Optional list of labels that correspond to each input template defined.
     See :term:`USER_SCRIPT_INPUT_TEMPLATE`. Each template that does not have
     a label defined will be assigned a label with the format input<n> where
     <n> is the zero-based index of the template in the list.

     | *Used by:*  UserScript

   TC_PAIRS_RUN_ONCE
     If True and LOOP_ORDER = processes, TCPairs will be run once using the
     INIT_BEG or VALID_BEG value (depending on the value of LOOP_BY).
     This is the default setting and preserves the original logic of the
     wrapper. If this variable is set to False, then TCPairs will run once
     for each run time iteration. If LOOP_ORDER = times, then TCPairs will
     still run for each run time. The preferred configuration settings to
     run TCPairs once for a range of init or valid times is to set INIT_BEG
     to INIT_END (if LOOP_BY = INIT) and define the range of init times to
     filter the data inside TCPairs with TC_PAIRS_INIT_BEG and
     TC_PAIRS_INIT_END. The same applies for the VALID variables if
     LOOP_BY = VALID.

     | *Used by:*  TCPairs

   GFDL_TRACKER_BASE
     Path to directory that contains the GFDL Tracker executables such as
     grbindex.exe and gettrk.exe. In many installations, this is a directory
     named trk_exec.

     | *Used by:* GFDLTracker

   GFDL_TRACKER_INPUT_DIR
     Directory containing input data to read into GFDLTracker. This is optional
     as the entire path to the data can be set with
     :term:`GFDL_TRACKER_INPUT_TEMPLATE`.

     | *Used by:* GFDLTracker

   GFDL_TRACKER_INPUT_TEMPLATE
     Filename template that corresponds to the file naming convention of the
     input data read into GFDLTracker. This can be a full path to a file or
     a relative path if :term:`GFDL_TRACKER_INPUT_DIR` is set.

     | *Used by:* GFDLTracker

   GFDL_TRACKER_TC_VITALS_INPUT_DIR
     Directory containing the TCVitals file that is required to run the
     GFDLTracker. This is optional as the entire path to the data can be set
     with :term:`GFDL_TRACKER_TC_VITALS_INPUT_TEMPLATE`.

     | *Used by:* GFDLTracker

   GFDL_TRACKER_TC_VITALS_INPUT_TEMPLATE
     Filename template that corresponds to the file naming convention of the
     TCVitals file that is required to run the GFDLTracker.
     This can be a full path to a file or
     a relative path if :term:`GFDL_TRACKER_TC_VITALS_INPUT_DIR` is set.

     | *Used by:* GFDLTracker

   GFDL_TRACKER_OUTPUT_DIR
     Directory to write output data created by GFDLTracker. The tracker
     application must be run from the directory containing all of the data and
     configuration files used, so the wrapper will call the application from
     this directory. Symbolic links for each input file including the TCVitals
     file will be created in this directory and removed after a successful run.
     The fort.X files required to run the tracker will be generated in
     this directory. Also, the input.nml file that is generated from the
     template NML file (specified by :term:`GFDL_TRACKER_NML_TEMPLATE_FILE`)
     will be found in this directory.

     | *Used by:* GFDLTracker

   GFDL_TRACKER_OUTPUT_TEMPLATE
     The fort.64 output file that is generated from running the GFDLTracker
     can be renamed using this variable using filename template syntax to
     create an output file that contains useful information such as the date.

     | *Used by:* GFDLTracker

   GFDL_TRACKER_GRIB_VERSION
     Specifies the GRIB version of the input data. Valid values are 1 or 2.
     This determines which application to use to create the index files
     (grbindex.exe or grb2index.exe).

     | *Used by:* GFDLTracker

   GFDL_TRACKER_NML_TEMPLATE_FILE
     Path to the template NML file that matches the format of the input.nml
     file that is used by the GFDL Tracker. This file can contain string
     expressions that are substituted by values read from the METplus
     configuration variables, so this path likely does not need to be modified.

     | *Used by:* GFDLTracker

   GFDL_TRACKER_DATEIN_INP_MODEL
     Sets the value of &datein: inp%model in the template NML file.
     See :term:`GFDL_TRACKER_NML_TEMPLATE_FILE`.

     | *Used by:* GFDLTracker

   GFDL_TRACKER_DATEIN_INP_MODTYP
     Sets the value of &datein: inp%modtyp in the template NML file.
     See :term:`GFDL_TRACKER_NML_TEMPLATE_FILE`.

     | *Used by:* GFDLTracker

   GFDL_TRACKER_DATEIN_INP_LT_UNITS
     Sets the value of &datein: inp%lt_units in the template NML file.
     See :term:`GFDL_TRACKER_NML_TEMPLATE_FILE`.

     | *Used by:* GFDLTracker

   GFDL_TRACKER_DATEIN_INP_FILE_SEQ
     Sets the value of &datein: inp%file_seq in the template NML file.
     See :term:`GFDL_TRACKER_NML_TEMPLATE_FILE`.

     | *Used by:* GFDLTracker

   GFDL_TRACKER_DATEIN_INP_NESTTYP
     Sets the value of &datein: inp%nesttyp in the template NML file.
     See :term:`GFDL_TRACKER_NML_TEMPLATE_FILE`.

     | *Used by:* GFDLTracker

   GFDL_TRACKER_ATCFINFO_ATCFNUM
     Sets the value of &atcfinfo: atcfnum in the template NML file.
     See :term:`GFDL_TRACKER_NML_TEMPLATE_FILE`.

     | *Used by:* GFDLTracker

   GFDL_TRACKER_ATCFINFO_ATCFNAME
     Sets the value of &atcfinfo: atcfname in the template NML file.
     See :term:`GFDL_TRACKER_NML_TEMPLATE_FILE`.

     | *Used by:* GFDLTracker

   GFDL_TRACKER_ATCFINFO_ATCFFREQ
     Sets the value of &atcfinfo: atcffreq in the template NML file.
     See :term:`GFDL_TRACKER_NML_TEMPLATE_FILE`.

     | *Used by:* GFDLTracker

   GFDL_TRACKER_TRACKERINFO_TYPE
     Sets the value of &trackerinfo: trkrinfo%type in the template NML file.
     See :term:`GFDL_TRACKER_NML_TEMPLATE_FILE`.

     | *Used by:* GFDLTracker

   GFDL_TRACKER_TRACKERINFO_MSLPTHRESH
     Sets the value of &trackerinfo: trkrinfo%mslpthresh in the template NML file.
     See :term:`GFDL_TRACKER_NML_TEMPLATE_FILE`.

     | *Used by:* GFDLTracker

   GFDL_TRACKER_TRACKERINFO_USE_BACKUP_MSLP_GRAD_CHECK
     Sets the value of &trackerinfo: trkrinfo%use_backup_mslp_grad_check in the template NML file.
     See :term:`GFDL_TRACKER_NML_TEMPLATE_FILE`.

     | *Used by:* GFDLTracker

   GFDL_TRACKER_TRACKERINFO_V850THRESH
     Sets the value of &trackerinfo: trkrinfo%v850thresh in the template NML file.
     See :term:`GFDL_TRACKER_NML_TEMPLATE_FILE`.

     | *Used by:* GFDLTracker

   GFDL_TRACKER_TRACKERINFO_USE_BACKUP_850_VT_CHECK
     Sets the value of &trackerinfo: trkrinfo%use_backup_850_vt_check in the template NML file.
     See :term:`GFDL_TRACKER_NML_TEMPLATE_FILE`.

     | *Used by:* GFDLTracker

   GFDL_TRACKER_TRACKERINFO_ENABLE_TIMING
     Sets the value of &trackerinfo: trkrinfo%enable_timing in the template NML file.
     See :term:`GFDL_TRACKER_NML_TEMPLATE_FILE`.

     | *Used by:* GFDLTracker

   GFDL_TRACKER_TRACKERINFO_GRIDTYPE
     Sets the value of &trackerinfo: trkrinfo%gridtype in the template NML file.
     See :term:`GFDL_TRACKER_NML_TEMPLATE_FILE`.

     | *Used by:* GFDLTracker

   GFDL_TRACKER_TRACKERINFO_CONTINT
     Sets the value of &trackerinfo: trkrinfo%contint in the template NML file.
     See :term:`GFDL_TRACKER_NML_TEMPLATE_FILE`.

     | *Used by:* GFDLTracker

   GFDL_TRACKER_TRACKERINFO_WANT_OCI
     Sets the value of &trackerinfo: trkrinfo%want_oci in the template NML file.
     See :term:`GFDL_TRACKER_NML_TEMPLATE_FILE`.

     | *Used by:* GFDLTracker

   GFDL_TRACKER_TRACKERINFO_OUT_VIT
     Sets the value of &trackerinfo: trkrinfo%out_vit in the template NML file.
     See :term:`GFDL_TRACKER_NML_TEMPLATE_FILE`.

     | *Used by:* GFDLTracker

   GFDL_TRACKER_TRACKERINFO_USE_LAND_MASK
     Sets the value of &trackerinfo: trkrinfo%use_land_mask in the template NML file.
     See :term:`GFDL_TRACKER_NML_TEMPLATE_FILE`.

     | *Used by:* GFDLTracker

   GFDL_TRACKER_TRACKERINFO_INP_DATA_TYPE
     Sets the value of &trackerinfo: trkrinfo%inp_data_type in the template NML file.
     See :term:`GFDL_TRACKER_NML_TEMPLATE_FILE`.

     | *Used by:* GFDLTracker

   GFDL_TRACKER_TRACKERINFO_GRIBVER
     Sets the value of &trackerinfo: trkrinfo%gribver in the template NML file.
     See :term:`GFDL_TRACKER_NML_TEMPLATE_FILE`.

     | *Used by:* GFDLTracker

   GFDL_TRACKER_TRACKERINFO_G2_JPDTN
     Sets the value of &trackerinfo: trkrinfo%g2_jpdtn in the template NML file.
     See :term:`GFDL_TRACKER_NML_TEMPLATE_FILE`.

     | *Used by:* GFDLTracker

   GFDL_TRACKER_TRACKERINFO_G2_MSLP_PARM_ID
     Sets the value of &trackerinfo: trkrinfo%g2_mslp_parm_id in the template NML file.
     See :term:`GFDL_TRACKER_NML_TEMPLATE_FILE`.

     | *Used by:* GFDLTracker

   GFDL_TRACKER_TRACKERINFO_G1_MSLP_PARM_ID
     Sets the value of &trackerinfo: trkrinfo%g1_mslp_parm_id in the template NML file.
     See :term:`GFDL_TRACKER_NML_TEMPLATE_FILE`.

     | *Used by:* GFDLTracker

   GFDL_TRACKER_TRACKERINFO_G1_SFCWIND_LEV_TYP
     Sets the value of &trackerinfo: trkrinfo%g1_sfcwind_lev_typ in the template NML file.
     See :term:`GFDL_TRACKER_NML_TEMPLATE_FILE`.

     | *Used by:* GFDLTracker

   GFDL_TRACKER_TRACKERINFO_G1_SFCWIND_LEV_VAL
     Sets the value of &trackerinfo: trkrinfo%g1_sfcwind_lev_val in the template NML file.
     See :term:`GFDL_TRACKER_NML_TEMPLATE_FILE`.

     | *Used by:* GFDLTracker

   GFDL_TRACKER_PHASEINFO_PHASEFLAG
     Sets the value of &phaseinfo: phaseflag in the template NML file.
     See :term:`GFDL_TRACKER_NML_TEMPLATE_FILE`.

     | *Used by:* GFDLTracker

   GFDL_TRACKER_PHASEINFO_PHASESCHEME
     Sets the value of &phaseinfo: phasescheme in the template NML file.
     See :term:`GFDL_TRACKER_NML_TEMPLATE_FILE`.

     | *Used by:* GFDLTracker

   GFDL_TRACKER_PHASEINFO_WCORE_DEPTH
     Sets the value of &phaseinfo: wcore_depth in the template NML file.
     See :term:`GFDL_TRACKER_NML_TEMPLATE_FILE`.

     | *Used by:* GFDLTracker

   GFDL_TRACKER_STRUCTINFO_STRUCTFLAG
     Sets the value of &structinfo: structflag in the template NML file.
     See :term:`GFDL_TRACKER_NML_TEMPLATE_FILE`.

     | *Used by:* GFDLTracker

   GFDL_TRACKER_STRUCTINFO_IKEFLAG
     Sets the value of &structinfo: ikeflag in the template NML file.
     See :term:`GFDL_TRACKER_NML_TEMPLATE_FILE`.

     | *Used by:* GFDLTracker

   GFDL_TRACKER_FNAMEINFO_GMODNAME
     Sets the value of &fnameinfo: gmodname in the template NML file.
     See :term:`GFDL_TRACKER_NML_TEMPLATE_FILE`.

     | *Used by:* GFDLTracker

   GFDL_TRACKER_FNAMEINFO_RUNDESCR
     Sets the value of &fnameinfo: rundescr in the template NML file.
     See :term:`GFDL_TRACKER_NML_TEMPLATE_FILE`.

     | *Used by:* GFDLTracker

   GFDL_TRACKER_FNAMEINFO_ATCFDESCR
     Sets the value of &fnameinfo: atcfdescr in the template NML file.
     See :term:`GFDL_TRACKER_NML_TEMPLATE_FILE`.

     | *Used by:* GFDLTracker

   GFDL_TRACKER_WAITINFO_USE_WAITFOR
     Sets the value of &waitinfo: use_waitfor in the template NML file.
     See :term:`GFDL_TRACKER_NML_TEMPLATE_FILE`.

     | *Used by:* GFDLTracker

   GFDL_TRACKER_WAITINFO_WAIT_MIN_AGE
     Sets the value of &waitinfo: wait_min_age in the template NML file.
     See :term:`GFDL_TRACKER_NML_TEMPLATE_FILE`.

     | *Used by:* GFDLTracker

   GFDL_TRACKER_WAITINFO_WAIT_MIN_SIZE
     Sets the value of &waitinfo: wait_min_size in the template NML file.
     See :term:`GFDL_TRACKER_NML_TEMPLATE_FILE`.

     | *Used by:* GFDLTracker

   GFDL_TRACKER_WAITINFO_WAIT_MAX_WAIT
     Sets the value of &waitinfo: wait_max_wait in the template NML file.
     See :term:`GFDL_TRACKER_NML_TEMPLATE_FILE`.

     | *Used by:* GFDLTracker

   GFDL_TRACKER_WAITINFO_WAIT_SLEEPTIME
     Sets the value of &waitinfo: wait_sleeptime in the template NML file.
     See :term:`GFDL_TRACKER_NML_TEMPLATE_FILE`.

     | *Used by:* GFDLTracker

   GFDL_TRACKER_WAITINFO_USE_PER_FCST_COMMAND
     Sets the value of &waitinfo: use_per_fcst_command in the template NML file.
     See :term:`GFDL_TRACKER_NML_TEMPLATE_FILE`.

     | *Used by:* GFDLTracker

   GFDL_TRACKER_WAITINFO_PER_FCST_COMMAND
     Sets the value of &waitinfo: per_fcst_command in the template NML file.
     See :term:`GFDL_TRACKER_NML_TEMPLATE_FILE`.

     | *Used by:* GFDLTracker

   GFDL_TRACKER_NETCDFINFO_LAT_NAME
     Sets the value of &netcdflist: netcdfinfo%lat_name in the template NML file.
     See :term:`GFDL_TRACKER_NML_TEMPLATE_FILE`.

     | *Used by:* GFDLTracker

   GFDL_TRACKER_NETCDFINFO_LMASKNAME
     Sets the value of &netcdflist: netcdfinfo%lmaskname in the template NML file.
     See :term:`GFDL_TRACKER_NML_TEMPLATE_FILE`.

     | *Used by:* GFDLTracker

   GFDL_TRACKER_NETCDFINFO_LON_NAME
     Sets the value of &netcdflist: netcdfinfo%lon_name in the template NML file.
     See :term:`GFDL_TRACKER_NML_TEMPLATE_FILE`.

     | *Used by:* GFDLTracker

   GFDL_TRACKER_NETCDFINFO_MSLPNAME
     Sets the value of &netcdflist: netcdfinfo%mslpname in the template NML file.
     See :term:`GFDL_TRACKER_NML_TEMPLATE_FILE`.

     | *Used by:* GFDLTracker

   GFDL_TRACKER_NETCDFINFO_NETCDF_FILENAME
     Sets the value of &netcdflist: netcdfinfo%netcdf_filename in the template NML file.
     See :term:`GFDL_TRACKER_NML_TEMPLATE_FILE`.

     | *Used by:* GFDLTracker

   GFDL_TRACKER_NETCDFINFO_NUM_NETCDF_VARS
     Sets the value of &netcdflist: netcdfinfo%num_netcdf_vars in the template NML file.
     See :term:`GFDL_TRACKER_NML_TEMPLATE_FILE`.

     | *Used by:* GFDLTracker

   GFDL_TRACKER_NETCDFINFO_RV700NAME
     Sets the value of &netcdflist: netcdfinfo%rv700name in the template NML file.
     See :term:`GFDL_TRACKER_NML_TEMPLATE_FILE`.

     | *Used by:* GFDLTracker

   GFDL_TRACKER_NETCDFINFO_RV850NAME
     Sets the value of &netcdflist: netcdfinfo%rv850name in the template NML file.
     See :term:`GFDL_TRACKER_NML_TEMPLATE_FILE`.

     | *Used by:* GFDLTracker

   GFDL_TRACKER_NETCDFINFO_TIME_NAME
     Sets the value of &netcdflist: netcdfinfo%time_name in the template NML file.
     See :term:`GFDL_TRACKER_NML_TEMPLATE_FILE`.

     | *Used by:* GFDLTracker

   GFDL_TRACKER_NETCDFINFO_TIME_UNITS
     Sets the value of &netcdflist: netcdfinfo%time_units in the template NML file.
     See :term:`GFDL_TRACKER_NML_TEMPLATE_FILE`.

     | *Used by:* GFDLTracker

   GFDL_TRACKER_NETCDFINFO_TMEAN_300_500_NAME
     Sets the value of &netcdflist: netcdfinfo%tmean_300_500_name in the template NML file.
     See :term:`GFDL_TRACKER_NML_TEMPLATE_FILE`.

     | *Used by:* GFDLTracker

   GFDL_TRACKER_NETCDFINFO_U500NAME
     Sets the value of &netcdflist: netcdfinfo%u500name in the template NML file.
     See :term:`GFDL_TRACKER_NML_TEMPLATE_FILE`.

     | *Used by:* GFDLTracker

   GFDL_TRACKER_NETCDFINFO_U700NAME
     Sets the value of &netcdflist: netcdfinfo%u700name in the template NML file.
     See :term:`GFDL_TRACKER_NML_TEMPLATE_FILE`.

     | *Used by:* GFDLTracker

   GFDL_TRACKER_NETCDFINFO_U850NAME
     Sets the value of &netcdflist: netcdfinfo%u850name in the template NML file.
     See :term:`GFDL_TRACKER_NML_TEMPLATE_FILE`.

     | *Used by:* GFDLTracker

   GFDL_TRACKER_NETCDFINFO_USFCNAME
     Sets the value of &netcdflist: netcdfinfo%usfcname in the template NML file.
     See :term:`GFDL_TRACKER_NML_TEMPLATE_FILE`.

     | *Used by:* GFDLTracker

   GFDL_TRACKER_NETCDFINFO_V500NAME
     Sets the value of &netcdflist: netcdfinfo%v500name in the template NML file.
     See :term:`GFDL_TRACKER_NML_TEMPLATE_FILE`.

     | *Used by:* GFDLTracker

   GFDL_TRACKER_NETCDFINFO_V700NAME
     Sets the value of &netcdflist: netcdfinfo%v700name in the template NML file.
     See :term:`GFDL_TRACKER_NML_TEMPLATE_FILE`.

     | *Used by:* GFDLTracker

   GFDL_TRACKER_NETCDFINFO_V850NAME
     Sets the value of &netcdflist: netcdfinfo%v850name in the template NML file.
     See :term:`GFDL_TRACKER_NML_TEMPLATE_FILE`.

     | *Used by:* GFDLTracker

   GFDL_TRACKER_NETCDFINFO_VSFCNAME
     Sets the value of &netcdflist: netcdfinfo%vsfcname in the template NML file.
     See :term:`GFDL_TRACKER_NML_TEMPLATE_FILE`.

     | *Used by:* GFDLTracker

   GFDL_TRACKER_NETCDFINFO_Z200NAME
     Sets the value of &netcdflist: netcdfinfo%z200name in the template NML file.
     See :term:`GFDL_TRACKER_NML_TEMPLATE_FILE`.

     | *Used by:* GFDLTracker

   GFDL_TRACKER_NETCDFINFO_Z300NAME
     Sets the value of &netcdflist: netcdfinfo%z300name in the template NML file.
     See :term:`GFDL_TRACKER_NML_TEMPLATE_FILE`.

     | *Used by:* GFDLTracker

   GFDL_TRACKER_NETCDFINFO_Z350NAME
     Sets the value of &netcdflist: netcdfinfo%z350name in the template NML file.
     See :term:`GFDL_TRACKER_NML_TEMPLATE_FILE`.

     | *Used by:* GFDLTracker

   GFDL_TRACKER_NETCDFINFO_Z400NAME
     Sets the value of &netcdflist: netcdfinfo%z400name in the template NML file.
     See :term:`GFDL_TRACKER_NML_TEMPLATE_FILE`.

     | *Used by:* GFDLTracker

   GFDL_TRACKER_NETCDFINFO_Z450NAME
     Sets the value of &netcdflist: netcdfinfo%z450name in the template NML file.
     See :term:`GFDL_TRACKER_NML_TEMPLATE_FILE`.

     | *Used by:* GFDLTracker

   GFDL_TRACKER_NETCDFINFO_Z500NAME
     Sets the value of &netcdflist: netcdfinfo%z500name in the template NML file.
     See :term:`GFDL_TRACKER_NML_TEMPLATE_FILE`.

     | *Used by:* GFDLTracker

   GFDL_TRACKER_NETCDFINFO_Z550NAME
     Sets the value of &netcdflist: netcdfinfo%z550name in the template NML file.
     See :term:`GFDL_TRACKER_NML_TEMPLATE_FILE`.

     | *Used by:* GFDLTracker

   GFDL_TRACKER_NETCDFINFO_Z600NAME
     Sets the value of &netcdflist: netcdfinfo%z600name in the template NML file.
     See :term:`GFDL_TRACKER_NML_TEMPLATE_FILE`.

     | *Used by:* GFDLTracker

   GFDL_TRACKER_NETCDFINFO_Z650NAME
     Sets the value of &netcdflist: netcdfinfo%z650name in the template NML file.
     See :term:`GFDL_TRACKER_NML_TEMPLATE_FILE`.

     | *Used by:* GFDLTracker

   GFDL_TRACKER_NETCDFINFO_Z700NAME
     Sets the value of &netcdflist: netcdfinfo%z700name in the template NML file.
     See :term:`GFDL_TRACKER_NML_TEMPLATE_FILE`.

     | *Used by:* GFDLTracker

   GFDL_TRACKER_NETCDFINFO_Z750NAME
     Sets the value of &netcdflist: netcdfinfo%z750name in the template NML file.
     See :term:`GFDL_TRACKER_NML_TEMPLATE_FILE`.

     | *Used by:* GFDLTracker

   GFDL_TRACKER_NETCDFINFO_Z800NAME
     Sets the value of &netcdflist: netcdfinfo%z800name in the template NML file.
     See :term:`GFDL_TRACKER_NML_TEMPLATE_FILE`.

     | *Used by:* GFDLTracker

   GFDL_TRACKER_NETCDFINFO_Z850NAME
     Sets the value of &netcdflist: netcdfinfo%z850name in the template NML file.
     See :term:`GFDL_TRACKER_NML_TEMPLATE_FILE`.

     | *Used by:* GFDLTracker

   GFDL_TRACKER_NETCDFINFO_Z900NAME
     Sets the value of &netcdflist: netcdfinfo%z900name in the template NML file.
     See :term:`GFDL_TRACKER_NML_TEMPLATE_FILE`.

     | *Used by:* GFDLTracker

   GFDL_TRACKER_USER_WANTS_TO_TRACK_ZETA700
     Sets the value of &parmpreflist: user_wants_to_track_zeta700 in the template NML file.
     See :term:`GFDL_TRACKER_NML_TEMPLATE_FILE`.

     | *Used by:* GFDLTracker

   GFDL_TRACKER_USER_WANTS_TO_TRACK_WCIRC850
     Sets the value of &parmpreflist: user_wants_to_track_wcirc850 in the template NML file.
     See :term:`GFDL_TRACKER_NML_TEMPLATE_FILE`.

     | *Used by:* GFDLTracker

   GFDL_TRACKER_USER_WANTS_TO_TRACK_WCIRC700
     Sets the value of &parmpreflist: user_wants_to_track_wcirc700 in the template NML file.
     See :term:`GFDL_TRACKER_NML_TEMPLATE_FILE`.

     | *Used by:* GFDLTracker

   GFDL_TRACKER_USER_WANTS_TO_TRACK_GPH850
     Sets the value of &parmpreflist: user_wants_to_track_gph850 in the template NML file.
     See :term:`GFDL_TRACKER_NML_TEMPLATE_FILE`.

     | *Used by:* GFDLTracker

   GFDL_TRACKER_USER_WANTS_TO_TRACK_GPH700
     Sets the value of &parmpreflist: user_wants_to_track_gph700 in the template NML file.
     See :term:`GFDL_TRACKER_NML_TEMPLATE_FILE`.

     | *Used by:* GFDLTracker

   GFDL_TRACKER_USER_WANTS_TO_TRACK_MSLP
     Sets the value of &parmpreflist: user_wants_to_track_mslp in the template NML file.
     See :term:`GFDL_TRACKER_NML_TEMPLATE_FILE`.

     | *Used by:* GFDLTracker

   GFDL_TRACKER_USER_WANTS_TO_TRACK_WCIRCSFC
     Sets the value of &parmpreflist: user_wants_to_track_wcircsfc in the template NML file.
     See :term:`GFDL_TRACKER_NML_TEMPLATE_FILE`.

     | *Used by:* GFDLTracker

   GFDL_TRACKER_USER_WANTS_TO_TRACK_ZETASFC
     Sets the value of &parmpreflist: user_wants_to_track_zetasfc in the template NML file.
     See :term:`GFDL_TRACKER_NML_TEMPLATE_FILE`.

     | *Used by:* GFDLTracker

   GFDL_TRACKER_USER_WANTS_TO_TRACK_THICK500850
     Sets the value of &parmpreflist: user_wants_to_track_thick500850 in the template NML file.
     See :term:`GFDL_TRACKER_NML_TEMPLATE_FILE`.

     | *Used by:* GFDLTracker

   GFDL_TRACKER_USER_WANTS_TO_TRACK_THICK200500
     Sets the value of &parmpreflist: user_wants_to_track_thick200500 in the template NML file.
     See :term:`GFDL_TRACKER_NML_TEMPLATE_FILE`.

     | *Used by:* GFDLTracker

   GFDL_TRACKER_USER_WANTS_TO_TRACK_THICK200850
     Sets the value of &parmpreflist: user_wants_to_track_thick200850 in the template NML file.
     See :term:`GFDL_TRACKER_NML_TEMPLATE_FILE`.

     | *Used by:* GFDLTracker

   GFDL_TRACKER_USER_WANTS_TO_TRACK_ZETA850
     Sets the value of &parmpreflist: user_wants_to_track_zeta850 in the template NML file.
     See :term:`GFDL_TRACKER_NML_TEMPLATE_FILE`.

     | *Used by:* GFDLTracker

   GFDL_TRACKER_VERBOSE_VERB
     Sets the value of &verbose: verb in the template NML file.
     See :term:`GFDL_TRACKER_NML_TEMPLATE_FILE`.

     | *Used by:* GFDLTracker

   GFDL_TRACKER_VERBOSE_VERB_G2
     Sets the value of &verbose: verb_g2 in the template NML file.
     See :term:`GFDL_TRACKER_NML_TEMPLATE_FILE`.

     | *Used by:* GFDLTracker

   GRID_STAT_HSS_EC_VALUE
     Specify the value for 'hss_ec_value' in the MET configuration file for GridStat.

     | *Used by:* GridStat

   POINT_STAT_HSS_EC_VALUE
     Specify the value for 'hss_ec_value' in the MET configuration file for PointStat.

     | *Used by:* PointStat

   SERIES_ANALYSIS_HSS_EC_VALUE
     Specify the value for 'hss_ec_value' in the MET configuration file for SeriesAnalysis.

     | *Used by:* SeriesAnalysis

   STAT_ANALYSIS_HSS_EC_VALUE
     Specify the value for 'hss_ec_value' in the MET configuration file for StatAnalysis.

     | *Used by:* StatAnalysis

   GFDL_TRACKER_KEEP_INTERMEDIATE
     If True, do not scrub intermediate files created by the tracker. Useful
     for debugging issues.

     | *Used by:* GFDLTracker

   TCMPR_PLOTTER_READ_ALL_FILES
     If True, pass in input directory set by :term:`TCMPR_PLOTTER_TCMPR_DATA_DIR`
     to the script. If False, a list of all files that end with .tcst in the input
     directory is gathered and passed into the script. Defaults to False.

     | *Used by:* TCMPRPlotter

   TC_PAIRS_VALID_INCLUDE
     Specify the value for 'valid_inc' in the MET configuration file for TCPairs.

     | *Used by:* TCPairs

   TC_PAIRS_VALID_EXCLUDE
     Specify the value for 'valid_exc' in the MET configuration file for TCPairs.

     | *Used by:* TCPairs

   TC_PAIRS_WRITE_VALID
     Specify the value for 'write_valid' in the MET configuration file for TCPairs.

     | *Used by:* TCPairs

   GRID_STAT_DISTANCE_MAP_BADDELEY_P
     Specify the value for 'distance_map.baddeley_p' in the MET configuration file for GridStat.

     | *Used by:* GridStat

   GRID_STAT_DISTANCE_MAP_BADDELEY_MAX_DIST
     Specify the value for 'distance_map.baddeley_max_dist' in the MET configuration file for GridStat.

     | *Used by:* GridStat

   GRID_STAT_DISTANCE_MAP_FOM_ALPHA
     Specify the value for 'distance_map.fom_alpha' in the MET configuration file for GridStat.

     | *Used by:* GridStat

   GRID_STAT_DISTANCE_MAP_ZHU_WEIGHT
     Specify the value for 'distance_map.zhu_weight' in the MET configuration file for GridStat.

     | *Used by:* GridStat

   GRID_STAT_DISTANCE_MAP_BETA_VALUE_N
     Specify the value for 'distance_map.beta_value(n)' in the MET configuration file for GridStat.

     | *Used by:* GridStat

   GEN_ENS_PROD_INPUT_DIR
     Input directory for ensemble files to use with the MET tool gen_ens_prod.

     | *Used by:*  GenEnsProd

   GEN_ENS_PROD_INPUT_TEMPLATE
     Template used to specify ensemble input filenames for the
     MET tool gen_ens_prod.

     | *Used by:*  GenEnsProd

   GEN_ENS_PROD_CTRL_INPUT_DIR
     Input directory for optional control file to use with the
     MET tool gen_ens_prod.

     | *Used by:*  GenEnsProd

   GEN_ENS_PROD_CTRL_INPUT_TEMPLATE
     Template used to specify an optional control filename for the
     MET tool gen_ens_prod.

     | *Used by:*  GenEnsProd

   GEN_ENS_PROD_OUTPUT_DIR
     Specify the output directory where files from the MET gen_ens_prod
     tool are written.

     | *Used by:*  GenEnsProd

   GEN_ENS_PROD_OUTPUT_TEMPLATE
     Specify the output filename template for files written by gen_ens_prod.

     | *Used by:*  GenEnsProd

   GEN_ENS_PROD_DESC
     Specify the value for 'desc' in the MET configuration file for GenEnsProd.

     | *Used by:*  GenEnsProd

   GEN_ENS_PROD_REGRID_METHOD
     Specify the value for 'regrid.method' in the MET configuration file for GenEnsProd.

     | *Used by:* GenEnsProd

   GEN_ENS_PROD_REGRID_WIDTH
     Specify the value for 'regrid.width' in the MET configuration file for GenEnsProd.

     | *Used by:* GenEnsProd

   GEN_ENS_PROD_REGRID_VLD_THRESH
     Specify the value for 'regrid.vld_thresh' in the MET configuration file for GenEnsProd.

     | *Used by:* GenEnsProd

   GEN_ENS_PROD_REGRID_SHAPE
     Specify the value for 'regrid.shape' in the MET configuration file for GenEnsProd.

     | *Used by:* GenEnsProd

   GEN_ENS_PROD_REGRID_TO_GRID
     Specify the value for 'regrid.to_grid' in the MET configuration file for GenEnsProd.

     | *Used by:* GenEnsProd

   GEN_ENS_PROD_CENSOR_THRESH
     Specify the value for 'censor_thresh' in the MET configuration file for GenEnsProd.

     | *Used by:* GenEnsProd

   GEN_ENS_PROD_CENSOR_VAL
     Specify the value for 'censor_val' in the MET configuration file for GenEnsProd.

     | *Used by:* GenEnsProd

   GEN_ENS_PROD_CAT_THRESH
     Specify the value for 'cat_thresh' in the MET configuration file for GenEnsProd.

     | *Used by:* GenEnsProd

   GEN_ENS_PROD_NC_VAR_STR
     Specify the value for 'nc_var_str' in the MET configuration file for GenEnsProd.

     | *Used by:* GenEnsProd

   GEN_ENS_PROD_ENS_THRESH
     Specify the value for 'ens.ens_thresh' in the MET configuration file for GenEnsProd.

     | *Used by:* GenEnsProd

   GEN_ENS_PROD_ENS_VLD_THRESH
     Specify the value for 'ens.vld_thresh' in the MET configuration file for GenEnsProd.

     | *Used by:* GenEnsProd

   GEN_ENS_PROD_NBRHD_PROB_WIDTH
     Specify the value for 'nbrhd_prob.width' in the MET configuration file for GenEnsProd.

     | *Used by:*  GenEnsProd

   GEN_ENS_PROD_NBRHD_PROB_SHAPE
     Specify the value for 'nbrhd_prob.shape' in the MET configuration file for GenEnsProd.

     | *Used by:*  GenEnsProd

   GEN_ENS_PROD_NBRHD_PROB_VLD_THRESH
     Specify the value for 'nbrhd_prob.vld_thresh' in the MET configuration file for GenEnsProd.

     | *Used by:*  GenEnsProd

   GEN_ENS_PROD_NMEP_SMOOTH_GAUSSIAN_DX
     Specify the value for 'nmep_smooth.gaussian_dx' in the MET configuration file for GenEnsProd.

     | *Used by:*  GenEnsProd

   GEN_ENS_PROD_NMEP_SMOOTH_GAUSSIAN_RADIUS
     Specify the value for 'nmep_smooth.gaussian_radius' in the MET configuration file for GenEnsProd.

     | *Used by:*  GenEnsProd

   GEN_ENS_PROD_NMEP_SMOOTH_VLD_THRESH
     Specify the value for 'nmep_smooth.vld_thresh' in the MET configuration file for GenEnsProd.

     | *Used by:*  GenEnsProd

   GEN_ENS_PROD_NMEP_SMOOTH_SHAPE
     Specify the value for 'nmep_smooth.shape' in the MET configuration file for GenEnsProd.

     | *Used by:*  GenEnsProd

   GEN_ENS_PROD_NMEP_SMOOTH_METHOD
     Specify the value for 'nmep_smooth.type.method' in the MET configuration file for GenEnsProd.

     | *Used by:*  GenEnsProd

   GEN_ENS_PROD_NMEP_SMOOTH_WIDTH
     Specify the value for 'nmep_smooth.type.width' in the MET configuration file for GenEnsProd.

     | *Used by:*  GenEnsProd

   GEN_ENS_PROD_CLIMO_MEAN_FILE_NAME
     Specify the value for 'climo_mean.file_name' in the MET configuration file for GenEnsProd.

     | *Used by:* GenEnsProd

   GEN_ENS_PROD_CLIMO_MEAN_FIELD
     Specify the value for 'climo_mean.field' in the MET configuration file for GenEnsProd.

     | *Used by:* GenEnsProd

   GEN_ENS_PROD_CLIMO_MEAN_REGRID_METHOD
     Specify the value for 'climo_mean.regrid.method' in the MET configuration file for GenEnsProd.

     | *Used by:* GenEnsProd

   GEN_ENS_PROD_CLIMO_MEAN_REGRID_WIDTH
     Specify the value for 'climo_mean.regrid.width' in the MET configuration file for GenEnsProd.

     | *Used by:* GenEnsProd

   GEN_ENS_PROD_CLIMO_MEAN_REGRID_VLD_THRESH
     Specify the value for 'climo_mean.regrid.vld_thresh' in the MET configuration file for GenEnsProd.

     | *Used by:* GenEnsProd

   GEN_ENS_PROD_CLIMO_MEAN_REGRID_SHAPE
     Specify the value for 'climo_mean.regrid.shape' in the MET configuration file for GenEnsProd.

     | *Used by:* GenEnsProd

   GEN_ENS_PROD_CLIMO_MEAN_TIME_INTERP_METHOD
     Specify the value for 'climo_mean.time_interp_method' in the MET configuration file for GenEnsProd.

     | *Used by:* GenEnsProd

   GEN_ENS_PROD_CLIMO_MEAN_MATCH_MONTH
     Specify the value for 'climo_mean.match_month' in the MET configuration file for GenEnsProd.

     | *Used by:* GenEnsProd

   GEN_ENS_PROD_CLIMO_MEAN_DAY_INTERVAL
     Specify the value for 'climo_mean.day_interval' in the MET configuration file for GenEnsProd.

     | *Used by:* GenEnsProd

   GEN_ENS_PROD_CLIMO_MEAN_HOUR_INTERVAL
     Specify the value for 'climo_mean.hour_interval' in the MET configuration file for GenEnsProd.

     | *Used by:* GenEnsProd

   GEN_ENS_PROD_CLIMO_STDEV_FILE_NAME
     Specify the value for 'climo_stdev.file_name' in the MET configuration file for GenEnsProd.

     | *Used by:* GenEnsProd

   GEN_ENS_PROD_CLIMO_STDEV_FIELD
     Specify the value for 'climo_stdev.field' in the MET configuration file for GenEnsProd.

     | *Used by:* GenEnsProd

   GEN_ENS_PROD_CLIMO_STDEV_REGRID_METHOD
     Specify the value for 'climo_stdev.regrid.method' in the MET configuration file for GenEnsProd.

     | *Used by:* GenEnsProd

   GEN_ENS_PROD_CLIMO_STDEV_REGRID_WIDTH
     Specify the value for 'climo_stdev.regrid.width' in the MET configuration file for GenEnsProd.

     | *Used by:* GenEnsProd

   GEN_ENS_PROD_CLIMO_STDEV_REGRID_VLD_THRESH
     Specify the value for 'climo_stdev.regrid.vld_thresh' in the MET configuration file for GenEnsProd.

     | *Used by:* GenEnsProd

   GEN_ENS_PROD_CLIMO_STDEV_REGRID_SHAPE
     Specify the value for 'climo_stdev.regrid.shape' in the MET configuration file for GenEnsProd.

     | *Used by:* GenEnsProd

   GEN_ENS_PROD_CLIMO_STDEV_TIME_INTERP_METHOD
     Specify the value for 'climo_stdev.time_interp_method' in the MET configuration file for GenEnsProd.

     | *Used by:* GenEnsProd

   GEN_ENS_PROD_CLIMO_STDEV_MATCH_MONTH
     Specify the value for 'climo_stdev.match_month' in the MET configuration file for GenEnsProd.

     | *Used by:* GenEnsProd

   GEN_ENS_PROD_CLIMO_STDEV_DAY_INTERVAL
     Specify the value for 'climo_stdev.day_interval' in the MET configuration file for GenEnsProd.

     | *Used by:* GenEnsProd

   GEN_ENS_PROD_CLIMO_STDEV_HOUR_INTERVAL
     Specify the value for 'climo_stdev.hour_interval' in the MET configuration file for GenEnsProd.

     | *Used by:* GenEnsProd

   GEN_ENS_PROD_ENSEMBLE_FLAG_LATLON
     Specify the value for 'ensemble_flag.latlon' in the MET configuration file for GenEnsProd.

     | *Used by:*  GenEnsProd

   GEN_ENS_PROD_ENSEMBLE_FLAG_MEAN
     Specify the value for 'ensemble_flag.mean' in the MET configuration file for GenEnsProd.

     | *Used by:*  GenEnsProd

   GEN_ENS_PROD_ENSEMBLE_FLAG_STDEV
     Specify the value for 'ensemble_flag.stdev' in the MET configuration file for GenEnsProd.

     | *Used by:*  GenEnsProd

   GEN_ENS_PROD_ENSEMBLE_FLAG_MINUS
     Specify the value for 'ensemble_flag.minus' in the MET configuration file for GenEnsProd.

     | *Used by:*  GenEnsProd

   GEN_ENS_PROD_ENSEMBLE_FLAG_PLUS
     Specify the value for 'ensemble_flag.plus' in the MET configuration file for GenEnsProd.

     | *Used by:*  GenEnsProd

   GEN_ENS_PROD_ENSEMBLE_FLAG_MIN
     Specify the value for 'ensemble_flag.min' in the MET configuration file for GenEnsProd.

     | *Used by:*  GenEnsProd

   GEN_ENS_PROD_ENSEMBLE_FLAG_MAX
     Specify the value for 'ensemble_flag.max' in the MET configuration file for GenEnsProd.

     | *Used by:*  GenEnsProd

   GEN_ENS_PROD_ENSEMBLE_FLAG_RANGE
     Specify the value for 'ensemble_flag.range' in the MET configuration file for GenEnsProd.

     | *Used by:*  GenEnsProd

   GEN_ENS_PROD_ENSEMBLE_FLAG_VLD_COUNT
     Specify the value for 'ensemble_flag.vld_count' in the MET configuration file for GenEnsProd.

     | *Used by:*  GenEnsProd

   GEN_ENS_PROD_ENSEMBLE_FLAG_FREQUENCY
     Specify the value for 'ensemble_flag.frequency' in the MET configuration file for GenEnsProd.

     | *Used by:*  GenEnsProd

   GEN_ENS_PROD_ENSEMBLE_FLAG_NEP
     Specify the value for 'ensemble_flag.nep' in the MET configuration file for GenEnsProd.

     | *Used by:*  GenEnsProd

   GEN_ENS_PROD_ENSEMBLE_FLAG_NMEP
     Specify the value for 'ensemble_flag.nmep' in the MET configuration file for GenEnsProd.

     | *Used by:*  GenEnsProd

   GEN_ENS_PROD_ENSEMBLE_FLAG_CLIMO
     Specify the value for 'ensemble_flag.climo' in the MET configuration file for GenEnsProd.

     | *Used by:*  GenEnsProd

   GEN_ENS_PROD_ENSEMBLE_FLAG_CLIMO_CDF
     Specify the value for 'ensemble_flag.climo_cdf' in the MET configuration file for GenEnsProd.

     | *Used by:*  GenEnsProd

   LOG_GEN_ENS_PROD_VERBOSITY
     Overrides the log verbosity for GenEnsProd only. If not set, the verbosity level is controlled by :term:`LOG_MET_VERBOSITY`.

     | *Used by:* GenEnsProd

   GEN_ENS_PROD_MET_CONFIG_OVERRIDES
     Override any variables in the MET configuration file that are not
     supported by the wrapper. This should be set to the full variable name
     and value that you want to override, including the equal sign and the
     ending semi-colon. The value is directly appended to the end of the
     wrapped MET config file.

     Example:
     GEN_ENS_PROD_MET_CONFIG_OVERRIDES = desc = "override_desc"; model = "override_model";

     See :ref:`Overriding Unsupported MET config file settings<met-config-overrides>` for more information

     | *Used by:*  GenEnsProd

   GEN_ENS_PROD_ENS_FILE_TYPE
     Specify the value for 'ens.file_type' in the MET configuration file for GenEnsProd.

     | *Used by:* GenEnsProd

   LOG_IODA2NC_VERBOSITY
     Overrides the log verbosity for IODA2NC only.
     If not set, the verbosity level is controlled by :term:`LOG_MET_VERBOSITY`.

     | *Used by:* IODA2NC

   IODA2NC_CUSTOM_LOOP_LIST
    Sets custom string loop list for a specific wrapper.
    See :term:`CUSTOM_LOOP_LIST`.

     | *Used by:* IODA2NC

   IODA2NC_FILE_WINDOW_BEG
     Used to control the lower bound of the window around the valid time to
     determine if an IODA2NC input file should be used for processing.
     Overrides :term:`OBS_FILE_WINDOW_BEGIN`.
     See 'Use Windows to Find Valid Files' section for more information.

     | *Used by:* IODA2NC

   IODA2NC_FILE_WINDOW_END
     Used to control the upper bound of the window around the valid time to
     determine if an IODA2NC input file should be used for processing.
     Overrides :term:`OBS_FILE_WINDOW_END`.
     See 'Use Windows to Find Valid Files' section for more information.

     | *Used by:* IODA2NC

   IODA2NC_SKIP_IF_OUTPUT_EXISTS
     If True, do not run IODA2NC if output file already exists. Set to False to overwrite files.

     | *Used by:*  IODA2NC

   IODA2NC_INPUT_DIR
     Directory containing input data to IODA2NC.
     This variable is optional because you can specify the full path to the
     input files using :term:`IODA2NC_INPUT_TEMPLATE`.

     | *Used by:* IODA2NC

   IODA2NC_INPUT_TEMPLATE
     Filename template of the input file used by IODA2NC.
     See also :term:`IODA2NC_INPUT_DIR`.

     | *Used by:* IODA2NC

   IODA2NC_OUTPUT_DIR
     Directory to write output data generated by IODA2NC.
     This variable is optional because you can specify the full path to the
     output files using :term:`IODA2NC_OUTPUT_TEMPLATE`.

     | *Used by:* IODA2NC

   IODA2NC_OUTPUT_TEMPLATE
     Filename template of the output file generated by IODA2NC.
     See also :term:`IODA2NC_OUTPUT_DIR`.

     | *Used by:* IODA2NC

   IODA2NC_VALID_BEG
     Used to set the command line argument -valid_beg that controls the
     lower bound of valid times of data to use.
     Filename template notation can be used, i.e. {valid?fmt=%Y%m%d_%H%M%S}

     | *Used by:*  IODA2NC

   IODA2NC_VALID_END
     Used to set the command line argument -valid_end that controls the
     upper bound of valid times of data to use.
     Filename template notation can be used, i.e.
     {valid?fmt=%Y%m%d_%H%M%S?shift=1d} (valid time shifted forward one day)

     | *Used by:*  IODA2NC

   IODA2NC_NMSG
     Used to set the command line argument -nmsg for ioda2nc.

     | *Used by:*  IODA2NC

   IODA2NC_CONFIG_FILE
     Path to wrapped MET configuration file read by ioda2nc.
     If unset, {PARM_BASE}/met_config/IODA2NCConfig_wrapped will be used.

     | *Used by:* IODA2NC

   IODA2NC_MESSAGE_TYPE
     Specify the value for 'message_type' in the MET configuration file for IODA2NC.

     | *Used by:* IODA2NC

   IODA2NC_MESSAGE_TYPE_MAP
     Specify the value for 'message_type_map' in the MET configuration file for IODA2NC.

     | *Used by:* IODA2NC

   IODA2NC_MESSAGE_TYPE_GROUP_MAP
     Specify the value for 'message_type_group_map' in the MET configuration file for IODA2NC.

     | *Used by:* IODA2NC

   IODA2NC_STATION_ID
     Specify the value for 'station_id' in the MET configuration file for IODA2NC.

     | *Used by:* IODA2NC

   IODA2NC_OBS_WINDOW_BEG
     Specify the value for 'obs_window.beg' in the MET configuration file for IODA2NC.

     | *Used by:* IODA2NC

   IODA2NC_OBS_WINDOW_END
     Specify the value for 'obs_window.end' in the MET configuration file for IODA2NC.

     | *Used by:* IODA2NC

   IODA2NC_MASK_GRID
     Specify the value for 'mask.grid' in the MET configuration file for IODA2NC.

     | *Used by:* IODA2NC

   IODA2NC_MASK_POLY
     Specify the value for 'mask.poly' in the MET configuration file for IODA2NC.

     | *Used by:* IODA2NC

   IODA2NC_ELEVATION_RANGE_BEG
     Specify the value for 'elevation_range.beg' in the MET configuration file for IODA2NC.

     | *Used by:* IODA2NC

   IODA2NC_ELEVATION_RANGE_END
     Specify the value for 'elevation_range.end' in the MET configuration file for IODA2NC.

     | *Used by:* IODA2NC

   IODA2NC_LEVEL_RANGE_BEG
     Specify the value for 'level_range.beg' in the MET configuration file for IODA2NC.

     | *Used by:* IODA2NC

   IODA2NC_LEVEL_RANGE_END
     Specify the value for 'level_range.end' in the MET configuration file for IODA2NC.

     | *Used by:* IODA2NC

   IODA2NC_OBS_VAR
     Specify the value for 'obs_var' in the MET configuration file for IODA2NC.

     | *Used by:* IODA2NC

   IODA2NC_OBS_NAME_MAP
     Specify the value for 'obs_name_map' in the MET configuration
     file for IODA2NC.

     | *Used by:* IODA2NC

   IODA2NC_METADATA_MAP
     Specify the value for 'metadata_map' in the MET configuration
     file for IODA2NC.

     | *Used by:* IODA2NC

   IODA2NC_MISSING_THRESH
     Specify the value for 'missing_thresh' in the MET configuration
     file for IODA2NC.

     | *Used by:* IODA2NC

   IODA2NC_QUALITY_MARK_THRESH
     Specify the value for 'quality_mark_thresh' in the MET configuration
     file for IODA2NC.

     | *Used by:* IODA2NC

   IODA2NC_TIME_SUMMARY_FLAG
     Specify the value for 'time_summary.flag' in the MET configuration
     file for IODA2NC.

     | *Used by:* IODA2NC

   IODA2NC_TIME_SUMMARY_RAW_DATA
     Specify the value for 'time_summary.raw_data' in the MET configuration
     file for IODA2NC.

     | *Used by:* IODA2NC

   IODA2NC_TIME_SUMMARY_BEG
     Specify the value for 'time_summary.beg' in the MET configuration
     file for IODA2NC.

     | *Used by:* IODA2NC

   IODA2NC_TIME_SUMMARY_END
     Specify the value for 'time_summary.end' in the MET configuration
     file for IODA2NC.

     | *Used by:* IODA2NC

   IODA2NC_TIME_SUMMARY_STEP
     Specify the value for 'time_summary.step' in the MET configuration
     file for IODA2NC.

     | *Used by:* IODA2NC

   IODA2NC_TIME_SUMMARY_WIDTH
     Specify the value for 'time_summary.width' in the MET configuration
     file for IODA2NC.

     | *Used by:* IODA2NC

   IODA2NC_TIME_SUMMARY_GRIB_CODE
     Specify the value for 'time_summary.grib_code' in the MET configuration
     file for IODA2NC.

     | *Used by:* IODA2NC

   IODA2NC_TIME_SUMMARY_OBS_VAR
     Specify the value for 'time_summary.obs_var' in the MET configuration
     file for IODA2NC.

     | *Used by:* IODA2NC

   IODA2NC_TIME_SUMMARY_TYPE
     Specify the value for 'time_summary.type' in the MET configuration file
     for IODA2NC.

     | *Used by:* IODA2NC

   IODA2NC_TIME_SUMMARY_VLD_FREQ
     Specify the value for 'time_summary.vld_freq' in the MET configuration
     file for IODA2NC.

     | *Used by:* IODA2NC

   IODA2NC_TIME_SUMMARY_VLD_THRESH
     Specify the value for 'time_summary.vld_thresh' in the MET configuration
     file for IODA2NC.

     | *Used by:* IODA2NC

   IODA2NC_MET_CONFIG_OVERRIDES
     Override any variables in the MET configuration file that are not
     supported by the wrapper. This should be set to the full variable name
     and value that you want to override, including the equal sign and the
     ending semi-colon. The value is directly appended to the end of the
     wrapped MET config file.

     Example:
     IODA2NC_MET_CONFIG_OVERRIDES = desc = "override_desc"; model = "override_model";

     See :ref:`Overriding Unsupported MET config file settings<met-config-overrides>` for more information

     | *Used by:* IODA2NC

   ENSEMBLE_STAT_OBS_QUALITY_INC
     Specify the value for 'obs_quality_inc' in the MET configuration file for EnsembleStat.

     | *Used by:* EnsembleStat

   ENSEMBLE_STAT_OBS_QUALITY_EXC
     Specify the value for 'obs_quality_exc' in the MET configuration file for EnsembleStat.

     | *Used by:* EnsembleStat

   GRID_STAT_FOURIER_WAVE_1D_BEG
     Specify the value for 'fourier.wave_1d_beg' in the MET configuration file for GridStat.

     | *Used by:* GridStat

   GRID_STAT_FOURIER_WAVE_1D_END
     Specify the value for 'fourier.wave_1d_end' in the MET configuration file for GridStat.

     | *Used by:* GridStat

   PB2NC_OBS_BUFR_MAP
     Specify the value for 'obs_bufr_map' in the MET configuration file for PB2NC.

     | *Used by:* PB2NC

   PB2NC_OBS_PREPBUFR_MAP
     Specify the value for 'obs_prepbufr_map' in the MET configuration file for PB2NC.

     | *Used by:* PB2NC

   POINT_STAT_HIRA_FLAG
     Specify the value for 'hira.flag' in the MET configuration file for PointStat.

     | *Used by:* PointStat

   POINT_STAT_HIRA_WIDTH
     Specify the value for 'hira.width' in the MET configuration file for PointStat.

     | *Used by:* PointStat

   POINT_STAT_HIRA_VLD_THRESH
     Specify the value for 'hira.vld_thresh' in the MET configuration file for PointStat.

     | *Used by:* PointStat

   POINT_STAT_HIRA_COV_THRESH
     Specify the value for 'hira.cov_thresh' in the MET configuration file for PointStat.

     | *Used by:* PointStat

   POINT_STAT_HIRA_SHAPE
     Specify the value for 'hira.shape' in the MET configuration file for PointStat.

     | *Used by:* PointStat

   POINT_STAT_HIRA_PROB_CAT_THRESH
     Specify the value for 'hira.prob_cat_thresh' in the MET configuration file for PointStat.

     | *Used by:* PointStat

   POINT_STAT_MESSAGE_TYPE_GROUP_MAP
     Specify the value for 'message_type_group_map' in the MET configuration file for PointStat.

     | *Used by:* PointStat

   TC_PAIRS_CHECK_DUP
     Specify the value for 'check_dup' in the MET configuration file for TCPairs.

     | *Used by:* TCPairs

   TC_PAIRS_INTERP12
     Specify the value for 'interp12' in the MET configuration file for TCPairs.

     | *Used by:* TCPairs

   SERIES_ANALYSIS_OUTPUT_STATS_FHO
     Specify the value for 'output_stats.fho' in the MET configuration file for SeriesAnalysis.

     | *Used by:* SeriesAnalysis

   SERIES_ANALYSIS_OUTPUT_STATS_CTC
     Specify the value for 'output_stats.ctc' in the MET configuration file for SeriesAnalysis.

     | *Used by:* SeriesAnalysis

   SERIES_ANALYSIS_OUTPUT_STATS_CTS
     Specify the value for 'output_stats.cts' in the MET configuration file for SeriesAnalysis.

     | *Used by:* SeriesAnalysis

   SERIES_ANALYSIS_OUTPUT_STATS_MCTC
     Specify the value for 'output_stats.mctc' in the MET configuration file for SeriesAnalysis.

     | *Used by:* SeriesAnalysis

   SERIES_ANALYSIS_OUTPUT_STATS_MCTS
     Specify the value for 'output_stats.mcts' in the MET configuration file for SeriesAnalysis.

     | *Used by:* SeriesAnalysis

   SERIES_ANALYSIS_OUTPUT_STATS_CNT
     Specify the value for 'output_stats.cnt' in the MET configuration file for SeriesAnalysis. Also used to generate plots for each value in the list.

     | *Used by:* SeriesAnalysis

   SERIES_ANALYSIS_OUTPUT_STATS_SL1L2
     Specify the value for 'output_stats.sl1l2' in the MET configuration file for SeriesAnalysis.

     | *Used by:* SeriesAnalysis

   SERIES_ANALYSIS_OUTPUT_STATS_SAL1L2
     Specify the value for 'output_stats.sal1l2' in the MET configuration file for SeriesAnalysis.

     | *Used by:* SeriesAnalysis

   SERIES_ANALYSIS_OUTPUT_STATS_PCT
     Specify the value for 'output_stats.pct' in the MET configuration file for SeriesAnalysis.

     | *Used by:* SeriesAnalysis

   SERIES_ANALYSIS_OUTPUT_STATS_PSTD
     Specify the value for 'output_stats.pstd' in the MET configuration file for SeriesAnalysis.

     | *Used by:* SeriesAnalysis

   SERIES_ANALYSIS_OUTPUT_STATS_PJC
     Specify the value for 'output_stats.pjc' in the MET configuration file for SeriesAnalysis.

     | *Used by:* SeriesAnalysis

   SERIES_ANALYSIS_OUTPUT_STATS_PRC
     Specify the value for 'output_stats.prc' in the MET configuration file for SeriesAnalysis.

     | *Used by:* SeriesAnalysis

   MODE_PS_PLOT_FLAG
     Specify the value for 'ps_plot_flag' in the MET configuration file for MODE.

     | *Used by:* MODE

   MODE_CT_STATS_FLAG
     Specify the value for 'ct_stats_flag' in the MET configuration file for MODE.

     | *Used by:* MODE

   GRID_STAT_CENSOR_THRESH
     Specify the value for 'censor_thresh' in the MET configuration file for GridStat.

     | *Used by:* GridStat

   GRID_STAT_CENSOR_VAL
     Specify the value for 'censor_val' in the MET configuration file for GridStat.

     | *Used by:* GridStat

   INIT_LIST
     List of initialization times to process.
     This variable is used when intervals between run times are irregular.
     It is only read if :term:`LOOP_BY` = INIT. If it is set, then
     :term:`INIT_BEG`, :term:`INIT_END`, and :term:`INIT_INCREMENT`
     are ignored. All values in the list must match the format of
     :term:`INIT_TIME_FMT` or they will be skipped.

     | *Used by:* All

   VALID_LIST
     List of valid times to process.
     This variable is used when intervals between run times are irregular.
     It is only read if :term:`LOOP_BY` = VALID. If it is set, then
     :term:`VALID_BEG`, :term:`VALID_END`, and :term:`VALID_INCREMENT`
     are ignored. All values in the list must match the format of
     :term:`VALID_TIME_FMT` or they will be skipped.

     | *Used by:* All

   FCST_SERIES_ANALYSIS_CAT_THRESH
     Specify the value for 'fcst.cat_thresh' in the MET configuration file for SeriesAnalysis.

     | *Used by:* SeriesAnalysis

   OBS_SERIES_ANALYSIS_CAT_THRESH
     Specify the value for 'obs.cat_thresh' in the MET configuration file for SeriesAnalysis.

     | *Used by:* SeriesAnalysis

   SERIES_ANALYSIS_CLIMO_MEAN_FILE_TYPE
     Specify the value for 'climo_mean.file_type' in the MET configuration file for SeriesAnalysis.

     | *Used by:* SeriesAnalysis

   SERIES_ANALYSIS_CLIMO_STDEV_FILE_TYPE
     Specify the value for 'climo_stdev.file_type' in the MET configuration file for SeriesAnalysis.

     | *Used by:* SeriesAnalysis

   OMP_NUM_THREADS
     Sets environment variable of the same name that determines the number
     of threads to use in the MET executables. Defaults to 1 thread.
     If the environment variable of the same name is already set in the
     user's environment, then that value will be used instead of the value
     set in the METplus configuration. A warning will be output if this is the
     case and the values differ between them.

     | *Used by:* All

   GEN_ENS_PROD_ENS_MEMBER_IDS
     Specify the value for 'ens_member_ids' in the MET configuration file for GenEnsProd.

     | *Used by:* GenEnsProd

   GEN_ENS_PROD_CONTROL_ID
     Specify the value for 'control_id' in the MET configuration file for GenEnsProd.

     | *Used by:* GenEnsProd

   ENSEMBLE_STAT_ENS_MEMBER_IDS
     Specify the value for 'ens_member_ids' in the MET configuration file for EnsembleStat.

     | *Used by:* EnsembleStat

   ENSEMBLE_STAT_CONTROL_ID
     Specify the value for 'control_id' in the MET configuration file for EnsembleStat.

     | *Used by:* EnsembleStat

   ENSEMBLE_STAT_CTRL_INPUT_DIR
     Input directory for optional control file to use with EnsembleStat.
     See also :term:`ENSEMBLE_STAT_CTRL_INPUT_TEMPLATE`.

     | *Used by:*  EnsembleStat

   ENSEMBLE_STAT_CTRL_INPUT_TEMPLATE
     Template used to specify an optional control filename for EnsembleStat.
     Note that if a control member file is found in the ensemble file list,
     it will automatically be removed by the wrapper to prevent an error in the
     MET tool. This may require adjusting the value for
     :term:`ENSEMBLE_STAT_N_MEMBERS` and/or
     :term:`ENSEMBLE_STAT_ENS_VLD_THRESH`.

     | *Used by:*  EnsembleStat

<<<<<<< HEAD
   ENSEMBLE_STAT_GRID_WEIGHT_FLAG
     Specify the value for 'grid_weight_flag' in the MET configuration file for EnsembleStat.

     | *Used by:* EnsembleStat
=======
   FCST_PCP_COMBINE_USE_ZERO_ACCUM
     Only used if running PCPCombine wrapper with
     :term:`FCST_PCP_COMBINE_METHOD` = SUBTRACT. If True, build a -subtract
     command using the 0 accumulation as the 2nd input. If False (default),
     instead build an -add command with a single input if the 2nd input is
     a 0 accumulation.

     | *Used by:*  PCPCombine

   OBS_PCP_COMBINE_USE_ZERO_ACCUM
     Only used if running PCPCombine wrapper with
     :term:`OBS_PCP_COMBINE_METHOD` = SUBTRACT.
     See :term:`FCST_PCP_COMBINE_USE_ZERO_ACCUM` for more information.

     | *Used by:*  PCPCombine
>>>>>>> 7d7283f1
<|MERGE_RESOLUTION|>--- conflicted
+++ resolved
@@ -8760,12 +8760,11 @@
 
      | *Used by:*  EnsembleStat
 
-<<<<<<< HEAD
    ENSEMBLE_STAT_GRID_WEIGHT_FLAG
      Specify the value for 'grid_weight_flag' in the MET configuration file for EnsembleStat.
 
      | *Used by:* EnsembleStat
-=======
+
    FCST_PCP_COMBINE_USE_ZERO_ACCUM
      Only used if running PCPCombine wrapper with
      :term:`FCST_PCP_COMBINE_METHOD` = SUBTRACT. If True, build a -subtract
@@ -8780,5 +8779,4 @@
      :term:`OBS_PCP_COMBINE_METHOD` = SUBTRACT.
      See :term:`FCST_PCP_COMBINE_USE_ZERO_ACCUM` for more information.
 
-     | *Used by:*  PCPCombine
->>>>>>> 7d7283f1
+     | *Used by:*  PCPCombine