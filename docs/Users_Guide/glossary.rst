--- conflicted
+++ resolved
@@ -9506,7 +9506,6 @@
 
      | *Used by:* EnsembleStat
 
-<<<<<<< HEAD
    <TOOL-NAME>_CLIMO_MEAN_FIELD
      Specify the value for 'climo_mean.field' in the MET configuration file for
      <TOOL-NAME> i.e. EnsembleStat.
@@ -9592,7 +9591,7 @@
      and :term:`<TOOL-NAME>_CLIMO_STDEV_VAR<n>_LEVELS`.
 
      | *Used by:* Varies
-=======
+
    MODE_MASK_MISSING_FLAG
      Specify the value for 'mask_missing_flag' in the MET configuration file for MODE.
 
@@ -9605,5 +9604,4 @@
      specified will be processed in a single call to MODE. See the MET User's
      Guide for more information on multi-variate MODE.
 
-     | *Used by:* MODE
->>>>>>> 3ea66687
+     | *Used by:* MODE