******************************
METplus Configuration Glossary
******************************

.. glossary::
   :sorted:

   REGRID_DATA_PLANE_ONCE_PER_FIELD
     If True, run RegridDataPlane separately for each field name/level combination specified in the configuration file. See  :ref:`Field_Info` for more information on how fields are specified. If False, run RegridDataPlane once with all of the fields specified.

     | *Used by:*  RegridDataPlane

   CUSTOM_LOOP_LIST
     List of strings that are used to run each item in the :term:`PROCESS_LIST` multiple times for each run time to allow the tool to be run with different configurations. The filename template tag {custom?fmt=%s} can be used throughout the METplus configuration file. For example, the text can be used to supply different configuration files (if the MET tool uses them) and output filenames/directories. If you have two configuration files, SeriesAnalysisConfig_one and SeriesAnalysisConfig_two, you can set::

       [config]
       CUSTOM_LOOP_LIST = one, two
       SERIES_ANALYSIS_CONFIG_FILE = {CONFIG_DIR}/SeriesAnalysisConfig_{custom?fmt=%s}

       [dir]
       SERIES_ANALYSIS_OUTPUT_DIR = {OUTPUT_BASE}/{custom?fmt=%s}

    With this configuration, SeriesAnalysis will be called twice. The first run will use SeriesAnalysisConfig_one and write output to {OUTPUT_BASE}/one. The second run will use SeriesAnalysisConfig_two and write output to {OUTPUT_BASE}/two.

    If unset or left blank, the wrapper will run once per run time. There are also wrapper-specific configuration variables to define a custom string loop list for a single wrapper, i.e. :term:`SERIES_ANALYSIS_CUSTOM_LOOP_LIST` and :term:`PCP_COMBINE_CUSTOM_LOOP_LIST`.

     | *Used by:* Many

   SERIES_ANALYSIS_CUSTOM_LOOP_LIST
    Sets custom string loop list for a specific wrapper. See :term:`CUSTOM_LOOP_LIST`.

     | *Used by:* SeriesAnalysis

   PCP_COMBINE_CUSTOM_LOOP_LIST
    Sets custom string loop list for a specific wrapper. See :term:`CUSTOM_LOOP_LIST`.

     | *Used by:* PCPCombine

   ASCII2NC_CUSTOM_LOOP_LIST
    Sets custom string loop list for a specific wrapper. See :term:`CUSTOM_LOOP_LIST`.

     | *Used by:* ASCII2NC

   ENSEMBLE_STAT_CUSTOM_LOOP_LIST
    Sets custom string loop list for a specific wrapper. See :term:`CUSTOM_LOOP_LIST`.

     | *Used by:* EnsembleStat

   EXAMPLE_CUSTOM_LOOP_LIST
    Sets custom string loop list for a specific wrapper. See :term:`CUSTOM_LOOP_LIST`.

     | *Used by:* Example

   GEMPAKTOCF_CUSTOM_LOOP_LIST
    Sets custom string loop list for a specific wrapper. See :term:`CUSTOM_LOOP_LIST`.

     | *Used by:* GempakToCF

   GRID_STAT_CUSTOM_LOOP_LIST
    Sets custom string loop list for a specific wrapper. See :term:`CUSTOM_LOOP_LIST`.

     | *Used by:* GridStat

   MODE_CUSTOM_LOOP_LIST
    Sets custom string loop list for a specific wrapper. See :term:`CUSTOM_LOOP_LIST`.

     | *Used by:* MODE

   MTD_CUSTOM_LOOP_LIST
    Sets custom string loop list for a specific wrapper. See :term:`CUSTOM_LOOP_LIST`.

     | *Used by:* MTD

   PB2NC_CUSTOM_LOOP_LIST
    Sets custom string loop list for a specific wrapper. See :term:`CUSTOM_LOOP_LIST`.

     | *Used by:* PB2NC

   POINT_STAT_CUSTOM_LOOP_LIST
    Sets custom string loop list for a specific wrapper. See :term:`CUSTOM_LOOP_LIST`.

     | *Used by:* PointStat

   PY_EMBED_INGEST_CUSTOM_LOOP_LIST
    Sets custom string loop list for a specific wrapper. See :term:`CUSTOM_LOOP_LIST`.

     | *Used by:* PyEmbedIngest

   REGRID_DATA_PLANE_CUSTOM_LOOP_LIST
    Sets custom string loop list for a specific wrapper. See :term:`CUSTOM_LOOP_LIST`.

     | *Used by:* RegridDataPlane

   TC_GEN_CUSTOM_LOOP_LIST
    Sets custom string loop list for a specific wrapper. See :term:`CUSTOM_LOOP_LIST`.

     | *Used by:* TCGen

   TC_PAIRS_CUSTOM_LOOP_LIST
    Sets custom string loop list for a specific wrapper. See :term:`CUSTOM_LOOP_LIST`.

     | *Used by:* TCPairs

   EXTRACT_TILES_CUSTOM_LOOP_LIST
    Sets custom string loop list for a specific wrapper. See :term:`CUSTOM_LOOP_LIST`.

     | *Used by:* ExtractTiles

   POINT2GRID_CUSTOM_LOOP_LIST
    Sets custom string loop list for a specific wrapper. See :term:`CUSTOM_LOOP_LIST`.

     | *Used by:* Point2Grid

   GROUP_LIST_ITEMS
     Names of the lists in the METplus .conf file to treat the items in those lists as a group.

     | *Used by:* MakePlots, StatAnalysis

   LOOP_LIST_ITEMS
     Names of the lists in the METplus .conf file to treat the items in those lists individually.

     | *Used by:* MakePlots, StatAnalysis

   MAKE_PLOTS_AVERAGE_METHOD
     The method to use to average the data. Valid options are MEAN, MEDIAN, and AGGREGATION.

     | *Used by:* MakePlots

   MAKE_PLOTS_SCRIPTS_DIR
     Directory to find scripts used by MakePlots.

     | *Used by:* MakePlots

   MAKE_PLOTS_INPUT_DIR
     Directory containing input files used by MakePlots.

     | *Used by:* MakePlots

   MAKE_PLOTS_OUTPUT_DIR
     Directory to write files generated by MakePlots.

     | *Used by:* MakePlots

   MAKE_PLOTS_VERIF_CASE
     Verification case used by MakePlots. Valid options for this include: grid2grid, grid2obs, precip.

     | *Used by:* MakePlots

   CYCLONE_PLOTTER_OUTPUT_DIR
     Directory for saving files generated by CyclonePlotter.

     | *Used by:* CyclonePlotter

   CYCLONE_PLOTTER_MODEL
     Model used in CyclonePlotter.

     | *Used by:* CyclonePlotter

   TCMPR_PLOTTER_PREFIX
     Prefix used in TCMPRPlotter.

     | *Used by:* TCMPRPlotter

   TCMPR_PLOTTER_CONFIG_FILE
     Configuration file used by TCMPRPlotter.

     | *Used by:* TCMPRPlotter

   ASCII2NC_WINDOW_BEGIN
     Passed to the ASCII2NC MET config file to determine the range of data within a file that should be used for processing. Units are seconds. If the variable is not set, ASCII2NC will use :term:`OBS_WINDOW_BEGIN`.

     | *Used by:*  ASCII2NC

   ASCII2NC_WINDOW_END
     Passed to the ASCII2NC MET config file to determine the range of data within a file that should be used for processing. Units are seconds. If the variable is not set, ASCII2NC will use :term:`OBS_WINDOW_END`.

     | *Used by:*  ASCII2NC

   POINT2GRID_GAUSSIAN_DX
     Gaussian dx value to add to the Point2Grid command line call with -gaussian_dx. Not added to call if unset or set to empty string.

     | *Used by:* Point2Grid

   POINT2GRID_GAUSSIAN_RADIUS
     Gaussian radius value to add to the Point2Grid command line call with -gaussian_radius. Not added to call if unset or set to empty string.

     | *Used by:* Point2Grid

   REGRID_DATA_PLANE_GAUSSIAN_DX
     Gaussian dx value to add to the RegridDataPlane command line call with -gaussian_dx. Not added to call if unset or set to empty string.

     | *Used by:* RegridDataPlane

   REGRID_DATA_PLANE_GAUSSIAN_RADIUS
     Gaussian radius value to add to the RegridDataPlane command line call with -gaussian_radius. Not added to call if unset or set to empty string.

     | *Used by:* RegridDataPlane

   FCST_PCP_COMBINE_CONSTANT_INIT
     If True, only look for forecast files that have a given initialization time. Used only if :term:`FCST_PCP_COMBINE_INPUT_TEMPLATE` has a 'lead' tag. If set to False, the lowest forecast lead for each search (valid) time is used. See :term:`OBS_PCP_COMBINE_CONSTANT_INIT`

     | *Used by:* PCPCombine

   OBS_PCP_COMBINE_CONSTANT_INIT
     If True, only look for observation files that have a given initialization time. Used only if :term:`OBS_PCP_COMBINE_INPUT_TEMPLATE` has a 'lead' tag. If set to False, the lowest forecast lead for each search (valid) time is used. This variable is only used if model data is used as the OBS to compare to other model data as the FCST.

     | *Used by:* PCPCombine

   CURRENT_FCST_NAME
     Generated by METplus in wrappers that loop over forecast names/levels to keep track of the current forecast name that is being processed. It can be referenced in the [GRID_STAT/MODE/MTD]_OUTPUT_PREFIX to set the output file names. This should not be set by a user!

     | *Used by:* GridStat, MODE, MTD

   CURRENT_OBS_NAME
     Generated by METplus in wrappers that loop over observation names/levels to keep track of the current observation name that is being processed. It can be referenced in the [GRID_STAT/MODE/MTD]_OUTPUT_PREFIX to set the output file names. This should not be set by a user!

     | *Used by:* GridStat, MODE, MTD

   CURRENT_FCST_LEVEL
     Generated by METplus in wrappers that loop over forecast names/levels to keep track of the current forecast level that is being processed. It can be referenced in the [GRID_STAT/MODE/MTD]_OUTPUT_PREFIX to set the output file names. This should not be set by a user!

     | *Used by:* GridStat, MODE, MTD

   CURRENT_OBS_LEVEL
     Generated by METplus in wrappers that loop over observation names/levels to keep track of the current observation level that is being processed. It can be referenced in the [GRID_STAT/MODE/MTD]_OUTPUT_PREFIX to set the output file names. This should not be set by a user!

     | *Used by:* GridStat, MODE, MTD


   CYCLONE_PLOTTER_INPUT_DIR
      The directory containing the input data to be plotted.

     | *Used by:* CyclonePlotter

   ANLY_ASCII_REGEX_LEAD
     .. warning:: **DEPRECATED:** Please use :term:`OBS_EXTRACT_TILES_PREFIX` instead.

   ANLY_NC_TILE_REGEX
     .. warning:: **DEPRECATED:** Please use :term:`OBS_EXTRACT_TILES_PREFIX` instead.

   ENSEMBLE_STAT_OUTPUT_PREFIX
     String to pass to the MET config file to prepend text to the output filenames.

     | *Used by:* EnsembleStat

   GRID_STAT_OUTPUT_PREFIX
     String to pass to the MET config file to prepend text to the output filenames.

     | *Used by:* GridStat

   POINT_STAT_OUTPUT_PREFIX
     String to pass to the MET config file to prepend text to the output filenames.

     | *Used by:* PointStat

   MODE_OUTPUT_PREFIX
     String to pass to the MET config file to prepend text to the output filenames.

     | *Used by:* MODE

   MTD_OUTPUT_PREFIX
     String to pass to the MET config file to prepend text to the output filenames.

     | *Used by:* MTD

   OBS_SERIES_ANALYSIS_ASCII_REGEX_LEAD
     .. warning:: **DEPRECATED:** Please use :term:`OBS_EXTRACT_TILES_PREFIX` instead.

   OBS_SERIES_ANALYSIS_NC_TILE_REGEX
     .. warning:: **DEPRECATED:** Please use :term:`OBS_EXTRACT_TILES_PREFIX` instead.

   ANLY_TILE_PREFIX
     .. warning:: **DEPRECATED:** Please use :term:`OBS_EXTRACT_TILES_PREFIX` instead.

   ANLY_TILE_REGEX
     .. warning:: **DEPRECATED:** No longer used. The regular expression for the analysis input file. The file is in GRIBv2 format.

   OBS_EXTRACT_TILES_PREFIX
     Prefix for observation tile files. Used to create filename of intermediate files that are created while performing a series analysis.

     | *Used by:*  ExtractTiles

   CYCLONE_INPUT_DIR
     Input directory for the cyclone plotter. This should be the output directory for the MET TC-Pairs utility

     | *Used by:* CyclonePlotter

   FCST_REGRID_DATA_PLANE_VAR<n>_OUTPUT_FIELD_NAME
     Specify the forecast output field name that is created by RegridDataPlane. The name corresponds to :term:`FCST_VAR<n>_NAME`. This is used when using Python Embedding as input to the MET tool, because the :term:`FCST_VAR<n>_NAME` defines the python script to call.

     | *Used by:* RegridDataPlane


   OBS_REGRID_DATA_PLANE_VAR<n>_OUTPUT_FIELD_NAME
     Specify the observation output field name that is created by RegridDataPlane. The name corresponds to :term:`OBS_VAR<n>_NAME`. This is used when using Python Embedding as input to the MET tool, because the :term:`OBS_VAR<n>_NAME` defines the python script to call.

     | *Used by:* RegridDataPlane

   POINT2GRID_WINDOW_BEGIN
     Specify the beginning of the time window to use for a date stamp window to grab observations

     | *Used by:* Point2Grid

   POINT2GRID_WINDOW_END
     Specify the end of the time window to use for a date stamp window to grab observations

     | *Used by:* Point2Grid


   POINT2GRID_INPUT_FIELD
     Specify the input field name that is read by Point2Grid.

     | *Used by:* Point2Grid

   POINT2GRID_INPUT_LEVEL
     Specify the input level name that is read by Point2Grid.

     | *Used by:* Point2Grid

   POINT2GRID_QC_FLAGS
     Specify the qc flags name that is read by Point2Grid.

     | *Used by:* Point2Grid

   POINT2GRID_ADP
     Provides an additional Aerosol Detection Product when GOES 16/17 input and an AOD variable name is used.

     | *Used by:* Point2Grid

   POINT2GRID_PROB_CAT_THRESH
     Specify the probability threshold for practically perfect forecasts

     | *Used by:* Point2Grid

   POINT2GRID_VLD_THRESH
     Specify the required ratio of valid data for regridding

     | *Used by:* Point2Grid

   FCST_REGRID_DATA_PLANE_VAR<n>_INPUT_FIELD_NAME
     Specify the (optional) forecast input field name that is read by RegridDataPlane. The name corresponds to :term:`FCST_VAR<n>_NAME`. This is used when using Python Embedding as input to the MET tool, because the :term:`FCST_VAR<n>_NAME` defines the python script to call.

     | *Used by:* RegridDataPlane


   OBS_REGRID_DATA_PLANE_VAR<n>_INPUT_FIELD_NAME
     Specify the (optional) observation input field name that is created by RegridDataPlane. The name corresponds to :term:`OBS_VAR<n>_NAME`. This is used when using Python Embedding as input to the MET tool, because the :term:`OBS_VAR<n>_NAME` defines the python script to call.

     | *Used by:* RegridDataPlane

   FCST_REGRID_DATA_PLANE_VAR<n>_INPUT_LEVEL
     Specify the (optional) forecast input field level that is read by RegridDataPlane. The name corresponds to :term:`FCST_VAR<n>_LEVELS`. This is used when using Python Embedding as input to the MET tool, because the :term:`FCST_VAR<n>_LEVELS` defines the python script to call.

     | *Used by:* RegridDataPlane


   OBS_REGRID_DATA_PLANE_VAR<n>_INPUT_LEVEL
     Specify the (optional) observation input field level that is created by RegridDataPlane. The name corresponds to :term:`OBS_VAR<n>_LEVELS`. This is used when using Python Embedding as input to the MET tool, because the :term:`OBS_VAR<n>_LEVELS` defines the python script to call.

     | *Used by:* RegridDataPlane

   LOG_ASCII2NC_VERBOSITY
     Overrides the log verbosity for ASCII2NC only. If not set, the verbosity level is controlled by :term:`LOG_MET_VERBOSITY`.

     | *Used by:* ASCII2NC

   LOG_SERIES_ANALYSIS_VERBOSITY
     Overrides the log verbosity for SeriesAnalysis only. If not set, the verbosity level is controlled by :term:`LOG_MET_VERBOSITY`.

     | *Used by:* SeriesAnalysis

   LOG_ENSEMBLE_STAT_VERBOSITY
     Overrides the log verbosity for EnsembleStat only. If not set, the verbosity level is controlled by :term:`LOG_MET_VERBOSITY`.

     | *Used by:* EnsembleStat

   LOG_STAT_ANALYSIS_VERBOSITY
     Overrides the log verbosity for StatAnalysis only. If not set, the verbosity level is controlled by :term:`LOG_MET_VERBOSITY`.

     | *Used by:* StatAnalysis

   LOG_GRID_STAT_VERBOSITY
     Overrides the log verbosity for GridStat only. If not set, the verbosity level is controlled by :term:`LOG_MET_VERBOSITY`.

     | *Used by:* GridStat

   LOG_MODE_VERBOSITY
     Overrides the log verbosity for MODE only. If not set, the verbosity level is controlled by :term:`LOG_MET_VERBOSITY`.

     | *Used by:* MODE

   LOG_MTD_VERBOSITY
     Overrides the log verbosity for MTD only. If not set, the verbosity level is controlled by :term:`LOG_MET_VERBOSITY`.

     | *Used by:* MTD

   LOG_PB2NC_VERBOSITY
     Overrides the log verbosity for PB2NC only. If not set, the verbosity level is controlled by :term:`LOG_MET_VERBOSITY`.

     | *Used by:* PB2NC

   LOG_PCP_COMBINE_VERBOSITY
     Overrides the log verbosity for PCPCombine only. If not set, the verbosity level is controlled by :term:`LOG_MET_VERBOSITY`.

     | *Used by:* PCPCombine

   LOG_POINT_STAT_VERBOSITY
     Overrides the log verbosity for PointStat only. If not set, the verbosity level is controlled by :term:`LOG_MET_VERBOSITY`.

     | *Used by:* PointStat

   LOG_REGRID_DATA_PLANE_VERBOSITY
     Overrides the log verbosity for RegridDataPlane only. If not set, the verbosity level is controlled by :term:`LOG_MET_VERBOSITY`.

     | *Used by:* RegridDataPlane

   LOG_TC_PAIRS_VERBOSITY
     Overrides the log verbosity for TCPairs only. If not set, the verbosity level is controlled by :term:`LOG_MET_VERBOSITY`.

     | *Used by:* TCPairs

   LOG_TC_RMW_VERBOSITY
     Overrides the log verbosity for TCRMW  only. If not set, the verbosity level is controlled by :term:`LOG_MET_VERBOSITY`.

     | *Used by:* TCRMW

   LOG_TC_STAT_VERBOSITY
     Overrides the log verbosity for TCStat only. If not set, the verbosity level is controlled by :term:`LOG_MET_VERBOSITY`.

     | *Used by:* TCStat

   LOG_LINE_FORMAT
     Defines the formatting of each METplus log output line. For more information on acceptable values, see the Python documentation for LogRecord: https://docs.python.org/3/library/logging.html#logging.LogRecord

     | *Used by:* All

   LOG_LINE_DATE_FORMAT
     Defines the formatting of the date in the METplus log output. See :term:`LOG_LINE_FORMAT`.

     | *Used by:* All

   FCST_PCP_COMBINE_COMMAND
     Used only when :term:`FCST_PCP_COMBINE_METHOD` = USER_DEFINED. Custom command to run PCPCombine with a complex call that doesn't fit common use cases. Value can include filename template syntax, i.e. {valid?fmt=%Y%m%d}, that will be substituted based on the current runtime. The name of the application and verbosity flag does not need to be included. For example, if set to '-derive min,max /some/file' the command run will be pcp_combine -v 2 -derive min,max /some/file. A corresponding variable exists for observation data called :term:`OBS_PCP_COMBINE_COMMAND`.

     | *Used by:* PCPCombine

   OBS_PCP_COMBINE_COMMAND
     Used only when :term:`OBS_PCP_COMBINE_METHOD` = USER_DEFINED. Custom command to run PCPCombine with a complex call that doesn't fit common use cases. Value can include filename template syntax, i.e. {valid?fmt=%Y%m%d}, that will be substituted based on the current runtime. The name of the application and verbosity flag does not need to be included. For example, if set to '-derive min,max /some/file' the command run will be pcp_combine -v 2 -derive min,max /some/file. A corresponding variable exists for forecast data called :term:`FCST_PCP_COMBINE_COMMAND`.

     | *Used by:* PCPCombine

   PY_EMBED_INGEST_<n>_SCRIPT
     Used to use Python embedding to process multiple files. <n> is an integer greater than or equal to 1. Specifies the python script with arguments to run through RegridDataPlane to generate a file that can be read by the MET tools. This variable supports filename template syntax, so you can specify filenames with time information, i.e. {valid?fmt=%Y%m%d}. See also :term:`PY_EMBED_INGEST_<n>_TYPE`, :term:`PY_EMBED_INGEST_<n>_OUTPUT_GRID`, :term:`PY_EMBED_INGEST_<n>_OUTPUT_TEMPLATE`, and :term:`PY_EMBED_INGEST_<n>_OUTPUT_DIR`.

     | *Used by:* PyEmbedIngest

   PY_EMBED_INGEST_<n>_TYPE
     Used to use Python embedding to process multiple files. <n> is an integer greater than or equal to 1. Specifies the type of output generated by the Python script. Valid options are NUMPY, XARRAY, and PANDAS. See also :term:`PY_EMBED_INGEST_<n>_SCRIPT`, :term:`PY_EMBED_INGEST_<n>_OUTPUT_GRID`, :term:`PY_EMBED_INGEST_<n>_OUTPUT_TEMPLATE`, and :term:`PY_EMBED_INGEST_<n>_OUTPUT_DIR`.

     | *Used by:* PyEmbedIngest

   PY_EMBED_INGEST_<n>_OUTPUT_GRID
     Used to use Python embedding to process multiple files. <n> is an integer greater than or equal to 1. Specifies the grid information that RegridDataPlane will use to generate a file that can be read by the MET tools. This can be a file path or a grid definition. See the `MET User's Guide <https://dtcenter.org/community-code/model-evaluation-tools-met/documentation>`_ section regarding Regrid-Data-Plane for more information. See also :term:`PY_EMBED_INGEST_<n>_TYPE`, :term:`PY_EMBED_INGEST_<n>_SCRIPT`, :term:`PY_EMBED_INGEST_<n>_OUTPUT_TEMPLATE`, and :term:`PY_EMBED_INGEST_<n>_OUTPUT_DIR`.

     | *Used by:* PyEmbedIngest

   PY_EMBED_INGEST_<n>_OUTPUT_FIELD_NAME
     Used to specify the forecast output field name that is created by RegridDataPlane. If this option is not set, RegridDataPlane will call the field name "name_level".

     | *Used by:* PyEmbedIngest

   PY_EMBED_INGEST_<n>_OUTPUT_TEMPLATE
     Used to use Python embedding to process multiple files. <n> is an integer greater than or equal to 1. Specifies the output filename using filename template syntax. The value will be substituted with time information and appended to :term:`PY_EMBED_INGEST_<n>_OUTPUT_DIR` if it is set. See also :term:`PY_EMBED_INGEST_<n>_TYPE`, :term:`PY_EMBED_INGEST_<n>_SCRIPT`, and :term:`PY_EMBED_INGEST_<n>_OUTPUT_GRID`.

     | *Used by:* PyEmbedIngest

   PY_EMBED_INGEST_<n>_OUTPUT_DIR
     Used to use Python embedding to process multiple files. <n> is an integer greater than or equal to 1. Specifies the output diirectory to write data. See also :term:`PY_EMBED_INGEST_<n>_TYPE`, :term:`PY_EMBED_INGEST_<n>_SCRIPT`, and :term:`PY_EMBED_INGEST_<n>_OUTPUT_GRID`, and :term:`PY_EMBED_INGEST_<n>_OUTPUT_TEMPLATE`.

     | *Used by:* PyEmbedIngest

   CUSTOM_INGEST_<n>_SCRIPT
     .. warning:: **DEPRECATED:** Please use :term:`PY_EMBED_INGEST_<n>_SCRIPT`.

   CUSTOM_INGEST_<n>_TYPE
     .. warning:: **DEPRECATED:** Please use :term:`PY_EMBED_INGEST_<n>_TYPE`.

   CUSTOM_INGEST_<n>_OUTPUT_GRID
     .. warning:: **DEPRECATED:** Please use :term:`PY_EMBED_INGEST_<n>_OUTPUT_GRID`.

   CUSTOM_INGEST_<n>_OUTPUT_TEMPLATE
     .. warning:: **DEPRECATED:** Please use :term:`PY_EMBED_INGEST_<n>_OUTPUT_TEMPLATE`.

   CUSTOM_INGEST_<n>_OUTPUT_DIR
     .. warning:: **DEPRECATED:** Please use :term:`PY_EMBED_INGEST_<n>_OUTPUT_DIR`.

   ASCII2NC_CONFIG_FILE
     Path to optional configuration file read by ascii2nc.
     To utilize a configuration file, set this to
     {PARM_BASE}/met_config/Ascii2NcConfig_wrapped.
     If unset, no config file will be used.

     | *Used by:* ASCII2NC

   ASCII2NC_SKIP_IF_OUTPUT_EXISTS
     If True, do not run ASCII2NC if output file already exists. Set to False to overwrite files.

     | *Used by:*  ASCII2NC

   TC_STAT_CONFIG_FILE
     Path to configuration file read by tc_stat.
     If unset, parm/met_config/TCStatConfig_wrapped will be used.

     | *Used by:* TCStat

   TC_RMW_CONFIG_FILE
     Path to configuration file read by tc_rmw.
     If unset, parm/met_config/TCRMWConfig_wrapped will be used.

     | *Used by:* TCRMW

   ASCII2NC_INPUT_FORMAT
     Optional string to specify the format of the input data. Valid options are "met_point", "little_r", "surfrad", "wwsis", "aeronet", "aeronetv2", or "aeronetv3."

     | *Used by:* ASCII2NC

   ASCII2NC_MASK_GRID
     Named grid or a data file defining the grid for filtering the point observations spatially (optional).

     | *Used by:* ASCII2NC

   ASCII2NC_MASK_POLY
     A polyline file, the output of gen_vx_mask, or a gridded data file with field information for filtering the point observations spatially (optional).

     | *Used by:* ASCII2NC

   ASCII2NC_MASK_SID
     A station ID masking file or a comma-separated list of station ID's for filtering the point observations spatially (optional).

     | *Used by:* ASCII2NC

   ASCII2NC_INPUT_DIR
     Directory containing input data to ASCII2NC. This variable is optional because you can specify the full path to the input files using :term:`ASCII2NC_INPUT_TEMPLATE`.

     | *Used by:* ASCII2NC

   ASCII2NC_INPUT_TEMPLATE
     Filename template of the input file used by ASCII2NC. See also :term:`ASCII2NC_INPUT_DIR`.

     | *Used by:* ASCII2NC

   EXAMPLE_INPUT_DIR
     Directory containing fake input data for Example wrapper. This variable is optional because you can specify the full path to the input files using :term:`EXAMPLE_INPUT_TEMPLATE`.

     | *Used by:* Example

   EXAMPLE_INPUT_TEMPLATE
     Filename template of the fake input files used by Example wrapper to demonstrate how filename templates correspond to run times. See also :term:`EXAMPLE_INPUT_DIR`.

     | *Used by:* Example

   PB2NC_INPUT_TEMPLATE
     Filename template of the input file used by PB2NC. See also :term:`PB2NC_INPUT_DIR`.

     | *Used by:* PB2NC

   ASCII2NC_OUTPUT_DIR
     Directory to write output data generated by ASCII2NC. This variable is optional because you can specify the full path to the output files using :term:`ASCII2NC_OUTPUT_TEMPLATE`.

     | *Used by:* ASCII2NC

   ASCII2NC_OUTPUT_TEMPLATE
     Filename template of the output file generated by ASCII2NC. See also :term:`ASCII2NC_OUTPUT_DIR`.

     | *Used by:* ASCII2NC

   SERIES_ANALYSIS_OUTPUT_TEMPLATE
     Filename template of the output file generated by SeriesAnalysis. See also :term:`SERIES_ANALYSIS_OUTPUT_DIR`.

     | *Used by:* SeriesAnalysis

   ASCII2NC_TIME_SUMMARY_FLAG
     Boolean value to turn on/off time summarization. Read by the ASCII2NC configuration file if specified by :term:`ASCII2NC_CONFIG_FILE`. See the `MET User's Guide <https://dtcenter.org/community-code/model-evaluation-tools-met/documentation>`_ section regarding ASCII2NC configuration for more information.

     | *Used by:* ASCII2NC

   ASCII2NC_TIME_SUMMARY_RAW_DATA
     Read by the ASCII2NC configuration file if specified by :term:`ASCII2NC_CONFIG_FILE`. See the `MET User's Guide <https://dtcenter.org/community-code/model-evaluation-tools-met/documentation>`_ section regarding ASCII2NC configuration files for more information.

     | *Used by:* ASCII2NC

   ASCII2NC_TIME_SUMMARY_BEG
     Read by the ASCII2NC configuration file if specified by :term:`ASCII2NC_CONFIG_FILE`. See the `MET User's Guide <https://dtcenter.org/community-code/model-evaluation-tools-met/documentation>`_ section regarding ASCII2NC configuration files for more information.

     | *Used by:* ASCII2NC

   ASCII2NC_TIME_SUMMARY_END
     Read by the ASCII2NC configuration file if specified by :term:`ASCII2NC_CONFIG_FILE`. See the `MET User's Guide <https://dtcenter.org/community-code/model-evaluation-tools-met/documentation>`_ section regarding ASCII2NC configuration files for more information.

     | *Used by:* ASCII2NC

   ASCII2NC_TIME_SUMMARY_STEP
     Read by the ASCII2NC configuration file if specified by :term:`ASCII2NC_CONFIG_FILE`. See the `MET User's Guide <https://dtcenter.org/community-code/model-evaluation-tools-met/documentation>`_ section regarding ASCII2NC configuration files for more information.

     | *Used by:* ASCII2NC

   ASCII2NC_TIME_SUMMARY_WIDTH
     Read by the ASCII2NC configuration file if specified by :term:`ASCII2NC_CONFIG_FILE`. See the `MET User's Guide <https://dtcenter.org/community-code/model-evaluation-tools-met/documentation>`_ section regarding ASCII2NC configuration files for more information.

     | *Used by:* ASCII2NC

   ASCII2NC_TIME_SUMMARY_GRIB_CODES
     Read by the ASCII2NC configuration file if specified by :term:`ASCII2NC_CONFIG_FILE`. See the `MET User's Guide <https://dtcenter.org/community-code/model-evaluation-tools-met/documentation>`_ section regarding ASCII2NC configuration files for more information.

     | *Used by:* ASCII2NC

   ASCII2NC_TIME_SUMMARY_VAR_NAMES
     Read by the ASCII2NC configuration file if specified by :term:`ASCII2NC_CONFIG_FILE`. See the `MET User's Guide <https://dtcenter.org/community-code/model-evaluation-tools-met/documentation>`_ section regarding ASCII2NC configuration files for more information.

     | *Used by:* ASCII2NC

   ASCII2NC_TIME_SUMMARY_TYPES
     Read by the ASCII2NC configuration file if specified by :term:`ASCII2NC_CONFIG_FILE`. See the `MET User's Guide <https://dtcenter.org/community-code/model-evaluation-tools-met/documentation>`_ section regarding ASCII2NC configuration files for more information.

     | *Used by:* ASCII2NC

   ASCII2NC_TIME_SUMMARY_VALID_FREQ
     Read by the ASCII2NC configuration file if specified by :term:`ASCII2NC_CONFIG_FILE`. See the `MET User's Guide <https://dtcenter.org/community-code/model-evaluation-tools-met/documentation>`_ section regarding ASCII2NC configuration files for more information.

     | *Used by:* ASCII2NC

   ASCII2NC_TIME_SUMMARY_VALID_THRESH
     Read by the ASCII2NC configuration file if specified by :term:`ASCII2NC_CONFIG_FILE`. See the `MET User's Guide <https://dtcenter.org/community-code/model-evaluation-tools-met/documentation>`_ section regarding ASCII2NC configuration files for more information.

     | *Used by:* ASCII2NC

   ASCII2NC_FILE_WINDOW_BEGIN
     Used to control the lower bound of the window around the valid time to determine if an ASCII2NC input file should be used for processing. Overrides :term:`OBS_FILE_WINDOW_BEGIN`. See 'Use Windows to Find Valid Files' section for more information.

     | *Used by:* ASCII2NC

   ASCII2NC_FILE_WINDOW_END
     Used to control the upper bound of the window around the valid time to determine if an ASCII2NC input file should be used for processing. Overrides :term:`OBS_FILE_WINDOW_END`. See 'Use Windows to Find Valid Files' section for more information.

     | *Used by:* ASCII2NC

   CLIMO_GRID_STAT_INPUT_DIR
     .. warning:: **DEPRECATED:** Please use :term:`GRID_STAT_CLIMO_MEAN_FILE_NAME`.

   GRID_STAT_CLIMO_MEAN_INPUT_DIR
     .. warning:: **DEPRECATED:** Please use :term:`GRID_STAT_CLIMO_MEAN_FILE_NAME`.

     | *Used by:* GridStat

   CLIMO_GRID_STAT_INPUT_TEMPLATE
     .. warning:: **DEPRECATED:** Please use :term:`GRID_STAT_CLIMO_MEAN_FILE_NAME`.

   GRID_STAT_CLIMO_MEAN_INPUT_TEMPLATE
     .. warning:: **DEPRECATED:** Please use :term:`GRID_STAT_CLIMO_MEAN_FILE_NAME`.

   CLIMO_POINT_STAT_INPUT_DIR
     .. warning:: **DEPRECATED:** Please use :term:`POINT_STAT_CLIMO_MEAN_FILE_NAME`.


   POINT2GRID_INPUT_TEMPLATE
     Filename template for the point file used by Point2Grid.

     | *Used by:* Point2Grid

   POINT2GRID_OUTPUT_TEMPLATE
     Filename template for the output of  Point2Grid.

     | *Used by:* Point2Grid

   POINT2GRID_INPUT_DIR
     Directory containing the file containing point data used by point2grid. This variable is optional because you can specify the full path to a point file using :term:`POINT2GRID_INPUT_TEMPLATE`.

     | *Used by:* Point2Grid

   POINT_STAT_CLIMO_MEAN_INPUT_DIR
     .. warning:: **DEPRECATED:** Please use :term:`POINT_STAT_CLIMO_MEAN_FILE_NAME`.

   CLIMO_POINT_STAT_INPUT_TEMPLATE
     .. warning:: **DEPRECATED:** Please use :term:`POINT_STAT_CLIMO_MEAN_FILE_NAME`.

   POINT_STAT_CLIMO_MEAN_INPUT_TEMPLATE
     .. warning:: **DEPRECATED:** Please use :term:`POINT_STAT_CLIMO_MEAN_FILE_NAME`.

   ENSEMBLE_STAT_CLIMO_MEAN_INPUT_DIR
     .. warning:: **DEPRECATED:** Please use :term:`ENSEMBLE_STAT_CLIMO_MEAN_FILE_NAME`.

   ENSEMBLE_STAT_CLIMO_MEAN_INPUT_TEMPLATE
     .. warning:: **DEPRECATED:** Please use :term:`ENSEMBLE_STAT_CLIMO_MEAN_FILE_NAME`.

   SERIES_ANALYSIS_CLIMO_MEAN_INPUT_DIR
     .. warning:: **DEPRECATED:** Please use :term:`SERIES_ANALYSIS_CLIMO_MEAN_FILE_NAME`.

   SERIES_ANALYSIS_CLIMO_MEAN_INPUT_TEMPLATE
     .. warning:: **DEPRECATED:** Please use :term:`SERIES_ANALYSIS_CLIMO_MEAN_FILE_NAME`.

   ENSEMBLE_STAT_CLIMO_STDEV_INPUT_DIR
     .. warning:: **DEPRECATED:** Please use :term:`ENSEMBLE_STAT_CLIMO_STDEV_FILE_NAME`.

   ENSEMBLE_STAT_CLIMO_STDEV_INPUT_TEMPLATE
     .. warning:: **DEPRECATED:** Please use :term:`ENSEMBLE_STAT_CLIMO_STDEV_FILE_NAME`.

   GRID_STAT_CLIMO_STDEV_INPUT_DIR
     .. warning:: **DEPRECATED:** Please use :term:`GRID_STAT_CLIMO_STDEV_FILE_NAME`.

   GRID_STAT_CLIMO_STDEV_INPUT_TEMPLATE
     .. warning:: **DEPRECATED:** Please use :term:`GRID_STAT_CLIMO_STDEV_FILE_NAME`.

   POINT_STAT_CLIMO_STDEV_INPUT_DIR
     .. warning:: **DEPRECATED:** Please use :term:`POINT_STAT_CLIMO_STDEV_FILE_NAME`.

   POINT_STAT_CLIMO_STDEV_INPUT_TEMPLATE
     .. warning:: **DEPRECATED:** Please use :term:`POINT_STAT_CLIMO_STDEV_FILE_NAME`.

   SERIES_ANALYSIS_CLIMO_STDEV_INPUT_DIR
     .. warning:: **DEPRECATED:** Please use :term:`SERIES_ANALYSIS_CLIMO_STDEV_FILE_NAME`.

   SERIES_ANALYSIS_CLIMO_STDEV_INPUT_TEMPLATE
     .. warning:: **DEPRECATED:** Please use :term:`SERIES_ANALYSIS_CLIMO_STDEV_FILE_NAME`.

   ADECK_FILE_PREFIX
     .. warning:: **DEPRECATED:** Please use :term:`TC_PAIRS_ADECK_TEMPLATE`.

   ADECK_TRACK_DATA_DIR
     .. warning:: **DEPRECATED:** Please use :term:`TC_PAIRS_ADECK_INPUT_DIR`.

   AMODEL
     .. warning:: **DEPRECATED:** Please use :term:`TC_STAT_AMODEL`.

   SERIES_ANALYSIS_GENERATE_PLOTS
     If set to True, run plot_data_plane and convert to generate images.
     Previously, plots were always generated.

     | *Used by:*  SeriesAnalysis

   SERIES_ANALYSIS_GENERATE_ANIMATIONS
     If set to True, create GIF animated images images.
     Previously, animated images were always generated.

     | *Used by:*  SeriesAnalysis

   SERIES_ANALYSIS_BACKGROUND_MAP
     Control whether or not a background map shows up for series analysis plots. Set to 'yes' if background map desired.

     | *Used by:*  SeriesAnalysis

   BACKGROUND_MAP
     .. warning:: **DEPRECATED:** Please use :term:`SERIES_ANALYSIS_BACKGROUND_MAP` instead.

   BASIN
     .. warning:: **DEPRECATED:** Please use :term:`TC_PAIRS_BASIN` or :term:`TC_STAT_BASIN`.

   BDECK_FILE_PREFIX
     .. warning:: **DEPRECATED:** Please use :term:`TC_PAIRS_BDECK_TEMPLATE`.

   BDECK_TRACK_DATA_DIR
     .. warning:: **DEPRECATED:** Please use :term:`TC_PAIRS_BDECK_INPUT_DIR`.

   BEG_TIME
     .. warning:: **DEPRECATED:** Please use :term:`INIT_BEG` or :term:`VALID_BEG` instead.

   BMODEL
     .. warning:: **DEPRECATED:** Please use :term:`TC_STAT_BMODEL`.

   CI_METHOD
     .. warning:: **DEPRECATED:** Please use :term:`MAKE_PLOTS_CI_METHOD`.

   MAKE_PLOTS_CI_METHOD
     The method for creating confidence intervals. Valid options are EMC, or NONE.

     | *Used by:*  MakePlots

   CYCLONE_CIRCLE_MARKER_SIZE
     .. warning:: **DEPRECATED:** Please use :term:`CYCLONE_PLOTTER_CIRCLE_MARKER_SIZE`.

   CYCLONE_PLOTTER_CIRCLE_MARKER_SIZE
     Control the size of the circle marker in the cyclone plotter.

     | *Used by:*  CyclonePlotter

   CLOCK_TIME
     Automatically set by METplus with the time that the run was started. Setting this variable has no effect as it will be overwritten. Can be used for reference in metplus_final.conf or used with other config variables.

     | *Used by:*  All

   CONFIG_DIR
     Directory containing config files relevant to MET tools.

     | *Used by:*  EnsembleStat, GridStat, MODE, StatAnalysis

   CONFIG_FILE
     .. warning:: **DEPRECATED:** Please use :term:`TCMPR_PLOTTER_CONFIG_FILE`.

     | *Used by:*  TCMPRPlotter

   CONVERT
     Path to the ImageMagick convert executable.

     | *Used by:*  PlotDataPlane

   CONVERT_EXE
     .. warning:: **DEPRECATED:** Please use :term:`CONVERT`.

   COV_THRESH
     .. warning:: **DEPRECATED:** Please use :term:`COV_THRESH_LIST` instead.

   COV_THRESH_LIST
     Specify the values of the COV_THRESH column in the MET .stat file to use;

     | *Used by:*  MakePlots, StatAnalysis

   CYCLONE_CROSS_MARKER_SIZE
     .. warning:: **DEPRECATED:** Please use :term:`CYCLONE_PLOTTER_CROSS_MARKER_SIZE`.

   CYCLONE_PLOTTER_CROSS_MARKER_SIZE
     Control the size of the cross marker in the cyclone plotter.

     | *Used by:*  CyclonePlotter

   CUT
     Path to the Linux cut executable.

     | *Used by:*  PB2NC, PointStat

   CUT_EXE
     .. warning:: **DEPRECATED:** Please use :term:`CUT`.

   CYCLONE
     .. warning:: **DEPRECATED:** Please use :term:`TC_PAIRS_CYCLONE` or :term:`TC_STAT_CYCLONE`.

   CYCLONE_INIT_DATE
     .. warning:: **DEPRECATED:** Please use :term:`CYCLONE_PLOTTER_INIT_DATE` instead.

   CYCLONE_PLOTTER_INIT_HR
     .. warning:: **DEPRECATED:** Please use :term:`CYCLONE_PLOTTER_INIT_DATE` instead.

   CYCLONE_PLOTTER_INIT_DATE
     Initialization date for the cyclone forecasts in YYYYMMDD format.

     | *Used by:*  CyclonePlotter

   CYCLONE_INIT_HR
     Initialization hour for the cyclone forecasts in HH format.

     | *Used by:*  CyclonePlotter

   CYCLONE_MODEL
     Define the model being used for the tropical cyclone forecasts.

     | *Used by:*  CyclonePlotter

   CYCLONE_OUT_DIR
     Specify the directory where the output from the cyclone plotter should go.

     | *Used by:*  CyclonePlotter

   CYCLONE_PLOT_TITLE
     .. warning:: **DEPRECATED:** Please use :term:`CYCLONE_PLOTTER_PLOT_TITLE`.

   CYCLONE_PLOTTER_PLOT_TITLE
     Title string for the cyclone plotter.

     | *Used by:*  CyclonePlotter

   DEMO_YR
     .. warning:: **DEPRECATED:** Please use :term:`TCMPR_PLOTTER_DEMO_YR` instead.

   TCMPR_PLOTTER_DEMO_YR
     The demo year. This is an optional value used by the plot_TCMPR.R script, (which is wrapped by TCMPRPlotter). Please refer to the `MET User's Guide <https://dtcenter.org/community-code/model-evaluation-tools-met/documentation>`_ for more details.

     | *Used by:*  TCMPRPlotter

   DEP_VARS
     .. warning:: **DEPRECATED:** Please use :term:`TCMPR_PLOTTER_DEP_VARS` instead.

   TCMPR_PLOTTER_DEP_VARS
     Corresponds to the optional flag -dep in the plot_TCMPR.R script, which is
     wrapped by TCMPRPlotter. The value to this flag is a comma-separated list
     (no whitespace) of dependent variable columns to plot ( e.g. AMSLP-BMSLP,
     AMAX_WIND-BMAX_WIND, TK_ERR). If this is undefined, then the default plot
     for TK_ERR (track error) is generated. The values in this list are looped
     over to run once for each and can be referenced in other variables using
     the {dep} tag. Note, if you want the track error
     plot generated, in addition to other plots, then you need to explicitly
     list this with the other variables. Please refer to the
     `MET User's Guide <https://dtcenter.org/community-code/model-evaluation-tools-met/documentation>`_
     for more details.

     | *Used by:*  TCMPRPlotter

   TCMPR_PLOTTER_DEP_LABELS
     List of strings that correspond to the values in
     :term:`TCMPR_PLOTTER_DEP_VARS` that can be referenced in other variables
     to set the plot title, axis labels, etc. with the {dep_label} tag.

     | *Used by:*  TCMPRPlotter


   TCMPR_PLOTTER_PLOT_LABELS
     List of strings that correspond to the values in
     :term:`TCMPR_PLOTTER_PLOT_TYPES` that can be referenced in other variables
     to set the plot title, axis labels, etc. with the {plot_label} tag.

     | *Used by:*  TCMPRPlotter

   DESC_LIST
     A single value or list of values used in the stat_analysis data stratification. Specifies the values of the DESC column in the MET .stat file to use.

     | *Used by:*  MakePlots, StatAnalysis

   ALPHA_LIST
     A single value or list of values used in the stat_analysis data stratification. Specifies the values of the ALPHA column in the MET .stat file to use.

     | *Used by:*  MakePlots, StatAnalysis

   DLAND_FILE
     .. warning:: **DEPRECATED:** Please use :term:`TC_PAIRS_DLAND_FILE`.

   EXTRACT_TILES_DLAT
     The latitude value, in degrees. Set to the value that defines the resolution of the data (in decimal degrees).

     | *Used by:*  ExtractTiles

   EXTRACT_TILES_DLON
     The longitude value, in degrees. Set to the value that defines the resolution of the data (in decimal degrees).

     | *Used by:*  ExtractTiles

   DLAT
     .. warning:: **DEPRECATED:** Please use :term:`EXTRACT_TILES_DLAT` instead.

   DLON
     .. warning:: **DEPRECATED:** Please use :term:`EXTRACT_TILES_DLON` instead.

   EXTRACT_TILES_PAIRS_INPUT_DIR
     .. warning:: **DEPRECATED:** Please use :term:`EXTRACT_TILES_TC_STAT_INPUT_DIR` instead.

   EXTRACT_TILES_STAT_INPUT_DIR
     .. warning:: **DEPRECATED:** Please use :term:`EXTRACT_TILES_TC_STAT_INPUT_DIR` instead.

   EXTRACT_TILES_TC_STAT_INPUT_DIR
     Directory containing TCStat output to be read by ExtractTiles.

     | *Used by:*  ExtractTiles

   SERIES_ANALYSIS_STAT_INPUT_DIR
     .. warning:: **DEPRECATED:** Please use :term:`SERIES_ANALYSIS_TC_STAT_INPUT_DIR` instead.

   SERIES_ANALYSIS_TC_STAT_INPUT_DIR
     Directory containing TCStat output to be read by SeriesAnalysis.

     | *Used by:*  SeriesAnalysis

   DO_NOT_RUN_EXE
     True/False. If True, applications will not run and will only output command that would have been called.

     | *Used by:*  All

   END_DATE
     .. warning:: **DEPRECATED:** Please use :term:`INIT_END` or :term:`VALID_END` instead.

   END_HOUR
     .. warning:: **DEPRECATED:** Ending hour for analysis with format HH.

   END_TIME
     .. warning:: **DEPRECATED:** Ending date string for analysis with format YYYYMMDD.

   ENSEMBLE_STAT_CONFIG
     .. warning:: **DEPRECATED:** Please use :term:`ENSEMBLE_STAT_CONFIG_FILE` instead.

   ENSEMBLE_STAT_CONFIG_FILE
     Path to configuration file read by ensemble_stat.
     If unset, parm/met_config/EnsembleStatConfig_wrapped will be used.

     | *Used by:*  EnsembleStat

   ENSEMBLE_STAT_ENS_THRESH
     Threshold for the ratio of the number of valid ensemble fields to the total number of expected ensemble members. This value is passed into the ensemble_stat config file to make sure the percentage of files that are valid meets the expectation.

     | *Used by:*  EnsembleStat

   ENSEMBLE_STAT_ENS_VLD_THRESH
     Threshold for the ratio of the number of valid data values to the total number of expected ensemble members. This value is passed into the ensemble_stat config file to make sure the percentage of files that are valid meets the expectation.

     | *Used by:*  EnsembleStat

   ENSEMBLE_STAT_ENS_OBS_THRESH
     Sets the ens.obs_thresh value in the ensemble_stat MET config file.

     | *Used by:*  EnsembleStat

   ENSEMBLE_STAT_GRID_VX
     .. warning:: **DEPRECATED:** Please use :term:`ENSEMBLE_STAT_REGRID_TO_GRID`.

   ENSEMBLE_STAT_REGRID_TO_GRID
     Used to set the regrid dictionary item 'to_grid' in the MET EnsembleStat config file. See the `MET User's Guide <https://dtcenter.org/community-code/model-evaluation-tools-met/documentation>`_ for more information.

     | *Used by:*  EnsembleStat

   GRID_STAT_REGRID_TO_GRID
     Used to set the regrid dictionary item 'to_grid' in the MET GridStat config file. See the `MET User's Guide <https://dtcenter.org/community-code/model-evaluation-tools-met/documentation>`_ for more information.

     | *Used by:*  GridStat

   POINT2GRID_REGRID_TO_GRID
     Used to set the regrid dictionary item 'to_grid' in the MET Point2Grid config file. See the `MET User's Guide <https://dtcenter.org/community-code/model-evaluation-tools-met/documentation>`_ for more information.

     | *Used by:*  Point2Grid

   POINT_STAT_REGRID_TO_GRID
     Used to set the regrid dictionary item 'to_grid' in the MET PointStat config file. See the `MET User's Guide <https://dtcenter.org/community-code/model-evaluation-tools-met/documentation>`_ for more information.

     | *Used by:*  PointStat

   REGRID_TO_GRID
     .. warning:: **DEPRECATED:** Please use :term:`POINT_STAT_REGRID_TO_GRID` instead.


   MODE_REGRID_TO_GRID
     Used to set the regrid dictionary item 'to_grid' in the MET MODE config file. See the `MET User's Guide <https://dtcenter.org/community-code/model-evaluation-tools-met/documentation>`_ for more information.

     | *Used by:*  MODE

   MTD_REGRID_TO_GRID
     Used to set the regrid dictionary item 'to_grid' in the MET MTD config file. See the `MET User's Guide <https://dtcenter.org/community-code/model-evaluation-tools-met/documentation>`_ for more information.

     | *Used by:*  MTD

   SERIES_ANALYSIS_REGRID_TO_GRID
     Used to set the regrid dictionary item 'to_grid' in the MET SeriesAnalysis config file. See the `MET User's Guide <https://dtcenter.org/community-code/model-evaluation-tools-met/documentation>`_ for more information.

     | *Used by:* SeriesAnalysis

   SERIES_ANALYSIS_IS_PAIRED
     If true, the -paired flag is added to the SeriesAnalysis command.

     | *Used by:* SeriesAnalysis

   ENSEMBLE_STAT_MET_OBS_ERR_TABLE

     | *Used by:*  EnsembleStat

   ENSEMBLE_STAT_MET_OBS_ERROR_TABLE
     .. warning:: **DEPRECATED:** Please use :term:`ENSEMBLE_STAT_MET_OBS_ERR_TABLE` instead.

   ENSEMBLE_STAT_N_MEMBERS
     Expected number of ensemble members found. This should correspond to the number of items in :term:`FCST_ENSEMBLE_STAT_INPUT_TEMPLATE`. If this number differs from the number of files are found for a given run, then ensemble_stat will not run for that time.

     | *Used by:*  EnsembleStat

   ENSEMBLE_STAT_OUTPUT_DIR
     Specify the output directory where files from the MET ensemble_stat tool are written.

     | *Used by:*  EnsembleStat

   ENSEMBLE_STAT_OUT_DIR
     .. warning:: **DEPRECATED:** Please use :term:`ENSEMBLE_STAT_OUTPUT_DIR` instead.

   ENSEMBLE_STAT_OUTPUT_TEMPLATE
     Sets the subdirectories below :term:`ENSEMBLE_STAT_OUTPUT_DIR` using a template to allow run time information. If :term:`LOOP_BY` = VALID, default value is valid time YYYYMMDDHHMM/ensemble_stat. If :term:`LOOP_BY` = INIT, default value is init time YYYYMMDDHHMM/ensemble_stat.

     | *Used by:*  EnsembleStat

   ENS_VAR<n>_LEVELS
     Define the levels for the <n>th ensemble variable to be used in the analysis where <n> is an integer >= 1. The value can be a single item or a comma separated list of items. You can define NetCDF levels, such as (0,*,*), but you will need to surround these values with quotation marks so that the commas in the item are not interpreted as an item delimeter. Some examples:

     | ENS_VAR1_LEVELS = A06, P500
     | ENS_VAR2_LEVELS ="(0,*,*)", "(1,*,*)"

     There can be <n> number of these variables defined in configuration files, simply increment the VAR1 string to match the total number of variables being used, e.g.:

     | ENS_VAR1_LEVELS
     | ENS_VAR2_LEVELS
     | ...
     | ENS_VAR<n>_LEVELS

     See :ref:`Field_Info` for more information.

     | *Used by:*  EnsembleStat

   ENS_VAR<n>_NAME
     Define the name for the <n>th ensemble variable to be used in the analysis where <n> is an integer >= 1. There can be <n> number of these variables defined in configuration files, simply increment the VAR1 string to match the total number of variables being used, e.g.:

     | ENS_VAR1_NAME
     | ENS_VAR2_NAME
     | ...
     | ENS_VAR<n>_NAME

     See :ref:`Field_Info` for more information.

     | *Used by:*  EnsembleStat

   ENS_VAR<n>_OPTIONS
     Define the options for the <n>th ensemble variable to be used in the analysis where <n> is an integer >= 1. These addition options will be applied to every name/level/threshold combination for VAR<n>. There can be <n> number of these variables defined in configuration files, simply increment the VAR1 string to match the total number of variables being used, e.g.:

     | ENS_VAR1_OPTIONS
     | ENS_VAR2_OPTIONS
     | ...
     | ENS_VAR<n>_OPTION

     See :ref:`Field_Info` for more information.

     | *Used by:*  EnsembleStat

   ENS_VAR<n>_THRESH
     Define the threshold(s) for the <n>th ensemble variable to be used in the analysis where <n> is an integer >= 1. The value can be a single item or a comma separated list of items that must start with a comparison operator (>,>=,==,!=,<,<=,gt,ge,eq,ne,lt,le). There can be <n> number of these variables defined in configuration files, simply increment the VAR1 string to match the total number of variables being used, e.g.:

     | ENS_VAR1_THRESH
     | ENS_VAR2_THRESH
     | ...
     | ENS_VAR<n>_THRESH

     See :ref:`Field_Info` for more information.

     | *Used by:*  EnsembleStat

   EVENT_EQUALIZATION
     .. warning:: **DEPRECATED:** Please use :term:`MAKE_PLOTS_EVENT_EQUALIZATION`.

   MAKE_PLOTS_EVENT_EQUALIZATION
     If event equalization is to be used (True) or not (False). If set to True, if any of the listed models are missing data for a particular time, data for all models will be masked out for this time. If set to False, there are no changes to the data.

     | *Used by:*  MakePlots

   EXTRACT_OUT_DIR
     .. warning:: **DEPRECATED:** Please use :term:`EXTRACT_TILES_OUTPUT_DIR`.

   EXTRACT_TILES_FILTER_OPTS
     .. warning:: **DEPRECATED:** Please use :term:`TC_STAT_JOB_ARGS` instead. Control what options are passed to the METplus extract_tiles utility.

     | *Used by:*  ExtractTiles

   EXTRACT_TILES_OUTPUT_DIR
     Set the output directory for the METplus extract_tiles utility.

     | *Used by:*  ExtractTiles

   EXTRACT_TILES_VAR_LIST
     Control what variables the METplus extract_tiles utility runs on. Additional filtering by summary (via the MET tc_stat tool). Please refer to the `MET User's Guide <https://dtcenter.org/community-code/model-evaluation-tools-met/documentation>`_ (TC-STAT Tools) for all the available options for filtering by summary method in tc-stat. If no additional filtering is required, simply leave the value to :term:`EXTRACT_TILES_FILTER_OPTS` blank/empty in the METplus configuration file.

     | *Used by:*  ExtractTiles

   FCST_EXACT_VALID_TIME
     .. warning:: **DEPRECATED:** No longer used. Please use :term:`FCST_WINDOW_BEGIN` and :term:`FCST_WINDOW_END` instead. If both of those variables are set to 0, the functionality is the same as FCST_EXACT_VALID_TIME = True.

   FCST_<n>_FIELD_NAME
     .. warning:: **DEPRECATED:** Please use :term:`FCST_PCP_COMBINE_<n>_FIELD_NAME` where N >=1 instead.

   FCST_ASCII_REGEX_LEAD
     .. warning:: **DEPRECATED:** Please use :term:`FCST_EXTRACT_TILES_PREFIX` instead.

   FCST_SERIES_ANALYSIS_ASCII_REGEX_LEAD
     .. warning:: **DEPRECATED:** Please use :term:`FCST_EXTRACT_TILES_PREFIX` instead.

   FCST_ENSEMBLE_STAT_FILE_WINDOW_BEGIN
     See :term:`OBS_ENSEMBLE_STAT_FILE_WINDOW_BEGIN`

     | *Used by:*

   FCST_ENSEMBLE_STAT_FILE_WINDOW_END
     See :term:`OBS_ENSEMBLE_STAT_FILE_WINDOW_END`

     | *Used by:*  EnsembleStat

   FCST_ENSEMBLE_STAT_INPUT_DIR
     Input directory for forecast files to use with the MET tool ensemble_stat. Corresponding variable exist for point and grid observation data called :term:`OBS_ENSEMBLE_STAT_GRID_INPUT_DIR` and :term:`OBS_ENSEMBLE_STAT_POINT_INPUT_DIR`.

     | *Used by:*  EnsembleStat

   FCST_ENSEMBLE_STAT_INPUT_TEMPLATE
     Template used to specify forecast input filenames for the MET tool ensemble_stat. Corresponding variables exist for point and grid observation data called :term:`OBS_ENSEMBLE_STAT_GRID_INPUT_TEMPLATE` and :term:`OBS_ENSEMBLE_STAT_POINT_INPUT_TEMPLATE`. To utilize Python Embedding as input to the MET tools, set this value to PYTHON_NUMPY or PYTHON_XARRAY.

     | *Used by:*  EnsembleStat

   FCST_FILE_WINDOW_BEGIN
     See :term:`OBS_FILE_WINDOW_BEGIN`

     | *Used by:*  EnsembleStat, GridStat, MODE, MTD, PB2NC, PointStat

   FCST_FILE_WINDOW_END
     See :term:`OBS_FILE_WINDOW_END`

     | *Used by:*  EnsembleStat, GridStat, MODE, MTD, PB2NC, PointStat

   FCST_GEMPAK_INPUT_DIR
     .. warning:: **DEPRECATED:** Please use :term:`GEMPAKTOCF_INPUT_DIR` instead.

   FCST_GEMPAK_TEMPLATE
     .. warning:: **DEPRECATED:** Please use :term:`GEMPAKTOCF_INPUT_TEMPLATE` if GempakToCF is in the PROCESS_LIST.

   FCST_GRID_STAT_FILE_WINDOW_BEGIN
     See :term:`OBS_GRID_STAT_FILE_WINDOW_BEGIN`

     | *Used by:*  GridStat

   FCST_GRID_STAT_FILE_WINDOW_END
     See :term:`OBS_GRID_STAT_FILE_WINDOW_END`

     | *Used by:*  GridStat

   FCST_GRID_STAT_INPUT_DATATYPE
     Specify the data type of the input directory for forecast files used with the MET grid_stat tool. Currently valid options are NETCDF, GRIB, and GEMPAK. If set to GEMPAK, data will automatically be converted to NetCDF via GempakToCF. A corresponding variable exists for observation data called :term:`OBS_GRID_STAT_INPUT_DATATYPE`.

     | *Used by:*  GridStat

   FCST_GRID_STAT_INPUT_DIR
     Input directory for forecast files to use with the MET tool grid_stat. A corresponding variable exists for observation data called :term:`OBS_GRID_STAT_INPUT_DIR`.

     | *Used by:*  GridStat

   FCST_GRID_STAT_INPUT_TEMPLATE
     Template used to specify forecast input filenames for the MET tool grid_stat. A corresponding variable exists for observation data called :term:`OBS_GRID_STAT_INPUT_TEMPLATE`. To utilize Python Embedding as input to the MET tools, set this value to PYTHON_NUMPY or PYTHON_XARRAY.

     | *Used by:*  GridStat

   FCST_GRID_STAT_PROB_THRESH
     Threshold values to be used for probabilistic data in grid_stat. The value can be a single item or a comma separated list of items that must start with a comparison operator (>,>=,==,!=,<,<=,gt,ge,eq,ne,lt,le). A corresponding variable exists for observation data called :term:`OBS_GRID_STAT_PROB_THRESH`.

     | *Used by:*  GridStat

   FCST_HR_END
     .. warning:: **DEPRECATED:** Please use :term:`LEAD_SEQ` instead.

   FCST_HR_INTERVAL
     .. warning:: **DEPRECATED:** Please use :term:`LEAD_SEQ` instead.

   FCST_HR_START
     .. warning:: **DEPRECATED:** Please use :term:`LEAD_SEQ` instead.

   FCST_INIT_INTERVAL
     .. warning:: **DEPRECATED:** Specify the stride for forecast initializations.

   FCST_INPUT_DIR_REGEX
     .. warning:: **DEPRECATED:** Please use :term:`FCST_POINT_STAT_INPUT_DIR` instead.

   FCST_INPUT_DIR
     .. warning:: **DEPRECATED:** Please use FCST_[MET-APP]_INPUT_DIR` instead, i.e. :term:`FCST_GRID_STAT_INPUT_DIR`

   FCST_INPUT_FILE_REGEX
     .. warning:: **DEPRECATED:** Regular expression to use when identifying which forecast file to use.

   FCST_INPUT_FILE_TMPL
     .. warning:: **DEPRECATED:** Please use :term:`FCST_POINT_STAT_INPUT_TEMPLATE` instead.

   FCST_IS_DAILY_FILE
     .. warning:: **DEPRECATED:**

   FCST_IS_PROB
     Specify whether the forecast data are probabilistic or not. Acceptable values: true/false

     | *Used by:*  EnsembleStat, GridStat, MODE, MTD, PointStat

   FCST_PROB_IN_GRIB_PDS
     Specify whether the probabilistic forecast data is stored in the GRIB Product Definition Section or not.Acceptable values: true/false. Only used when FCST_IS_PROB is True. This does not need to be set if the FCST_<APP_NAME>_INPUT_DATATYPE is set to NetCDF.

     | *Used by:*  EnsembleStat, GridStat, MODE, MTD, PointStat

   FCST_LEAD
     .. warning:: **DEPRECATED:** Please use :term:`FCST_LEAD_LIST` instead.

   FCST_LEVEL
     .. warning:: **DEPRECATED:** Please use :term:`FCST_PCP_COMBINE_INPUT_ACCUMS` instead.

   FCST_MAX_FORECAST
     .. warning:: **DEPRECATED:** Please use :term:`LEAD_SEQ_MAX` instead.

   FCST_MODE_CONV_RADIUS
     Comma separated list of convolution radius values used by mode for forecast fields. A corresponding variable exists for observation data called :term:`OBS_MODE_CONV_RADIUS`.

     | *Used by:*  MODE

   FCST_MODE_CONV_THRESH
     Comma separated list of convolution threshold values used by mode for forecast fields. A corresponding variable exists for observation data called :term:`OBS_MODE_CONV_THRESH`.

     | *Used by:*  MODE

   FCST_MODE_FILE_WINDOW_BEGIN
     See :term:`OBS_MODE_FILE_WINDOW_BEGIN`

     | *Used by:*  MODE

   FCST_MODE_FILE_WINDOW_END
     See :term:`OBS_MODE_FILE_WINDOW_END`

     | *Used by:*  MODE

   FCST_MODE_MERGE_FLAG
     Sets the merge_flag value in the mode config file for forecast fields. Valid values are NONE, THRESH, ENGINE, and BOTH. A corresponding variable exists for observation data called :term:`OBS_MODE_MERGE_FLAG`.

     | *Used by:*  MODE

   FCST_MODE_MERGE_THRESH
     Comma separated list of merge threshold values used by mode for forecast fields. A corresponding variable exists for observation data called :term:`OBS_MODE_MERGE_THRESH`.

     | *Used by:*  MODE

   FCST_MODE_INPUT_DATATYPE
     Specify the data type of the input directory for forecast files used with the MET mode tool. Currently valid options are NETCDF, GRIB, and GEMPAK. If set to GEMPAK, data will automatically be converted to NetCDF via GempakToCF. A corresponding variable exists for observation data called :term:`OBS_MODE_INPUT_DATATYPE`.

     | *Used by:*  MODE

   FCST_MODE_INPUT_DIR
     Input directory for forecast files to use with the MET tool mode. A corresponding variable exists for observation data called :term:`OBS_MODE_INPUT_DIR`.

     | *Used by:*  MODE

   FCST_MODE_INPUT_TEMPLATE
     Template used to specify forecast input filenames for the MET tool mode. A corresponding variable exists for observation data called :term:`OBS_MODE_INPUT_TEMPLATE`. To utilize Python Embedding as input to the MET tools, set this value to PYTHON_NUMPY or PYTHON_XARRAY.

     | *Used by:*  MODE

   FCST_MTD_CONV_RADIUS
     Comma separated list of convolution radius values used by mode-TD for forecast files. A corresponding variable exists for observation data called :term:`OBS_MTD_CONV_RADIUS`.

     | *Used by:*

   FCST_MTD_CONV_THRESH
     Comma separated list of convolution threshold values used by mode-TD for forecast files. A corresponding variable exists for observation data called :term:`OBS_MTD_CONV_THRESH`.

     | *Used by:*

   FCST_MTD_FILE_WINDOW_BEGIN
     See :term:`OBS_MTD_FILE_WINDOW_BEGIN`

     | *Used by:* MTD

   FCST_MTD_FILE_WINDOW_END
     See :term:`OBS_MTD_FILE_WINDOW_END`

     | *Used by:* MTD

   FCST_MTD_INPUT_DATATYPE
     Specify the data type of the input directory for forecast files used with the MET mode-TD tool. Currently valid options are NETCDF, GRIB, and GEMPAK. If set to GEMPAK, data will automatically be converted to NetCDF via GempakToCF. A corresponding variable exists for observation data called :term:`OBS_MTD_INPUT_DATATYPE`.

     | *Used by:* MTD

   FCST_MTD_INPUT_DIR
     Input directory for forecast files to use with the MET tool mode-TD. A corresponding variable exists for observation data called :term:`OBS_MTD_INPUT_DIR`.

     | *Used by:* MTD

   FCST_MTD_INPUT_TEMPLATE
     Template used to specify forecast input filenames for the MET tool mode-TD. A corresponding variable exists for observation data called :term:`OBS_MTD_INPUT_TEMPLATE`. To utilize Python Embedding as input to the MET tools, set this value to PYTHON_NUMPY or PYTHON_XARRAY.

     | *Used by:* MTD

   FCST_NATIVE_DATA_TYPE
     .. warning:: **DEPRECATED:** Please use :term:`FCST_PCP_COMBINE_INPUT_DATATYPE` instead

   FCST_NC_TILE_REGEX
     .. warning:: **DEPRECATED:** Please use :term:`FCST_EXTRACT_TILES_PREFIX` instead.

   FCST_SERIES_ANALYSIS_NC_TILE_REGEX
     .. warning:: **DEPRECATED:** Please use :term:`FCST_EXTRACT_TILES_PREFIX` instead.

   FCST_PCP_COMBINE_<n>_FIELD_NAME
     .. warning:: **DEPRECATED:** Please use :term:`FCST_PCP_COMBINE_INPUT_NAMES` instead.

   FCST_PCP_COMBINE_DATA_INTERVAL
     .. warning:: **DEPRECATED:**

   FCST_PCP_COMBINE_DERIVE_LOOKBACK
     .. warning:: **DEPRECATED:** Please use :term:`FCST_PCP_COMBINE_LOOKBACK` instead.

   FCST_PCP_COMBINE_LOOKBACK
     Specify how far to look back in time to find files for building
     commands to run the pcp_combine tool.
     If processing precipitation accumulation data, this is equivalent to the
     desired output accumulation to compute.
     Units are assumed to be hours unless a time identifier such as
     Y, m, d, H, M, S is specified at the end of the value, i.e. 30M or 1m.
     If unset, :term:`FCST_PCP_COMBINE_OUTPUT_ACCUM` will be used.
     If that is unset, then :term:`FCST_PCP_COMBINE_DERIVE_LOOKBACK` will be
     used.
     If none of the variables are set or set to 0, data will be obtained by
     using the input template with the current runtime instead of looking
     backwards in time.
     A corresponding variable exists for observation data called
     :term:`OBS_PCP_COMBINE_LOOKBACK`.

     | *Used by:*  PCPCombine

   OBS_PCP_COMBINE_LOOKBACK
     See :term:`FCST_PCP_COMBINE_LOOKBACK`.

     | *Used by:*  PCPCombine

   FCST_PCP_COMBINE_INPUT_DATATYPE
     Specify the data type of the input directory for forecast files used with the MET pcp_combine tool. Currently valid options are NETCDF, GRIB, and GEMPAK. Required by pcp_combine if :term:`FCST_PCP_COMBINE_RUN` is True. Replaces deprecated variable :term:`FCST_NATIVE_DATA_TYPE`. A corresponding variable exists for observation data called :term:`OBS_PCP_COMBINE_INPUT_DATATYPE`.

     | *Used by:*  PCPCombine

   FCST_PCP_COMBINE_INPUT_DIR
     Specify the input directory for forecast files used with the MET pcp_combine tool. A corresponding variable exists for observation data called :term:`OBS_PCP_COMBINE_INPUT_DIR`.

     | *Used by:*  PCPCombine

   FCST_PCP_COMBINE_INPUT_LEVEL
     .. warning:: **DEPRECATED:** Please use :term:`FCST_PCP_COMBINE_INPUT_ACCUMS`.

   FCST_PCP_COMBINE_INPUT_TEMPLATE
     Template used to specify input filenames for forecast files used by the MET pcp_combine tool. A corresponding variable exists for observation data called :term:`OBS_PCP_COMBINE_INPUT_TEMPLATE`. To utilize Python Embedding as input to the MET tools, set this value to PYTHON_NUMPY or PYTHON_XARRAY.

     | *Used by:*  PCPCombine

   FCST_PCP_COMBINE_IS_DAILY_FILE
     .. warning:: **DEPRECATED:**

   FCST_PCP_COMBINE_METHOD
     Specify the method to be used with the MET pcp_combine tool processing forecast data.Valid options are ADD, SUM, SUBTRACT, DERIVE, and USER_DEFINED. A corresponding variable exists for observation data called :term:`OBS_PCP_COMBINE_METHOD`.

     | *Used by:*  PCPCombine

   FCST_MIN_FORECAST
     .. warning:: **DEPRECATED:** Please use :term:`FCST_PCP_COMBINE_MIN_FORECAST`.

   OBS_MIN_FORECAST
     .. warning:: **DEPRECATED:** Please use :term:`OBS_PCP_COMBINE_MIN_FORECAST`.

   OBS_MAX_FORECAST
     .. warning:: **DEPRECATED:** Please use :term:`OBS_PCP_COMBINE_MAX_FORECAST`.

   FCST_PCP_COMBINE_MIN_FORECAST
     Specify the minimum forecast lead time to use when finding the lowest forecast lead to use in pcp_combine. A corresponding variable exists for observation data called :term:`OBS_PCP_COMBINE_MIN_FORECAST`.

     | *Used by:*  PCPCombine

   FCST_PCP_COMBINE_MAX_FORECAST
     Specify the maximum forecast lead time to use when finding the lowest forecast lead to use in pcp_combine. A corresponding variable exists for observation data called :term:`OBS_PCP_COMBINE_MAX_FORECAST`.

     | *Used by:*  PCPCombine

   FCST_PCP_COMBINE_OUTPUT_DIR
     Specify the output directory for forecast files generated by the MET pcp_combine tool. A corresponding variable exists for observation data called :term:`OBS_PCP_COMBINE_OUTPUT_DIR`.

     | *Used by:*  PCPCombine

   FCST_PCP_COMBINE_OUTPUT_TEMPLATE
     Template used to specify output filenames for forecast files generated by the MET pcp_combine tool. A corresponding variable exists for observation data called :term:`OBS_PCP_COMBINE_OUTPUT_TEMPLATE`. To utilize Python Embedding as input to the MET tools, set this value to PYTHON_NUMPY or PYTHON_XARRAY.

     | *Used by:*  PCPCombine

   FCST_PCP_COMBINE_RUN
     Specify whether to run the MET pcp_combine tool on forecast data or not. A corresponding variable exists for observation data called :term:`OBS_PCP_COMBINE_RUN`.Acceptable values: true/false

     | *Used by:*  PCPCombine

   FCST_PCP_COMBINE_STAT_LIST
     List of statistics to process when using the MET pcp_combine tool on forecast data in derive mode. A corresponding variable exists for observation data called :term:`OBS_PCP_COMBINE_STAT_LIST`.Acceptable values: sum, min, max, range, mean, stdev, vld_count

     | *Used by:*  PCPCombine

   FCST_PCP_COMBINE_TIMES_PER_FILE
     .. warning:: **DEPRECATED:**

   FCST_POINT_STAT_FILE_WINDOW_BEGIN
     See :term:`OBS_POINT_STAT_FILE_WINDOW_BEGIN`

     | *Used by:*  PointStat

   FCST_POINT_STAT_FILE_WINDOW_END
     See :term:`OBS_POINT_STAT_FILE_WINDOW_END`

     | *Used by:*  PointStat

   FCST_POINT_STAT_INPUT_DATATYPE
     Specify the data type of the input directory for forecast files used with the MET point_stat tool. Currently valid options are NETCDF, GRIB, and GEMPAK. If set to GEMPAK, data will automatically be converted to NetCDF via GempakToCF. A corresponding variable exists for observation data called :term:`OBS_POINT_STAT_INPUT_DATATYPE`.

     | *Used by:*  PointStat

   FCST_POINT_STAT_INPUT_DIR
     Input directory for forecast files to use with the MET tool point_stat. A corresponding variable exists for observation data called :term:`OBS_POINT_STAT_INPUT_DIR`.

     | *Used by:*  PointStat

   FCST_POINT_STAT_INPUT_TEMPLATE
     Template used to specify forecast input filenames for the MET tool point_stat. A corresponding variable exists for observation data called :term:`OBS_POINT_STAT_INPUT_TEMPLATE`. To utilize Python Embedding as input to the MET tools, set this value to PYTHON_NUMPY or PYTHON_XARRAY.

     | *Used by:*  GriPointStat

   FCST_REGRID_DATA_PLANE_RUN
     If True, process forecast data with RegridDataPlane.

     | *Used by:*  RegridDataPlane

   OBS_REGRID_DATA_PLANE_RUN
     If True, process observation data with RegridDataPlane.

     | *Used by:*  RegridDataPlane

   FCST_REGRID_DATA_PLANE_INPUT_DATATYPE
     Specify the data type of the input directory for forecast files used with the MET regrid_data_plane tool. Currently valid options are NETCDF, GRIB, and GEMPAK. Required by pcp_combine. A corresponding variable exists for observation data called :term:`OBS_REGRID_DATA_PLANE_INPUT_DATATYPE`.

     | *Used by:*  RegridDataPlane

   FCST_REGRID_DATA_PLANE_INPUT_DIR
     Specify the input directory for forecast files used with the MET regrid_data_plane tool. A corresponding variable exists for observation data called :term:`OBS_REGRID_DATA_PLANE_INPUT_DIR`.

     | *Used by:*  RegridDataPlane

   FCST_REGRID_DATA_PLANE_INPUT_TEMPLATE
     Template used to specify input filenames for forecast data used by the MET regrid_data_plane tool. It not set, METplus will use :term:`FCST_REGRID_DATA_PLANE_TEMPLATE`. A corresponding variable exists for observation data called :term:`OBS_REGRID_DATA_PLANE_INPUT_TEMPLATE`. To utilize Python Embedding as input to the MET tools, set this value to PYTHON_NUMPY or PYTHON_XARRAY.

     | *Used by:*  RegridDataPlane

   FCST_REGRID_DATA_PLANE_OUTPUT_TEMPLATE
     Template used to specify output filenames for forecast data used by the MET regrid_data_plane tool. It not set, METplus will use :term:`FCST_REGRID_DATA_PLANE_TEMPLATE`. A corresponding variable exists for observation data called :term:`OBS_REGRID_DATA_PLANE_OUTPUT_TEMPLATE`.

     | *Used by:*  RegridDataPlane

   FCST_REGRID_DATA_PLANE_TEMPLATE
     Template used to specify filenames for forecast data used by the MET regrid_data_plane tool. To specify different templates for input and output files , use :term:`FCST_REGRID_DATA_PLANE_INPUT_TEMPLATE` and :term:`FCST_REGRID_DATA_PLANE_OUTPUT_TEMPLATE`. A corresponding variable exists for observation data called :term:`OBS_REGRID_DATA_PLANE_TEMPLATE`.

     | *Used by:*  RegridDataPlane

   FCST_REGRID_DATA_PLANE_OUTPUT_DIR
     Specify the output directory for forecast files used with the MET regrid_data_plane tool. A corresponding variable exists for observation data called :term:`OBS_REGRID_DATA_PLANE_OUTPUT_DIR`.

     | *Used by:*  RegridDataPlane

   FCST_THRESH
     .. warning:: **DEPRECATED:** Please use :term:`FCST_THRESH_LIST` instead.

   FCST_THRESH_LIST
     Specify the values of the FCST_THRESH column in the MET .stat file to use. This is optional in the METplus configuration file for running with :term:`LOOP_ORDER` = times.

     | *Used by:*  StatAnalysis

   OBS_THRESH_LIST
     Specify the values of the OBS_THRESH column in the MET .stat file to use. This is optional in the METplus configuration file for running with :term:`LOOP_ORDER` = times.

     | *Used by:*  StatAnalysis

   FCST_TILE_PREFIX
     .. warning:: **DEPRECATED:** Please use :term:`FCST_EXTRACT_TILES_PREFIX` instead.

   FCST_TILE_REGEX
     .. warning:: **DEPRECATED:** No longer used. Regular expression for forecast input files that are in GRIB2.

   FCST_EXTRACT_TILES_PREFIX
     Prefix for forecast tile files. Used to create filename of intermediate files that are created while performing a series analysis.

     | *Used by:*  ExtractTiles

   FCST_VAR
     .. warning:: **DEPRECATED:** No longer used.

   FCST_VAR_LEVEL
     .. warning:: **DEPRECATED:** Please use :term:`FCST_LEVEL_LIST` instead.

   FCST_LEVEL_LIST
     Specify the values of the FCST_LEV column in the MET .stat file to use. This is optional in the METplus configuration file for running with :term:`LOOP_ORDER` = times.

     | *Used by:*  StatAnalysis

   FCST_VAR_NAME
     .. warning:: **DEPRECATED:** Please use :term:`FCST_VAR_LIST` instead.

   FCST_VAR_LIST
     Specify the values of the FCST_VAR column in the MET .stat file to use. This is optional in the METplus configuration file for running with :term:`LOOP_ORDER` = times.

     | *Used by:*  StatAnalysis

   FCST_UNITS_LIST
     Specify the values of the FCST_UNITS column in the MET .stat file to use. This is optional in the METplus configuration file for running with :term:`LOOP_ORDER` = times.

     | *Used by:*  StatAnalysis

   FCST_VAR<n>_LEVELS
     Define the levels for the <n>th forecast variable to be used in the analysis where <n> is an integer >= 1. The value can be a single item or a comma separated list of items. You can define NetCDF levels, such as (0,*,*), but you will need to surround these values with quotation marks so that the commas in the item are not interpreted as an item delimeter. Some examples:

     | FCST_VAR1_LEVELS = A06, P500
     | FCST_VAR2_LEVELS ="(0,*,*),(1,*,*)"

     There can be <n> number of these variables defined in configuration files, simply increment the VAR1 string to match the total number of variables being used, e.g.:

     | FCST_VAR1_LEVELS
     | FCST_VAR2_LEVELS
     | ...
     | FCST_VAR<n>_LEVELS

     If FCST_VAR<n>_LEVELS is set, then :term:`OBS_VAR<n>_LEVELS` must be set as well. If the same value applies to both forecast and observation data, use :term:`BOTH_VAR<n>_LEVELS`.

     See :ref:`Field_Info` for more information.

     | *Used by:*  GridStat, EnsembleStat, PointStat, MODE, MTD, PCPCombine

   FCST_VAR<n>_NAME
     Define the name for the <n>th forecast variable to be used in the analysis where <n> is an integer >= 1. If :term:`FCST_VAR<n>_NAME` is set, then :term:`OBS_VAR<n>_NAME` must be set. If the same value applies to both forecast and observation data, use :term:`BOTH_VAR<n>_NAME`. There can be s<n> number of these variables defined in configuration files, simply increment the VAR1 string to match the total number of variables being used, e.g.:

     | FCST_VAR1_NAME
     | FCST_VAR2_NAME
     | ...
     | FCST_VAR<n>_NAME

     See :ref:`Field_Info` for more information.

     This value can be set to a call to a python script with arguments to supply data to the MET tools via Python Embedding. Filename template syntax can be used here to specify time information of an input file, i.e. {valid?fmt=%Y%m%d%H}. See the `MET User's Guide <https://dtcenter.org/community-code/model-evaluation-tools-met/documentation>`_ for more information about Python Embedding in the MET tools.

     | *Used by:*  GridStat, EnsembleStat, PointStat, MODE, MTD, PCPCombine

   FCST_VAR<n>_OPTIONS
     Define the options for the <n>th forecast variable to be used in the analysis where <n> is an integer >= 1. These addition options will be applied to every name/level/threshold combination for VAR<n>. There can be <n> number of these variables defined in configuration files, simply increment the VAR1  string to match the total number of variables being used, e.g.:

     | FCST_VAR1_OPTIONS
     | FCST_VAR2_OPTIONS
     | ...
     | FCST_VAR<n>_OPTIONS

     See :ref:`Field_Info` for more information.

     | *Used by:*  GridStat, EnsembleStat, PointStat, MODE, MTD, PCPCombine

   FCST_VAR<n>_THRESH
     Define the threshold(s) for the <n>th forecast variable to be used in the analysis where <n> is an integer >= 1. The value can be a single item or a comma separated list of items that must start with a comparison operator (>,>=,==,!=,<,<=,gt,ge,eq,ne,lt,le). If :term:`FCST_VAR<n>_THRESH` is not set but :term:`OBS_VAR<n>_THRESH` is, the same information will be used for both variables. There can be <n> number of these variables defined in configuration files, simply increment the VAR1 string to match the total number of variables being used, e.g.:
     | FCST_VAR1_THRESH
     | FCST_VAR2_THRESH
     | ...
     | FCST_VAR<n>_THRESH

     If :term:`FCST_VAR<n>_THRESH` is set, then :term:`OBS_VAR<n>_THRESH` must be set as well. If the same value applies to both forecast and observation data, use :term:`BOTH_VAR<n>_THRESH`.

     See :ref:`Field_Info` for more information.

     | *Used by:*  GridStat, EnsembleStat, PointStat, MODE, MTD, PCPCombine

   BOTH_VAR<n>_LEVELS
     Define the levels for the <n>th forecast and observation variables to be used in the analysis where <n> is an integer >= 1. See :term:`FCST_VAR<n>_LEVELS`, :term:`OBS_VAR<n>_LEVELS`, or :ref:`Field_Info` for more information.

     | *Used by:*  GridStat, EnsembleStat, PointStat, MODE, MTD, PCPCombine

   BOTH_VAR<n>_NAME
     Define the name for the <n>th forecast and observation variables to be used in the analysis where <n> is an integer >= 1. See :term:`FCST_VAR<n>_NAME`, :term:`OBS_VAR<n>_NAME`, or :ref:`Field_Info` for more information.

     | *Used by:*  GridStat, EnsembleStat, PointStat, MODE, MTD, PCPCombine

   BOTH_VAR<n>_OPTIONS
     Define the extra options for the <n>th forecast and observation variables to be used in the analysis where <n> is an integer >= 1. See :term:`FCST_VAR<n>_OPTIONS`, :term:`OBS_VAR<n>_OPTIONS`, or :ref:`Field_Info` for more information.

     | *Used by:*  GridStat, EnsembleStat, PointStat, MODE, MTD, PCPCombine

   BOTH_VAR<n>_THRESH
     Define the threshold list for the <n>th forecast and observation variables to be used in the analysis where <n> is an integer >= 1. See :term:`FCST_VAR<n>_THRESH`, :term:`OBS_VAR<n>_THRESH`, or :ref:`Field_Info` for more information.

     | *Used by:*  GridStat, EnsembleStat, PointStat, MODE, MTD, PCPCombine

   FCST_MODE_VAR<n>_NAME
     Wrapper specific field info variable. See :term:`FCST_VAR<n>_NAME`.

     | *Used by:*  MODE

   FCST_MTD_VAR<n>_NAME
     Wrapper specific field info variable. See :term:`FCST_VAR<n>_NAME`.

     | *Used by:*  MTD

   FCST_GRID_STAT_VAR<n>_NAME
     Wrapper specific field info variable. See :term:`FCST_VAR<n>_NAME`.

     | *Used by:*  GridStat

   FCST_ENSEMBLE_STAT_VAR<n>_NAME
     Wrapper specific field info variable. See :term:`FCST_VAR<n>_NAME`.

     | *Used by:*  EnsembleStat

   FCST_POINT_STAT_VAR<n>_NAME
     Wrapper specific field info variable. See :term:`FCST_VAR<n>_NAME`.

     | *Used by:*  PointStat

   FCST_MODE_VAR<n>_LEVELS
     Wrapper specific field info variable. See :term:`FCST_VAR<n>_LEVELS`.

     | *Used by:*  MODE

   FCST_MTD_VAR<n>_LEVELS
     Wrapper specific field info variable. See :term:`FCST_VAR<n>_LEVELS`.

     | *Used by:*  MTD

   FCST_GRID_STAT_VAR<n>_LEVELS
     Wrapper specific field info variable. See :term:`FCST_VAR<n>_LEVELS`.

     | *Used by:*  GridStat

   FCST_ENSEMBLE_STAT_VAR<n>_LEVELS
     Wrapper specific field info variable. See :term:`FCST_VAR<n>_LEVELS`.

     | *Used by:*  EnsembleStat

   FCST_POINT_STAT_VAR<n>_LEVELS
     Wrapper specific field info variable. See :term:`FCST_VAR<n>_LEVELS`.

     | *Used by:*  PointStat

   FCST_MODE_VAR<n>_OPTIONS
     Wrapper specific field info variable. See :term:`FCST_VAR<n>_OPTIONS`.

     | *Used by:*  MODE

   FCST_MTD_VAR<n>_OPTIONS
     Wrapper specific field info variable. See :term:`FCST_VAR<n>_OPTIONS`.

     | *Used by:*  MTD

   FCST_GRID_STAT_VAR<n>_OPTIONS
     Wrapper specific field info variable. See :term:`FCST_VAR<n>_OPTIONS`.

     | *Used by:*  GridStat

   FCST_ENSEMBLE_STAT_VAR<n>_OPTIONS
     Wrapper specific field info variable. See :term:`FCST_VAR<n>_OPTIONS`.

     | *Used by:*  EnsembleStat

   FCST_POINT_STAT_VAR<n>_OPTIONS
     Wrapper specific field info variable. See :term:`FCST_VAR<n>_OPTIONS`.

     | *Used by:*  PointStat

   FCST_MODE_VAR<n>_THRESH
     Wrapper specific field info variable. See :term:`FCST_VAR<n>_THRESH`.

     | *Used by:*  MODE

   FCST_MTD_VAR<n>_THRESH
     Wrapper specific field info variable. See :term:`FCST_VAR<n>_THRESH`.

     | *Used by:*  MTD

   FCST_GRID_STAT_VAR<n>_THRESH
     Wrapper specific field info variable. See :term:`FCST_VAR<n>_THRESH`.

     | *Used by:*  GridStat

   FCST_ENSEMBLE_STAT_VAR<n>_THRESH
     Wrapper specific field info variable. See :term:`FCST_VAR<n>_THRESH`.

     | *Used by:*  EnsembleStat

   FCST_POINT_STAT_VAR<n>_THRESH
     Wrapper specific field info variable. See :term:`FCST_VAR<n>_THRESH`.

     | *Used by:*  PointStat

   OBS_MODE_VAR<n>_NAME
     Wrapper specific field info variable. See :term:`OBS_VAR<n>_NAME`.

     | *Used by:*  MODE

   OBS_MTD_VAR<n>_NAME
     Wrapper specific field info variable. See :term:`OBS_VAR<n>_NAME`.

     | *Used by:*  MTD

   OBS_GRID_STAT_VAR<n>_NAME
     Wrapper specific field info variable. See :term:`OBS_VAR<n>_NAME`.

     | *Used by:*  GridStat

   OBS_ENSEMBLE_STAT_VAR<n>_NAME
     Wrapper specific field info variable. See :term:`OBS_VAR<n>_NAME`.

     | *Used by:*  EnsembleStat

   OBS_POINT_STAT_VAR<n>_NAME
     Wrapper specific field info variable. See :term:`OBS_VAR<n>_NAME`.

     | *Used by:*  PointStat

   OBS_MODE_VAR<n>_LEVELS
     Wrapper specific field info variable. See :term:`OBS_VAR<n>_LEVELS`.

     | *Used by:*  MODE

   OBS_MTD_VAR<n>_LEVELS
     Wrapper specific field info variable. See :term:`OBS_VAR<n>_LEVELS`.

     | *Used by:*  MTD

   OBS_GRID_STAT_VAR<n>_LEVELS
     Wrapper specific field info variable. See :term:`OBS_VAR<n>_LEVELS`.

     | *Used by:*  GridStat

   OBS_ENSEMBLE_STAT_VAR<n>_LEVELS
     Wrapper specific field info variable. See :term:`OBS_VAR<n>_LEVELS`.

     | *Used by:*  EnsembleStat

   OBS_POINT_STAT_VAR<n>_LEVELS
     Wrapper specific field info variable. See :term:`OBS_VAR<n>_LEVELS`.

     | *Used by:*  PointStat

   OBS_MODE_VAR<n>_OPTIONS
     Wrapper specific field info variable. See :term:`OBS_VAR<n>_OPTIONS`.

     | *Used by:*  MODE

   OBS_MTD_VAR<n>_OPTIONS
     Wrapper specific field info variable. See :term:`OBS_VAR<n>_OPTIONS`.

     | *Used by:*  MTD

   OBS_GRID_STAT_VAR<n>_OPTIONS
     Wrapper specific field info variable. See :term:`OBS_VAR<n>_OPTIONS`.

     | *Used by:*  GridStat

   OBS_ENSEMBLE_STAT_VAR<n>_OPTIONS
     Wrapper specific field info variable. See :term:`OBS_VAR<n>_OPTIONS`.

     | *Used by:*  EnsembleStat

   OBS_POINT_STAT_VAR<n>_OPTIONS
     Wrapper specific field info variable. See :term:`OBS_VAR<n>_OPTIONS`.

     | *Used by:*  PointStat

   OBS_MODE_VAR<n>_THRESH
     Wrapper specific field info variable. See :term:`OBS_VAR<n>_THRESH`.

     | *Used by:*  MODE

   OBS_MTD_VAR<n>_THRESH
     Wrapper specific field info variable. See :term:`OBS_VAR<n>_THRESH`.

     | *Used by:*  MTD

   OBS_GRID_STAT_VAR<n>_THRESH
     Wrapper specific field info variable. See :term:`OBS_VAR<n>_THRESH`.

     | *Used by:*  GridStat

   OBS_ENSEMBLE_STAT_VAR<n>_THRESH
     Wrapper specific field info variable. See :term:`OBS_VAR<n>_THRESH`.

     | *Used by:*  EnsembleStat

   OBS_POINT_STAT_VAR<n>_THRESH
     Wrapper specific field info variable. See :term:`OBS_VAR<n>_THRESH`.

     | *Used by:*  PointStat

   FCST_WINDOW_BEGIN
     See :term:`OBS_WINDOW_BEGIN`

     | *Used by:*  EnsembleStat, GridStat, MODE, MTD, PB2NC, PointStat

   FCST_WINDOW_END
     See :term:`OBS_WINDOW_END`

     | *Used by:*  EnsembleStat, GridStat, MODE, MTD, PB2NC, PointStat

   FHR_BEG
     .. warning:: **DEPRECATED:** Please use :term:`LEAD_SEQ` instead.

   FHR_END
     .. warning:: **DEPRECATED:** Please use :term:`LEAD_SEQ` instead.

   FHR_GROUP_BEG
     .. warning:: **DEPRECATED:** Please use :term:`LEAD_SEQ_\<n>` instead.

   FHR_GROUP_END
     .. warning:: **DEPRECATED:** Please use :term:`LEAD_SEQ_\<n>` instead.

   FHR_GROUP_LABELS
     .. warning:: **DEPRECATED:** Please use :term:`LEAD_SEQ_\<n>_LABEL` instead.

   FHR_INC
     .. warning:: **DEPRECATED:** Please use :term:`LEAD_SEQ` instead.

   FILTER
     .. warning:: **DEPRECATED:** Please use :term:`TCMPR_PLOTTER_FILTER` instead.

   TCMPR_PLOTTER_FILTER
     Corresponds to the optional -filter argument to the plot_TCMPR.R script which is wrapped by TCMPRPlotter. This is a list of filtering options for the tc_stat tool.

     | *Used by:*  TCMPRPlotter

   FILTERED_TCST_DATA_FILE
     .. warning:: **DEPRECATED:** Please use :term:`TCMPR_PLOTTER_FILTERED_TCST_DATA_FILE` instead.

   TCMPR_PLOTTER_FILTERED_TCST_DATA_FILE
     Corresponds to the optional -tcst argument to the plot_TCMPR.R script which is wrapped by TCMPRPlotter. This is a tcst data file to be used instead of running the tc_stat tool. Indicate a full path to the data file.

     | *Used by:*  TCMPRPlotter

   FOOTNOTE_FLAG
     .. warning:: **DEPRECATED:** Please use :term:`TCMPR_PLOTTER_FOOTNOTE_FLAG` instead.

   TCMPR_PLOTTER_FOOTNOTE_FLAG
     This corresponds to the optional -footnote flag in the plot_TCMPR.R script which is wrapped by TCMPRPlotter. According to the plot_TCMPR.R usage, this flag is used to disable footnote (date).

     | *Used by:*  TCMPRPlotter

   FORECAST_TMPL
     .. warning:: **DEPRECATED:** Please use :term:`TC_PAIRS_ADECK_TEMPLATE`.

   GEMPAKTOCF_CLASSPATH
     .. warning:: **DEPRECATED:** Please use :term:`GEMPAKTOCF_JAR` instead. Path to the GempakToCF binary file and the NetCDF jar file required to run GempakToCF.

   GEMPAKTOCF_JAR
     Path to the GempakToCF.jar file to run GempakToCF.
     The tool is available on the MET webpage here:
     https://dtcenter.org/sites/default/files/community-code/metplus/utilities/GempakToCF.jar.
     Must be set if running GempakToCF wrapper, if using a filename template
     that ends with .grd, or if specifying an \*_INPUT_DATATYPE item as GEMPAK.

     | *Used by:*  GempakToCF, other wrappers that will read Gempak data

   GEMPAKTOCF_INPUT_DIR
     Specify the input directory for the tool used to convert GEMPAK files to netCDF.

     | *Used by:*  GempakToCF

   GEMPAKTOCF_INPUT_TEMPLATE
     Filename template used for input files to the tool used to convert GEMPAK files to netCDF.

     | *Used by:*  GempakToCF

   GEMPAKTOCF_OUTPUT_DIR
     Specify the output directory for files generated by the tool used to convert GEMPAK files to netCDF.

     | *Used by:*  GempakToCF

   GEMPAKTOCF_OUTPUT_TEMPLATE
     Filename template used for output files from the tool used to convert GEMPAK files to netCDF.

     | *Used by:*  GempakToCF

   GEMPAKTOCF_SKIP_IF_OUTPUT_EXISTS
     If True, do not run GempakToCF if output file already exists. Set to False to overwrite files.

     | *Used by:*  GempakToCF

   CYCLONE_GENERATE_TRACK_ASCII
     .. warning:: **DEPRECATED:** Please use :term:`CYCLONE_PLOTTER_GENERATE_TRACK_ASCII` instead.

   CYCLONE_PLOTTER_GENERATE_TRACK_ASCII
     Specify whether or not to produce an ASCII file containing all of the tracks in the plot. Acceptable values: true/false

     | *Used by:*  CyclonePlotter

   GEN_SEQ
     .. warning:: **DEPRECATED:**

   FCST_EXTRACT_TILES_INPUT_TEMPLATE
     Filename template used to identify forecast input file to ExtractTiles.

     | *Used by:*  ExtractTiles

   OBS_EXTRACT_TILES_INPUT_TEMPLATE
     Filename template used to identify observation input file to ExtractTiles.

     | *Used by:*  ExtractTiles

   FCST_EXTRACT_TILES_OUTPUT_TEMPLATE
     Filename template used to identify the forecast output file generated by ExtractTiles.

     | *Used by:* ExtractTiles

   OBS_EXTRACT_TILES_OUTPUT_TEMPLATE
     Filename template used to identify the observation output file generated by ExtractTiles.

     | *Used by:* ExtractTiles

   GFS_ANLY_FILE_TMPL
     .. warning:: **DEPRECATED:** Please use :term:`OBS_EXTRACT_TILES_INPUT_TEMPLATE` instead.

   GFS_FCST_FILE_TMPL
     .. warning:: **DEPRECATED:** Please use :term:`FCST_EXTRACT_TILES_INPUT_TEMPLATE` instead.


   GRID_STAT_CONFIG
     .. warning:: **DEPRECATED:** Please use :term:`GRID_STAT_CONFIG_FILE` instead.

   GRID_STAT_CONFIG_FILE
     Path to configuration file read by grid_stat.
     If unset, parm/met_config/GridStatConfig_wrapped will be used.

     | *Used by:*  GridStat

   GRID_STAT_ONCE_PER_FIELD
     True/False. If True, grid_stat will run once to process all name/level/threshold combinations specified. If False, it will run once for each name/level. Some cases require this to be set to False, for example processing probablistic forecasts or precipitation accumulations.

     | *Used by:*  GridStat

   GRID_STAT_NEIGHBORHOOD_WIDTH
     Sets the neighborhood width used by GridStat. See `MET User's Guide <https://dtcenter.org/community-code/model-evaluation-tools-met/documentation>`_ for more information.

     | *Used by:*  GridStat

   GRID_STAT_NEIGHBORHOOD_SHAPE
     Sets the neighborhood shape used by GridStat. See `MET User's Guide <https://dtcenter.org/community-code/model-evaluation-tools-met/documentation>`_ for more information.

     | *Used by:*  GridStat

   GRID_STAT_NEIGHBORHOOD_COV_THRESH
     Sets the neighborhood cov_thresh list used by GridStat. See `MET User's Guide <https://dtcenter.org/community-code/model-evaluation-tools-met/documentation>`_ for more information.

     | *Used by:*  GridStat

   POINT_STAT_NEIGHBORHOOD_WIDTH
     Sets the neighborhood width used by PointStat. See `MET User's Guide <https://dtcenter.org/community-code/model-evaluation-tools-met/documentation>`_ for more information.

     | *Used by:*  PointStat

   POINT_STAT_NEIGHBORHOOD_SHAPE
     Sets the neighborhood shape used by PointStat. See `MET User's Guide <https://dtcenter.org/community-code/model-evaluation-tools-met/documentation>`_ for more information.

     | *Used by:*  PointStat

   POINT_STAT_OBS_VALID_BEG
     Optional variable that sets the -obs_valid_beg command line argument for PointStat if set to something other than an empty string. Accepts filename template syntax, i.e. {valid?fmt=%Y%m%d_%H}

     | *Used by:* PointStat

   POINT_STAT_OBS_VALID_END
     Optional variable that sets the -obs_valid_end command line argument for PointStat if set to something other than an empty string. Accepts filename template syntax, i.e. {valid?fmt=%Y%m%d_%H}

     | *Used by:* PointStat

   GRID_STAT_OUT_DIR
     .. warning:: **DEPRECATED:** Please use :term:`GRID_STAT_OUTPUT_DIR` instead.

   GRID_STAT_OUTPUT_DIR
     Specify the output directory where files from the MET grid_stat tool are written.

     | *Used by:*  GridStat

   GRID_STAT_OUTPUT_TEMPLATE
     Sets the subdirectories below :term:`GRID_STAT_OUTPUT_DIR` using a template to allow run time information. If LOOP_BY = VALID, default value is valid time YYYYMMDDHHMM/grid_stat. If LOOP_BY = INIT, default value is init time YYYYMMDDHHMM/grid_stat.

     | *Used by:*  GridStat

   GRID_STAT_VERIFICATION_MASK_TEMPLATE
     Template used to specify the verification mask filename for the MET tool grid_stat. Now supports a list of filenames.

     | *Used by:*  GridStat

   ENSEMBLE_STAT_VERIFICATION_MASK_TEMPLATE
     Template used to specify the verification mask filename for the MET tool ensemble_stat. Now supports a list of filenames.

     | *Used by:*  EnsembleStat

   HFIP_BASELINE
     .. warning:: **DEPRECATED:** Please use :term:`TCMPR_PLOTTER_HFIP_BASELINE` instead.

   TCMPR_PLOTTER_HFIP_BASELINE
     Corresponds to the optional -hfip_bsln flag in the plot_TCMPR.R script which is wrapped by TCMPRPlotter. This is a string that indicates whether to add the HFIP baseline, and indicates the version (no, 0, 5, 10 year goal).

     | *Used by:*  TCMPRPlotter

   INIT_BEG
     Specify the beginning initialization time to be used in the analysis. Format can be controlled by :term:`INIT_TIME_FMT`. See :ref:`Looping_by_Initialization_Time` for more information.

     | *Used by:*  All

   INIT_END
     Specify the ending initialization time to be used in the analysis. Format can be controlled by :term:`INIT_TIME_FMT`. See :ref:`Looping_by_Initialization_Time` for more information.

     | *Used by:*  All

   INIT_EXCLUDE
     .. warning:: **DEPRECATED:** Please use :term:`TC_PAIRS_INIT_EXCLUDE`  instead.

   TC_PAIRS_INIT_EXCLUDE
     Specify which, if any, forecast initializations to exclude from the analysis.

     | *Used by:*  TCPairs

   FCST_INIT_HOUR_LIST
     Specify a list of hours for initialization times of forecast files for use in the analysis.

     | *Used by:*  MakePlots, StatAnalysis

   OBS_INIT_HOUR_LIST
     Specify a list of hours for initialization times of observation files for use in the analysis.

     | *Used by:*  MakePlots, StatAnalysis

   INIT_HOUR_BEG
     .. warning:: **DEPRECATED:** Please use :term:`FCST_INIT_HOUR_LIST` or :term:`OBS_INIT_HOUR_LIST` instead.

   INIT_HOUR_END
     .. warning:: **DEPRECATED:** Please use :term:`FCST_INIT_HOUR_LIST` or :term:`OBS_INIT_HOUR_LIST` instead.

   INIT_HOUR_INCREMENT
     .. warning:: **DEPRECATED:** Please use :term:`FCST_INIT_HOUR_LIST` or :term:`OBS_INIT_HOUR_LIST` instead.

   INIT_HOUR_METHOD
     .. warning:: **DEPRECATED:** No longer used.

   INIT_INCLUDE
     .. warning:: **DEPRECATED:** Please use :term:`TC_PAIRS_INIT_INCLUDE`  instead.

   TC_PAIRS_INIT_INCLUDE
     Specify which forecast initializations to include in the analysis.

     | *Used by:*  TCPairs

   INIT_INCREMENT
     Control the increment or stride to use when stepping between forecast initializations. Units are seconds. See :ref:`Looping_by_Initialization_Time` for more information. Units are assumed to be seconds unless specified with Y, m, d, H, M, or S.

     | *Used by:*  All

   INIT_SEQ
     Specify a list of initialization hours that are used to build a sequence of forecast lead times to include in the analysis. Used only when looping by valid time (LOOP_BY = VALID). Comma separated list format, e.g.:0, 6, 12 See :ref:`looping_over_forecast_leads` for more information.

     | *Used by:*  EnsembleStat, GridStat, MODE, MTD, PB2NC, PCPCombine, PointStat, RegridDataPlane, SeriesAnalysis

   INIT_TIME_FMT
     Specify a formatting string to use for :term:`INIT_BEG` and :term:`INIT_END`. See :ref:`Looping_by_Initialization_Time` for more information.

     | *Used by:*  All

   INTERP
     .. warning:: **DEPRECATED:** Please use :term:`INTERP_MTHD_LIST` instead.

   INTERP_MTHD_LIST
     Specify the values of the INTERP_MTHD column in the MET .stat file to use; specify the interpolation used to create the MET .stat files.

     | *Used by:*  MakePlots, StatAnalysis

   INTERP_PTS
     .. warning:: **DEPRECATED:** Please use :term:`INTERP_PNTS_LIST` instead.

   INTERP_PNTS_LIST
     Specify the values of the INTERP_PNTS column in the MET .stat file to use; corresponds to the interpolation in the MET .stat files.

     | *Used by:*  MakePlots, StatAnalysis

   INTERVAL_TIME
     Define the interval time in hours (HH) to be used by the MET pb2nc tool.

     | *Used by:*  PB2NC

   JOB_ARGS
     .. warning:: **DEPRECATED:** Please use :term:`STAT_ANALYSIS_JOB_ARGS` instead.

   STAT_ANALYSIS_JOB_ARGS
     Specify stat_analysis job arguments to run. The job arguments that are to be run with the corresponding :term:`STAT_ANALYSIS_JOB_NAME`. If using -dump_row, use -dump_row [dump_row_filename]. If using -out_stat, -out_stat [out_stat_filename]. For more information on these job arguments, please see the `MET User's Guide <https://dtcenter.org/community-code/model-evaluation-tools-met/documentation>`_.

     | *Used by:*  StatAnalysis

   JOB_NAME
     .. warning:: **DEPRECATED:** Please use :term:`STAT_ANALYSIS_JOB_NAME` instead.

   STAT_ANALYSIS_JOB_NAME
     Specify stat_analysis job name to run. Valid options are filter, summary, aggregate, aggregate_stat, go_index, and ramp. For more information on these job names and what they do, please see the `MET User's Guide <https://dtcenter.org/community-code/model-evaluation-tools-met/documentation>`_.

     | *Used by:*  StatAnalysis

   EXTRACT_TILES_LAT_ADJ
     Specify a latitude adjustment, in degrees to be used in the analysis. In the ExtractTiles wrapper, this corresponds to the 2m portion of the 2n x 2m subregion tile.

     | *Used by:*  ExtractTiles

   LAT_ADJ
     .. warning:: **DEPRECATED:** Please use :term:`EXTRACT_TILES_LAT_ADJ` instead.

   LEAD
     .. warning:: **DEPRECATED:** Please use :term:`TCMPR_PLOTTER_LEAD` instead.

   TCMPR_PLOTTER_LEAD
     For CyclonePlotter, this refers to the column of interest in the input ASCII cyclone file.In the TCMPRPlotter, this corresponds to the optional -lead argument in the plot_TCMPR.R script (which is wrapped by TCMPRPlotter). This argument is set to a comma-separted list of lead times (h) to be plotted.In TCStat, this corresponds to the name of the column of interest in the input ASCII data file.

     | *Used by:*  TCMPRPlotter

   LEAD_LIST
     .. warning:: **DEPRECATED:** Please use :term:`FCST_LEAD_LIST` instead.

   FCST_LEAD_LIST
     Specify the values of the FSCT_LEAD column in the MET .stat file to use. Comma separated list format, e.g.: 00, 24, 48, 72, 96, 120

     | *Used by:*  MakePlots, StatAnalysis

   OBS_LEAD_LIST
     Specify the values of the OBS_LEAD column in the MET .stat file to use. Comma separated list format, e.g.: 00, 24, 48, 72, 96, 120

     | *Used by:*  MakePlots, StatAnalysis

   LEAD_SEQ
     Specify the sequence of forecast lead times to include in the analysis. Comma separated list format, e.g.:0, 6, 12. See :ref:`looping_over_forecast_leads` for more information. Units are assumed to be hours unless specified with Y, m, d, H, M, or S.

     | *Used by:*  All

   LEAD_SEQ_MIN
     Minimum forecast lead to be processed. Used primarily with INIT_SEQ but also affects LEAD_SEQ. See :ref:`looping_over_forecast_leads` for more information. Units are assumed to be hours unless specified with Y, m, d, H, M, or S.

     | *Used by:*  All

   LEAD_SEQ_MAX
     Maximum forecast lead to be processed. Used primarily with :term:`INIT_SEQ` but also affects :term:`LEAD_SEQ`. See :ref:`looping_over_forecast_leads` for more information. Units are assumed to be hours unless specified with Y, m, d, H, M, or S.

     | *Used by:*  All

   LEAD_SEQ_<n>
     Specify the sequence of forecast lead times to include in the analysis. Comma separated list format, e.g.:0, 6, 12. <n> corresponds to the bin in which the user wishes to aggregate series by lead results.

     | *Used by:*  SeriesAnalysis

   LEAD_SEQ_<n>_LABEL
     Required when SERIES_BY_LEAD_GROUP_FCSTS=True. Specify the label of the corresponding bin of series by lead results.

     | *Used by:*  SeriesAnalysis

   LEGEND
     .. warning:: **DEPRECATED:** Please use :term:`TCMPR_PLOTTER_LEGEND` instead.

   TCMPR_PLOTTER_LEGEND
     The text to be included in the legend of your plot.

     | *Used by:*  TCMPRPlotter

   LINE_TYPE
     .. warning:: **DEPRECATED:** Please use :term:`LINE_TYPE_LIST` instead.


   LINE_TYPE_LIST
     Specify the MET STAT line types to be considered. For TCMPRPlotter, this is optional in the METplus configuration file for running with :term:`LOOP_ORDER` = times.

     | *Used by:*  MakePlots, StatAnalysis, TCMPRPlotter

   LOG_DIR
     Specify the directory where log files from MET and METplus should be written.

     | *Used by:*  All

   LOG_LEVEL
     Specify the level of logging. Everything above this level is sent to standard output. To quiet the output to a comfortable level, set this to "ERROR"

     Options (ordered MOST verbose to LEAST verbose):
     | NOTSET
     | DEBUG
     | INFO
     | WARNING
     | ERROR
     | CRITICAL

     | *Used by:*  All

   LOG_METPLUS
     Control the filename of the METplus log file. Control the timestamp appended to the filename with LOG_TIMESTAMP_TEMPLATE. To turn OFF all logging, do not set this option.

     | *Used by:*  All

   LOG_MET_OUTPUT_TO_METPLUS
     Control whether logging output from the MET tools is sent to the METplus log file, or individual log files for each MET tool.

     | *Used by:*  All

   LOG_MET_VERBOSITY
     Control the verbosity of the logging from the MET tools.0 = Least amount of logging (lowest verbosity)5 = Most amount of logging (highest verbosity)

     | *Used by:*  All

   LOG_TIMESTAMP_TEMPLATE
     Set the timestamp template for the METplus log file. Use Python strftime directives, e.g.%Y%m%d for YYYYMMDD.

     | *Used by:*  All

   LOG_TIMESTAMP_USE_DATATIME
     True/False. Determines which time to use for the log filenames. If True, use :term:`INIT_BEG` if LOOP_BY is INIT or :term:`VALID_BEG` if LOOP_BY is VALID. If False, use current time.

     | *Used by:*  All

   EXTRACT_TILES_LON_ADJ
     Specify a longitude adjustment, in degrees to be used in the analysis. In the ExtractTiles wrapper, this corresponds to the 2n portion of the 2n x 2m subregion tile.

     | *Used by:*  ExtractTiles

   LON_ADJ
     .. warning:: **DEPRECATED:** Please use :term:`EXTRACT_TILES_LON_ADJ` instead.

   LOOP_BY
     Control whether the analysis is processed across valid or initialization times. See section :ref:`LOOP_BY_ref` for more information.

     | *Used by:*  All

   LOOP_BY_INIT
     .. warning:: **DEPRECATED:** Please use :term:`LOOP_BY` instead.

   LOOP_ORDER
     Control the looping order for METplus. Valid options are "times" or "processes". "times" runs all items in the :term:`PROCESS_LIST` for a single run time, then repeat until all times have been evaluated. "processes" runs each item in the :term:`PROCESS_LIST` for all times specified, then repeat for the next item in the :term:`PROCESS_LIST`.

     | *Used by:*  All

   METPLUS_BASE
     This variable will automatically be set by METplus when it is started. It will be set to the location of METplus that is currently being run. Setting this variable in a config file will have no effect and will report a warning that it is being overridden.

     | *Used by:*  All

   METPLUS_CONF
     Provide the absolute path to the METplus final configuration file. This file will contain every configuration option and value used when METplus was run.

     | *Used by:*  All

   MET_BASE
     .. warning:: **DEPRECATED:** Do not set.

   MET_BIN
     .. warning:: **DEPRECATED:** Please use :term:`MET_INSTALL_DIR` instead.

   MET_BUILD_BASE
     The base directory of the MET install. Only needed if using MET version 6.0

     | *Used by:*  TCMPRPlotter

   MET_INSTALL_DIR
     The base directory of the MET install. To be defined when using MET version 6.1 and beyond. Used to get the full path of the MET executable and the share directory when calling from METplus Wrappers.

     | *Used by:*  All

   MET_BIN_DIR
     The directory of the MET executables. Used to get the full path of the MET executable when calling from METplus Wrappers. When using the --bindir option in configuring MET, set MET_BIN_DIR to the same location.  MET_BIN_DIR will be set to {MET_INSTALL_DIR}/bin. Users can unset MET_BIN_DIR or set it to an empty string if the MET tools are found in the user's path, e.g. when using module loads.
     | *Used by:*  All

   MISSING_VAL
     .. warning:: **DEPRECATED:** Please use :term:`TC_PAIRS_MISSING_VAL`.

   MISSING_VAL_TO_REPLACE
     .. warning:: **DEPRECATED:** Please use :term:`TC_PAIRS_MISSING_VAL_TO_REPLACE`.

   MODEL
     Specify the model name. This is the model name listed in the MET .stat files.

     | *Used by:*  EnsembleStat, GridStat, PointStat, PCPCombine, TCPairs, GridDiag, TCRMW

   MODEL_LIST
     List of the specified the model names.

     | *Used by:*  MakePlots, StatAnalysis

   MODEL<n>_NAME
        .. warning:: **DEPRECATED:** Please use :term:`MODEL\<n\>`.

   MODEL<n>
     Define the model name for the first model to be used in the analysis. This is the model name listed in the MET .stat files.There can be <n> number of models defined in configuration files, simply increment the "MODEL1" string to match the total number of models being used, e.g.:

     | MODEL1
     | MODEL2
     | ...
     | MODEL<n>

     | *Used by:*  MakePlots, StatAnalysis

   MODEL<n>_NAME_ON_PLOT
     .. warning:: **DEPRECATED:** Please use :term:`MODEL<n>_REFERENCE_NAME` instead.

   MODEL<n>_REFERENCE_NAME
     Define the name the first model will be listed as on the plots. There can be <n> number of models defined in configuration files, simply increment the "MODEL1" string to match the total number of models being used, e.g.:

     | MODEL1_REFERENCE_NAME
     | MODEL2_REFERENCE_NAME
     | ...
     | MODELN_REFERENCE_NAME

     | *Used by:*  MakePlots, StatAnalysis

   MODEL<n>_OBS_NAME
     .. warning:: **DEPRECATED:** Please use :term:`MODEL<n>_OBTYPE` instead.

   MODEL<n>_OBTYPE
     Define the observation name that was used to compare the first model to be. This is the observation name listed in the MET .stat files. There can be <n> number of observation names defined in configuration files, simply increment the "MODEL1" string to match the total number of models being used, e.g.:

     | MODEL1_OBTYPE
     | MODEL2_OBTYPE
     | ...
     | MODEL<n>_OBTYPE

     | *Used by:*  MakePlots, StatAnalysis

   MODEL<n>_STAT_DIR
     .. warning:: **DEPRECATED:** Please use :term:`MODEL<n>_STAT_ANALYSIS_LOOKIN_DIR` instead.

   EXTRACT_TILES_GRID_INPUT_DIR
     .. warning:: **DEPRECATED:** Please use :term:`FCST_EXTRACT_TILES_INPUT_DIR` and :term:`OBS_EXTRACT_TILES_INPUT_DIR` instead.

   FCST_EXTRACT_TILES_INPUT_DIR
     Directory containing gridded forecast data to be used in ExtractTiles

     | *Used by:*  ExtractTiles

   OBS_EXTRACT_TILES_INPUT_DIR
     Directory containing gridded observation data to be used in ExtractTiles

     | *Used by:*  ExtractTiles

   EXTRACT_TILES_FILTERED_OUTPUT_TEMPLATE
     .. warning:: **DEPRECATED:** Please use :term:`EXTRACT_TILES_TC_STAT_INPUT_TEMPLATE` instead.

   EXTRACT_TILES_STAT_INPUT_TEMPLATE
     .. warning:: **DEPRECATED:** Please use :term:`EXTRACT_TILES_TC_STAT_INPUT_TEMPLATE` instead.

   EXTRACT_TILES_TC_STAT_INPUT_TEMPLATE
     Template used to specify the dump row output tcst file generated by TCStat
     to filter input data to be used in ExtractTiles.
     Example: {init?fmt=%Y%m%d_%H}/filter_{init?fmt=%Y%m%d_%H}.tcst
     Must set either this
     variable OR :term:`EXTRACT_TILES_MTD_INPUT_TEMPLATE` but not both.

     | *Used by:*  ExtractTiles

   SERIES_ANALYSIS_STAT_INPUT_TEMPLATE
     .. warning:: **DEPRECATED:** Please use :term:`SERIES_ANALYSIS_TC_STAT_INPUT_TEMPLATE` instead.

   SERIES_ANALYSIS_TC_STAT_INPUT_TEMPLATE
     Template used to specify the dump row output tcst file generated by TCStat
     to filter input data to be used in SeriesAnalysis.
     Example: {init?fmt=%Y%m%d_%H}/filter_{init?fmt=%Y%m%d_%H}.tcst

     | *Used by:*  SeriesAnalysis

   MODEL_DATA_DIR
     .. warning:: **DEPRECATED:** Please use :term:`EXTRACT_TILES_GRID_INPUT_DIR` instead.

   MODEL_NAME
     .. warning:: **DEPRECATED:** Please use :term:`MODEL` instead.

   MODE_CONFIG
     .. warning:: **DEPRECATED:** Please use :term:`MODE_CONFIG_FILE` instead. Path to mode configuration file.

   MODE_CONFIG_FILE
     Path to configuration file read by mode.
     If unset, parm/met_config/MODEConfig_wrapped will be used.

     | *Used by:*  MODE

   MODE_CONV_RADIUS
     Comma separated list of convolution radius values used by mode for both forecast and observation fields. Has the same behavior as setting :term:`FCST_MODE_CONV_RADIUS` and :term:`OBS_MODE_CONV_RADIUS` to the same value.

     | *Used by:*  MODE

   MODE_CONV_THRESH
     Comma separated list of convolution threshold values used by mode for both forecast and observation fields. Has the same behavior as setting :term:`FCST_MODE_CONV_THRESH` and :term:`OBS_MODE_CONV_THRESH` to the same value.

     | *Used by:*  MODE

   MODE_FCST_CONV_RADIUS
     Comma separated list of convolution radius values used by mode for forecast fields.

     | *Used by:*  MODE

   MODE_FCST_CONV_THRESH
     Comma separated list of convolution threshold values used by mode for forecast fields.

     | *Used by:*  MODE

   MODE_FCST_MERGE_FLAG
     Sets the merge_flag value in the mode config file for forecast fields. Valid values are NONE, THRESH, ENGINE, and BOTH.

     | *Used by:*  MODE

   MODE_FCST_MERGE_THRESH
     Comma separated list of merge threshold values used by mode for forecast fields.

     | *Used by:*  MODE

   MODE_MERGE_CONFIG_FILE
     Path to mode merge config file.

     | *Used by:*  MODE

   MODE_MERGE_FLAG
     Sets the merge_flag value in the mode config file for both forecast and observation fields. Has the same behavior as setting :term:`MODE_FCST_MERGE_FLAG` and :term:`MODE_OBS_MERGE_FLAG` to the same value. Valid values are NONE, THRESH, ENGINE, and BOTH.

     | *Used by:*  MODE

   MODE_MERGE_THRESH
     Comma separated list of merge threshold values used by mode for forecast and observation fields. Has the same behavior as setting :term:`MODE_FCST_MERGE_THRESH` and :term:`MODE_OBS_MERGE_THRESH` to the same value.

     | *Used by:*  MODE

   MODE_OBS_CONV_RADIUS
     .. warning:: **DEPRECATED:** Please see `MET User's Guide <https://dtcenter.org/community-code/model-evaluation-tools-met/documentation>`_ instead.

   MODE_OBS_CONV_THRESH
     .. warning:: **DEPRECATED:** Please use :term:`OBS_MODE_CONV_THRESH` instead.

   MODE_OBS_MERGE_FLAG
     .. warning:: **DEPRECATED:** Please use :term:`OBS_MODE_MERGE_FLAG` instead.

   MODE_OBS_MERGE_THRESH
     .. warning:: **DEPRECATED:** Please use :term:`OBS_MODE_MERGE_THRESH` instead.

   MODE_OUT_DIR
     .. warning:: **DEPRECATED:** Please use :term:`MODE_OUTPUT_DIR` instead.

   MODE_OUTPUT_DIR
     Output directory to write mode files.

     | *Used by:*  MODE

   MODE_OUTPUT_TEMPLATE
     Sets the subdirectories below :term:`MODE_OUTPUT_DIR` using a template to allow run time information. If LOOP_BY = VALID, default value is valid time YYYYMMDDHHMM/mode. If LOOP_BY = INIT, default value is init time YYYYMMDDHHMM/mode.

     | *Used by:*  MODE

   MODE_VERIFICATION_MASK_TEMPLATE
     Template used to specify the verification mask filename for the MET tool mode. Now supports a list of filenames.

     | *Used by:*  MODE

   MODE_QUILT
     True/False. If True, run all permutations of radius and threshold.

     | *Used by:*  MODE

   MTD_CONFIG
     .. warning:: **DEPRECATED:** Please use :term:`MTD_CONFIG_FILE` instead.

   MTD_CONFIG_FILE
     Path to configuration file read by mtd.
     If unset, parm/met_config/MTDConfig_wrapped will be used.

     | *Used by:* MTD

   MTD_CONV_RADIUS
     Comma separated list of convolution radius values used by mode-TD for both forecast and observation files. Has the same behavior as setting :term:`FCST_MTD_CONV_RADIUS` and :term:`OBS_MTD_CONV_RADIUS` to the same value.

     | *Used by:* MTD

   MTD_CONV_THRESH
     Comma separated list of convolution threshold values used by mode-TD for both forecast and observation files. Has the same behavior as setting :term:`FCST_MTD_CONV_THRESH` and :term:`OBS_MTD_CONV_THRESH` to the same value.

     | *Used by:* MTD

   MTD_FCST_CONV_RADIUS
     Comma separated list of convolution radius values used by mode-TD for forecast files.

     | *Used by:* MTD

   MTD_MIN_VOLUME
     Sets min_volume in the MET MODE-TD config file. Refer to the `MET User's Guide <https://dtcenter.org/community-code/model-evaluation-tools-met/documentation>`_ for more information.

     | *Used by:* MTD

   MTD_SINGLE_RUN
     Set to True to only process one data set (forecast or observation) in MODE-TD. If True, must set :term:`MTD_SINGLE_RUN_SRC` to either 'FCST' or 'OBS'.

     | *Used by:* MTD

   MTD_SINGLE_RUN_SRC
     .. warning:: **DEPRECATED:** Please use :term:`MTD_SINGLE_DATA_SRC` instead.

   MTD_SINGLE_DATA_SRC
     Used only if MTD_SINGLE_RUN is set to True. Valid options are 'FCST' or 'OBS'.

     | *Used by:* MTD

   MTD_FCST_CONV_THRESH
     Comma separated list of convolution threshold values used by mode-TD for forecast files.

     | *Used by:* MTD

   MTD_OBS_CONV_RADIUS
     Comma separated list of convolution radius values used by mode-TD for observation files.

     | *Used by:* MTD

   MTD_OBS_CONV_THRESH
     Comma separated list of convolution threshold values used by mode-TD for observation files.

     | *Used by:* MTD

   MTD_OUT_DIR
     .. warning:: **DEPRECATED:** Please use :term:`MTD_OUTPUT_DIR`.

   MTD_OUTPUT_DIR
     Output directory to write mode-TD files.

     | *Used by:* MTD

   MTD_OUTPUT_TEMPLATE
     Sets the subdirectories below :term:`MTD_OUTPUT_DIR` using a template to allow run time information. If LOOP_BY = VALID, default value is valid time YYYYMMDDHHMM/mtd. If LOOP_BY = INIT, default value is init time YYYYMMDDHHMM/mtd.

     | *Used by:* MTD

   NCDUMP
     Path to thencdump executable.

     | *Used by:*  PB2NC, PointStat

   NCDUMP_EXE
     .. warning:: **DEPRECATED:** Please use :term:`NCDUMP`.

   NC_FILE_TMPL
     .. warning:: **DEPRECATED:** Please use :term:`PB2NC_OUTPUT_TEMPLATE` instead.

   PB2NC_OUTPUT_TEMPLATE
     File template used to create netCDF files generated by PB2NC.

     | *Used by:*  PB2NC

   EXTRACT_TILES_NLAT
     The number of latitude points, set to a whole number. This defines the number of latitude points to incorporate into the subregion (density).

     | *Used by:*  ExtractTiles

   EXTRACT_TILES_NLON
     The number of longitude points, set to a whole number. This defines the number of longitude points to incorporate into the subregion (density).

     | *Used by:*  ExtractTiles

   NLAT
     .. warning:: **DEPRECATED:** Please use :term:`EXTRACT_TILES_NLAT` instead.

   NLON
     .. warning:: **DEPRECATED:** Please use :term:`EXTRACT_TILES_NLON` instead.

   NO_EE
     .. warning:: **DEPRECATED:** Please use :term:`TCMPR_PLOTTER_NO_EE` instead.

   TCMPR_PLOTTER_NO_EE
     Set the :term:`NO_EE` flag for the TC Matched Pairs plotting utility.Acceptable values: yes/no

     | *Used by:*  TCMPRPlotter

   NO_LOG
     .. warning:: **DEPRECATED:** Please use :term:`TCMPR_PLOTTER_NO_LOG` instead.

   TCMPR_PLOTTER_NO_LOG
     Set the NO_LOG flag for the TC Matched Pairs plotting utility.Acceptable values: yes/no

     | *Used by:*  TCMPRPlotter

   OBS_<n>_FIELD_NAME
     .. warning:: **DEPRECATED:** Please use :term:`OBS_PCP_COMBINE_<n>_FIELD_NAME` instead.

   OBS_BUFR_VAR_LIST
     .. warning:: **DEPRECATED:** Please use :term:`PB2NC_OBS_BUFR_VAR_LIST` instead.

   OBS_DATA_INTERVAL
     .. warning:: **DEPRECATED:**

   FCST_DATA_INTERVAL
     .. warning:: **DEPRECATED:**

   FCST_ENSEMBLE_STAT_INPUT_DATATYPE
     Specify the data type of the input directory for forecast files used with the MET ensemble_stat tool. Currently valid options are NETCDF, GRIB, and GEMPAK. If set to GEMPAK, data will automatically be converted to NetCDF via GempakToCF. Similar variables exists for observation grid and point data called :term:`OBS_ENSEMBLE_STAT_INPUT_GRID_DATATYPE` and :term:`OBS_ENSEMBLE_STAT_INPUT_POINT_DATATYPE`.

     | *Used by:*  EnsembleStat

   OBS_ENSEMBLE_STAT_INPUT_GRID_DATATYPE
     Specify the data type of the input directory for grid observation files used with the MET ensemble_stat tool. Currently valid options are NETCDF, GRIB, and GEMPAK. If set to GEMPAK, data will automatically be converted to NetCDF via GempakToCF. A similar variable exists for forecast data called :term:`FCST_ENSEMBLE_STAT_INPUT_DATATYPE`.

     | *Used by:*  EnsembleStat

   OBS_ENSEMBLE_STAT_GRID_INPUT_DIR
     Input directory for grid observation files to use with the MET tool ensemble_stat. A similar variable exists for forecast data called :term:`FCST_ENSEMBLE_STAT_INPUT_DIR`.

     | *Used by:*  EnsembleStat

   OBS_ENSEMBLE_STAT_GRID_INPUT_TEMPLATE
     Template used to specify grid observation input filenames for the MET tool ensemble_stat. A similar variable exists for forecast data called :term:`FCST_ENSEMBLE_STAT_INPUT_TEMPLATE`. To utilize Python Embedding as input to the MET tools, set this value to PYTHON_NUMPY or PYTHON_XARRAY.

     | *Used by:*  EnsembleStat

   OBS_ENSEMBLE_STAT_INPUT_POINT_DATATYPE
     Specify the data type of the input directory for point observation files used with the MET ensemble_stat tool. Currently valid options are NETCDF, GRIB, and GEMPAK. If set to GEMPAK, data will automatically be converted to NetCDF via GempakToCF. A similar variable exists for forecast data called :term:`FCST_ENSEMBLE_STAT_INPUT_DATATYPE`.

     | *Used by:*  EnsembleStat

   OBS_ENSEMBLE_STAT_POINT_INPUT_DIR
     Input directory for point observation files to use with the MET tool ensemble_stat. A similar variable exists for forecast data called :term:`FCST_ENSEMBLE_STAT_INPUT_DIR`.

     | *Used by:*  EnsembleStat

   OBS_ENSEMBLE_STAT_POINT_INPUT_TEMPLATE
     Template used to specify point observation input filenames for the MET tool ensemble_stat. A similar variable exists for forecast data called :term:`FCST_ENSEMBLE_STAT_INPUT_TEMPLATE`. To utilize Python Embedding as input to the MET tools, set this value to PYTHON_PANDAS.

     | *Used by:*  EnsembleStat

   OBS_ENSEMBLE_STAT_FILE_WINDOW_BEGIN
     Used to control the lower bound of the window around the valid time to determine if a file should be used for processing by EnsembleStat. See :ref:`Directory_and_Filename_Template_Info` subsection called 'Using Windows to Find Valid Files.' Units are seconds. If :term:`OBS_ENSEMBLE_STAT_FILE_WINDOW_BEGIN` is not set in the config file, the value of :term:`OBS_FILE_WINDOW_BEGIN` will be used instead. If both file window begin and window end values are set to 0, then METplus will require an input file with an exact time match to process.

     | *Used by:*  EnsembleStat

   OBS_ENSEMBLE_STAT_FILE_WINDOW_END
     Used to control the upper bound of the window around the valid time to determine if a file should be used for processing by EnsembleStat. See :ref:`Directory_and_Filename_Template_Info` subsection called 'Using Windows to Find Valid Files.' Units are seconds. If :term:`OBS_ENSEMBLE_STAT_FILE_WINDOW_END` is not set in the config file, the value of :term:`OBS_FILE_WINDOW_END` will be used instead. If both file window begin and window end values are set to 0, then METplus will require an input file with an exact time match to process.

     | *Used by:*  EnsembleStat

   OBS_FILE_WINDOW_BEGIN
     Used to control the lower bound of the window around the valid time to determine if a file should be used for processing. See :ref:`Directory_and_Filename_Template_Info` subsection called 'Using Windows to Find Valid Files.' Units are seconds.This value will be used for all wrappers that look for an observation file unless it is overridden by a wrapper specific configuration variable. For example, if :term:`OBS_GRID_STAT_FILE_WINDOW_BEGIN` is set, the GridStat wrapper will use that value. If :term:`PB2NC_FILE_WINDOW_BEGIN` is not set, then the PB2NC wrapper will use :term:`OBS_FILE_WINDOW_BEGIN`.A corresponding variable exists for forecast data called :term:`FCST_FILE_WINDOW_BEGIN`.

     | *Used by:*  EnsembleStat, GridStat, MODE, MTD, PB2NC, PointStat

   OBS_FILE_WINDOW_END
     Used to control the upper bound of the window around the valid time to determine if a file should be used for processing. See :ref:`Directory_and_Filename_Template_Info` subsection called 'Using Windows to Find Valid Files.' Units are seconds.This value will be used for all wrappers that look for an observation file unless it is overridden by a wrapper specific configuration variable. For example, if :term:`OBS_GRID_STAT_WINDOW_END` is set, the GridStat wrapper will use that value. If :term:`PB2NC_WINDOW_END` is not set, then the PB2NC wrapper will use :term:`OBS_WINDOW_END`. A corresponding variable exists for forecast data called :term:`FCST_FILE_WINDOW_END`.

     | *Used by:*  EnsembleStat, GridStat, MODE, MTD, PB2NC, PointStat

   FILE_WINDOW_BEGIN
     Used to control the lower bound of the window around the valid time to determine if a file should be used
     for processing. See :ref:`Directory_and_Filename_Template_Info` subsection called
     'Using Windows to Find Valid Files.' Units are seconds. This value will be used for all wrappers that look for
     all files unless it is overridden by a wrapper specific configuration variable. For example,
     if :term:`OBS_GRID_STAT_FILE_WINDOW_BEGIN` is set, the GridStat wrapper will use that value.
     If :term:`PB2NC_FILE_WINDOW_BEGIN` is not set, then the PB2NC wrapper will use
     :term:`OBS_FILE_WINDOW_BEGIN`. If :term:`OBS_FILE_WINDOW_BEGIN` is not set, it will use FILE_WINDOW_BEGIN if it
     is set. If not, it will default to 0. If the begin and end file window values are both 0, then only a file
     matching the exact run time will be considered.

     | *Used by:*  All

   FILE_WINDOW_END
     Used to control the upper bound of the window around the valid time to determine if a file should be used
     for processing. See :ref:`Directory_and_Filename_Template_Info` subsection called
     'Using Windows to Find Valid Files.' Units are seconds. This value will be used for all wrappers that look for
     all files unless it is overridden by a wrapper specific configuration variable. For example,
     if :term:`OBS_GRID_STAT_FILE_WINDOW_END` is set, the GridStat wrapper will use that value.
     If :term:`PB2NC_FILE_WINDOW_END` is not set, then the PB2NC wrapper will use
     :term:`OBS_FILE_WINDOW_END`. If :term:`OBS_FILE_WINDOW_END` is not set, it will use FILE_WINDOW_END if it
     is set. If not, it will default to 0. If the begin and end file window values are both 0, then only a file
     matching the exact run time will be considered.

     | *Used by:*  All

   OBS_GRID_STAT_FILE_WINDOW_BEGIN
     Used to control the lower bound of the window around the valid time to determine if a file should be used for processing by GridStat. See :ref:`Directory_and_Filename_Template_Info` subsection called 'Using Windows to Find Valid Files.' Units are seconds. If :term:`OBS_GRID_STAT_FILE_WINDOW_BEGIN` is not set in the config file, the value of :term:`OBS_FILE_WINDOW_BEGIN` will be used instead. If both file window begin and window end values are set to 0, then METplus will require an input file with an exact time match to process.

     | *Used by:*  GridStat

   OBS_GRID_STAT_FILE_WINDOW_END
     Used to control the upper bound of the window around the valid time to determine if a file should be used for processing by GridStat. See :ref:`Directory_and_Filename_Template_Info` subsection called 'Using Windows to Find Valid Files.' Units are seconds. If :term:`OBS_GRID_STAT_FILE_WINDOW_END` is not set in the config file, the value of :term:`OBS_FILE_WINDOW_END` will be used instead. If both file window begin and window end values are set to 0, then METplus will require an input file with an exact time match to process.

     | *Used by:*  GridStat

   OBS_GRID_STAT_INPUT_DATATYPE
     See :term:`FCST_GRID_STAT_INPUT_DATATYPE`

     | *Used by:*  GridStat

   OBS_GRID_STAT_INPUT_DIR
     See :term:`FCST_GRID_STAT_INPUT_DIR`

     | *Used by:*  GridStat

   OBS_GRID_STAT_INPUT_TEMPLATE
     See :term:`FCST_GRID_STAT_INPUT_TEMPLATE`

     | *Used by:*  GridStat

   OBS_GRID_STAT_PROB_THRESH
     See :term:`FCST_GRID_STAT_PROB_THRESH`

     | *Used by:*  GridStat

   OBS_GEMPAK_INPUT_DIR
     .. warning:: **DEPRECATED:** Please use :term:`GEMPAKTOCF_INPUT_DIR` instead.

   OBS_GEMPAK_TEMPLATE
     .. warning:: **DEPRECATED:** Please use :term:`GEMPAKTOCF_INPUT_TEMPLATE` instead.

   OBS_INPUT_DIR
     .. warning:: **DEPRECATED:** Please use :term:`OBS_POINT_STAT_INPUT_DIR` instead.

   OBS_INPUT_DIR_REGEX
     .. warning:: **DEPRECATED:** Please use :term:`OBS_POINT_STAT_INPUT_DIR` instead.

   OBS_INPUT_FILE_REGEX
     .. warning:: **DEPRECATED:** Please use :term:`OBS_POINT_STAT_INPUT_TEMPLATE` instead.

   OBS_INPUT_FILE_TMPL
     .. warning:: **DEPRECATED:** Please use :term:`OBS_POINT_STAT_INPUT_TEMPLATE` instead.

   OBS_IS_DAILY_FILE
     .. warning:: **DEPRECATED:**

   OBS_IS_PROB
     Used when setting OBS_* variables to process forecast data for comparisons with mtd. Specify whether the observation data are probabilistic or not. See :term:`FCST_IS_PROB` .Acceptable values: true/false

     | *Used by:*  EnsembleStat, GridStat, MODE, MTD, PointStat

   OBS_PROB_IN_GRIB_PDS
     Specify whether the probabilistic observation data is stored in the GRIB Product Definition Section or not.Acceptable values: true/false. Only used when :term:`OBS_IS_PROB` is True. This does not need to be set if the OBS_<APP_NAME>_INPUT_DATATYPE is set to NetCDF.

     | *Used by:*  EnsembleStat, GridStat, MODE, MTD, PointStat

   OBS_LEVEL
     .. warning:: **DEPRECATED:** Please use :term:`OBS_PCP_COMBINE_INPUT_LEVEL` instead.

   OBS_MODE_CONV_RADIUS
     See :term:`FCST_MODE_CONV_RADIUS`

     | *Used by:*  MODE

   OBS_MODE_CONV_THRESH
     See :term:`FCST_MODE_CONV_THRESH`

     | *Used by:*  MODE

   OBS_MODE_FILE_WINDOW_BEGIN
     Used to control the lower bound of the window around the valid time to determine if a file should be used for processing by MODE. See :ref:`Directory_and_Filename_Template_Info` subsection called 'Using Windows to Find Valid Files.' Units are seconds. If :term:`OBS_MODE_FILE_WINDOW_BEGIN` is not set in the config file, the value of :term:`OBS_FILE_WINDOW_BEGIN` will be used instead. If both file window begin and window end values are set to 0, then METplus will require an input file with an exact time match to process.

     | *Used by:*  MODE

   OBS_MODE_FILE_WINDOW_END
     Used to control the upper bound of the window around the valid time to determine if a file should be used for processing by MODE. See :ref:`Directory_and_Filename_Template_Info` subsection called 'Using Windows to Find Valid Files.' Units are seconds. If :term:`OBS_MODE_FILE_WINDOW_END` is not set in the config file, the value of :term:`OBS_FILE_WINDOW_END` will be used instead. If both file window begin and window end values are set to 0, then METplus will require an input file with an exact time match to process.

     | *Used by:*  MODE

   OBS_MODE_MERGE_FLAG
     See :term:`FCST_MODE_MERGE_FLAG`.

     | *Used by:*  MODE

   OBS_MODE_MERGE_THRESH
     See :term:`FCST_MODE_MERGE_THRESH`.

     | *Used by:*  MODE

   OBS_MODE_INPUT_DATATYPE
     See :term:`FCST_MODE_INPUT_DATATYPE`.

     | *Used by:*  MODE

   OBS_MODE_INPUT_DIR
     See :term:`FCST_MODE_INPUT_DIR`.

     | *Used by:*  MODE

   OBS_MODE_INPUT_TEMPLATE
     See :term:`FCST_MODE_INPUT_TEMPLATE`.

     | *Used by:*  MODE

   OBS_MTD_CONV_RADIUS
     See :term:`FCST_MTD_CONV_RADIUS`.

     | *Used by:* MTD

   OBS_MTD_CONV_THRESH
     See :term:`FCST_MTD_CONV_THRESH`.

     | *Used by:* MTD

   OBS_MTD_FILE_WINDOW_BEGIN
     Used to control the lower bound of the window around the valid time to determine if a file should be used for processing by MTD. See :ref:`Directory_and_Filename_Template_Info` subsection called 'Using Windows to Find Valid Files.' Units are seconds. If :term:`OBS_MTD_FILE_WINDOW_BEGIN` is not set in the config file, the value of :term:`OBS_FILE_WINDOW_BEGIN` will be used instead. If both file window begin and window end values are set to 0, then METplus will require an input file with an exact time match to process.

     | *Used by:*

   OBS_MTD_FILE_WINDOW_END
     Used to control the upper bound of the window around the valid time to determine if a file should be used for processing by MTD. See :ref:`Directory_and_Filename_Template_Info` subsection called 'Using Windows to Find Valid Files.' Units are seconds. If :term:`OBS_MTD_FILE_WINDOW_END` is not set in the config file, the value of :term:`OBS_FILE_WINDOW_END` will be used instead. If both file window begin and window end values are set to 0, then METplus will require an input file with an exact time match to process.

     | *Used by:* MTD

   OBS_MTD_INPUT_DATATYPE
     See :term:`FCST_MTD_INPUT_DATATYPE`.

     | *Used by:* MTD

   OBS_MTD_INPUT_DIR
     See :term:`FCST_MTD_INPUT_DIR`.

     | *Used by:* MTD

   OBS_MTD_INPUT_TEMPLATE
     See :term:`FCST_MTD_INPUT_TEMPLATE`.

     | *Used by:*

   OBS_NAME
     .. warning:: **DEPRECATED:** No longer used. Provide a string to identify the observation dataset name.

   OBS_NATIVE_DATA_TYPE
     .. warning:: **DEPRECATED:** Please use :term:`OBS_PCP_COMBINE_INPUT_DATATYPE` instead.

   OBS_TIMES_PER_FILE
     .. warning:: **DEPRECATED:**

   FCST_TIMES_PER_FILE
     .. warning:: **DEPRECATED:**

   OBS_PCP_COMBINE_<n>_FIELD_NAME
     See :term:`FCST_PCP_COMBINE_<n>_FIELD_NAME`.

     | *Used by:*  PCPCombine

   OBS_PCP_COMBINE_DATA_INTERVAL
     .. warning:: **DEPRECATED:**

   OBS_PCP_COMBINE_DERIVE_LOOKBACK
     See :term:`FCST_PCP_COMBINE_DERIVE_LOOKBACK`.

     | *Used by:*  PCPCombine

   OBS_PCP_COMBINE_INPUT_DATATYPE
     See :term:`FCST_PCP_COMBINE_INPUT_DATATYPE`.

     | *Used by:*  PCPCombine

   OBS_PCP_COMBINE_INPUT_DIR
     See :term:`FCST_PCP_COMBINE_INPUT_DIR`.

     | *Used by:*  PCPCombine

   OBS_PCP_COMBINE_INPUT_LEVEL
     See :term:`FCST_PCP_COMBINE_INPUT_LEVEL`.

     | *Used by:*  PCPCombine

   OBS_PCP_COMBINE_INPUT_TEMPLATE
     See :term:`FCST_PCP_COMBINE_INPUT_TEMPLATE`.

     | *Used by:*  PCPCombine

   OBS_PCP_COMBINE_IS_DAILY_FILE
     .. warning:: **DEPRECATED:**

   OBS_PCP_COMBINE_METHOD
     See :term:`FCST_PCP_COMBINE_METHOD`.

     | *Used by:*  PCPCombine

   OBS_PCP_COMBINE_MIN_FORECAST
     See :term:`FCST_PCP_COMBINE_MIN_FORECAST`.

     | *Used by:*  PCPCombine

   OBS_PCP_COMBINE_MAX_FORECAST
     See :term:`FCST_PCP_COMBINE_MAX_FORECAST`.

     | *Used by:*  PCPCombine

   OBS_PCP_COMBINE_OUTPUT_DIR
     See :term:`FCST_PCP_COMBINE_OUTPUT_DIR`.

     | *Used by:*  PCPCombine

   OBS_PCP_COMBINE_OUTPUT_TEMPLATE
     See :term:`FCST_PCP_COMBINE_OUTPUT_TEMPLATE`.

     | *Used by:*  PCPCombine

   OBS_PCP_COMBINE_RUN
     See :term:`FCST_PCP_COMBINE_RUN`. Acceptable values: true/false

     | *Used by:*  PCPCombine

   OBS_PCP_COMBINE_STAT_LIST
     See :term:`FCST_PCP_COMBINE_STAT_LIST`. Acceptable values: sum, min, max, range, mean, stdev, vld_count

     | *Used by:*  PCPCombine

   OBS_PCP_COMBINE_TIMES_PER_FILE
     .. warning:: **DEPRECATED:**

   OBS_POINT_STAT_FILE_WINDOW_BEGIN
     Used to control the lower bound of the window around the valid time to determine if a file should be used for processing by PointStat. See :ref:`Directory_and_Filename_Template_Info` subsection called 'Using Windows to Find Valid Files.' Units are seconds. If :term:`OBS_POINT_STAT_FILE_WINDOW_BEGIN` is not set in the config file, the value of :term:`OBS_FILE_WINDOW_BEGIN` will be used instead. If both file window begin and window end values are set to 0, then METplus will require an input file with an exact time match to process.

     | *Used by:*  PointStat

   OBS_POINT_STAT_FILE_WINDOW_END
     Used to control the upper bound of the window around the valid time to determine if a file should be used for processing by PointStat. See :ref:`Directory_and_Filename_Template_Info` subsection called 'Using Windows to Find Valid Files.' Units are seconds. If :term:`OBS_POINT_STAT_FILE_WINDOW_END` is not set in the config file, the value of :term:`OBS_FILE_WINDOW_END` will be used instead. If both file window begin and window end values are set to 0, then METplus will require an input file with an exact time match to process.

     | *Used by:*  PointStat

   OBS_POINT_STAT_INPUT_DATATYPE
     See :term:`FCST_POINT_STAT_INPUT_DATATYPE`.

     | *Used by:*  PointStat

   OBS_POINT_STAT_INPUT_DIR
     See :term:`FCST_POINT_STAT_INPUT_DIR`.

     | *Used by:*  PointStat

   OBS_POINT_STAT_INPUT_TEMPLATE
     See :term:`FCST_POINT_STAT_INPUT_TEMPLATE`.

     | *Used by:*  GriPointStat

   FCST_POINT_STAT_WINDOW_BEGIN
     Passed to the PointStat MET config file to determine the range of data within a file that should be used for processing forecast data. Units are seconds. If the variable is not set, PointStat will use :term:`OBS_WINDOW_BEGIN`.

     | *Used by:*  PointStat

   FCST_POINT_STAT_WINDOW_END
     Passed to the PointStat MET config file to determine the range of data within a file that should be used for processing forecast data. Units are seconds. If the variable is not set, PointStat will use :term:`OBS_WINDOW_END`.

     | *Used by:*  PointStat

   OBS_POINT_STAT_WINDOW_BEGIN
     Passed to the PointStat MET config file to determine the range of data within a file that should be used for processing observation data. Units are seconds. If the variable is not set, PointStat will use :term:`OBS_WINDOW_BEGIN`.

     | *Used by:*  PointStat

   OBS_POINT_STAT_WINDOW_END
     Passed to the PointStat MET config file to determine the range of data within a file that should be used for processing observation data. Units are seconds. If the variable is not set, PointStat will use :term:`OBS_WINDOW_END`.

     | *Used by:*  PointStat

   FCST_GRID_STAT_WINDOW_BEGIN
     Passed to the GridStat MET config file to determine the range of data within a file that should be used for processing. Units are seconds. If the variable is not set, GridStat will use :term:`FCST_WINDOW_BEGIN`.

     | *Used by:*  GridStat

   FCST_GRID_STAT_WINDOW_END
     Passed to the GridStat MET config file to determine the range of data within a file that should be used for processing. Units are seconds. If the variable is not set, GridStat will use :term:`FCST_WINDOW_END`.

     | *Used by:*  GridStat

   OBS_GRID_STAT_WINDOW_BEGIN
     Passed to the GridStat MET config file to determine the range of data within a file that should be used for processing. Units are seconds. If the variable is not set, GridStat will use :term:`OBS_WINDOW_BEGIN`.

     | *Used by:*  GridStat

   OBS_GRID_STAT_WINDOW_END
     Passed to the GridStat MET config file to determine the range of data within a file that should be used for processing. Units are seconds. If the variable is not set, GridStat will use :term:`OBS_WINDOW_END`.

     | *Used by:*  GridStat

   FCST_MODE_WINDOW_BEGIN
     Passed to the MODE MET config file to determine the range of data within a file that should be used for processing. Units are seconds. If the variable is not set, MODE will use :term:`FCST_WINDOW_BEGIN`.

     | *Used by:*  MODE

   FCST_MODE_WINDOW_END
     Passed to the MODE MET config file to determine the range of data within a file that should be used for processing. Units are seconds. If the variable is not set, MODE will use :term:`FCST_WINDOW_END`.

     | *Used by:*  MODE

   OBS_MODE_WINDOW_BEGIN
     Passed to the MODE MET config file to determine the range of data within a file that should be used for processing. Units are seconds. If the variable is not set, MODE will use :term:`OBS_WINDOW_BEGIN`.

     | *Used by:*  MODE

   OBS_MODE_WINDOW_END
     Passed to the MODE MET config file to determine the range of data within a file that should be used for processing. Units are seconds. If the variable is not set, MODE will use :term:`OBS_WINDOW_END`.

     | *Used by:*  MODE

   OBS_ENSEMBLE_STAT_WINDOW_BEGIN
     Passed to the EnsembleStat MET config file to determine the range of data within a file that should be used for processing observation data. Units are seconds. If the variable is not set, EnsembleStat will use :term:`OBS_WINDOW_BEGIN`.

     | *Used by:*  EnsembleStat

   OBS_ENSEMBLE_STAT_WINDOW_END
     Passed to the EnsembleStat MET config file to determine the range of data within a file that should be used for processing observation data. Units are seconds. If the variable is not set, ensemble_stat will use :term:`OBS_WINDOW_END`.

     | *Used by:*  EnsembleStat

   FCST_ENSEMBLE_STAT_WINDOW_BEGIN
     Passed to the EnsembleStat MET config file to determine the range of data within a file that should be used for processing forecast data. Units are seconds. If the variable is not set, EnsembleStat will use :term:`FCST_WINDOW_BEGIN`.

     | *Used by:*  EnsembleStat

   FCST_ENSEMBLE_STAT_WINDOW_END
     Passed to the EnsembleStat MET config file to determine the range of data within a file that should be used for processing forecast data. Units are seconds. If the variable is not set, ensemble_stat will use :term:`FCST_WINDOW_END`.

     | *Used by:*  EnsembleStat

   OBS_REGRID_DATA_PLANE_INPUT_DATATYPE
     See :term:`FCST_REGRID_DATA_PLANE_INPUT_DATATYPE`.

     | *Used by:*  RegridDataPlane

   OBS_REGRID_DATA_PLANE_INPUT_DIR
     See :term:`FCST_REGRID_DATA_PLANE_INPUT_DIR`.

     | *Used by:*  RegridDataPlane

   OBS_REGRID_DATA_PLANE_INPUT_TEMPLATE
     See :term:`FCST_REGRID_DATA_PLANE_INPUT_TEMPLATE`.

     | *Used by:*  RegridDataPlane

   OBS_REGRID_DATA_PLANE_OUTPUT_TEMPLATE
     See :term:`FCST_REGRID_DATA_PLANE_OUTPUT_TEMPLATE`.

     | *Used by:*  RegridDataPlane

   OBS_REGRID_DATA_PLANE_TEMPLATE
     See :term:`FCST_REGRID_DATA_PLANE_TEMPLATE`.

     | *Used by:*  RegridDataPlane

   OBS_REGRID_DATA_PLANE_OUTPUT_DIR
     See :term:`FCST_REGRID_DATA_PLANE_OUTPUT_DIR`.

     | *Used by:*  RegridDataPlane

   OBS_VAR
     .. warning:: **DEPRECATED:** Specify the string for the observation variable used in the analysis. See :term:`OBS_VAR<n>_NAME`, :term:`OBS_VAR<n>_LEVELS`, :term:`OBS_VAR<n>_OPTIONS` and :term:`OBS_VAR<n>_THRESH` where n = integer >= 1.

   OBS_VAR_LEVEL
     .. warning:: **DEPRECATED:** Please use :term:`OBS_LEVEL_LIST` instead.

   OBS_LEVEL_LIST
     Specify the values of the OBS_LEV column in the MET .stat file to use. This is optional in the METplus configuration file for running with :term:`LOOP_ORDER` = times.

     | *Used by:*  StatAnalysis

   OBS_VAR_NAME
     .. warning:: **DEPRECATED:** Please use :term:`OBS_VAR_LIST` instead.

   OBS_VAR_LIST
     Specify the values of the OBS_VAR column in the MET .stat file to use. This is optional in the METplus configuration file for running with :term:`LOOP_ORDER` = times.

     | *Used by:*  StatAnalysis

   OBS_UNITS_LIST
     Specify the values of the OBS_UNITS column in the MET .stat file to use. This is optional in the METplus configuration file for running with :term:`LOOP_ORDER` = times.

     | *Used by:*  StatAnalysis

   OBS_VAR<n>_LEVELS
     Define the levels for the <n>th observation variable to be used in the analysis where <n> is an integer >= 1. The value can be a single item or a comma separated list of items. You can define NetCDF levels, such as (0,*,*), but you will need to surround these values with quotation marks so that the commas in the item are not interpreted as an item delimeter. Some examples:

     | OBS_VAR1_LEVELS = A06, P500
     | OBS_VAR2_LEVELS = "(0,*,*)", "(1,*,*)"

     There can be <n> number of these variables defined in configuration files, simply increment the VAR1 string to match the total number of variables being used, e.g.:

     | OBS_VAR1_LEVELS
     | OBS_VAR2_LEVELS
     | ...
     | OBS_VAR<n>_LEVELS

     If :term:`OBS_VAR<n>_LEVELS` is set, then :term:`FCST_VAR<n>_LEVELS` must be set as well. If the same value applies to both forecast and observation data, use :term:`BOTH_VAR<n>_LEVELS`.

     See :ref:`Field_Info` for more information.

     | *Used by:*  GridStat, EnsembleStat, PointStat, MODE, MTD, PCPCombine

   OBS_VAR<n>_NAME
     Define the name for the <n>th observation variable to be used in the analysis where <n> is an integer >= 1. If :term:`OBS_VAR<n>_NAME` is set, then :term:`FCST_VAR<n>_NAME` must be set. If the same value applies to both forecast and observation data, use :term:`BOTH_VAR<n>_NAME`. There can be <n> number of these variables defined in configuration files, simply increment the VAR1 string to match the total number of variables being used, e.g.:

     | OBS_VAR1_NAME
     | OBS_VAR2_NAME
     | ...
     | OBS_VAR<n>_NAME

     This value can be set to a call to a python script with arguments to supply data to the MET tools via Python Embedding. Filename template syntax can be used here to specify time information of an input file, i.e. {valid?fmt=%Y%m%d%H}. See the `MET User's Guide <https://dtcenter.org/community-code/model-evaluation-tools-met/documentation>`_ for more information about Python Embedding in the MET tools.

     | *Used by:*  GridStat, EnsembleStat, PointStat, MODE, MTD, PCPCombine

   OBS_VAR<n>_OPTIONS
     Define the options for the <n>th observation variable to be used in the analysis where <n> is an integer >= 1. These addition options will be applied to every name/level/threshold combination for VAR<n>. If OBS_VAR<n>_OPTIONS is not set but :term:`FCST_VAR<n>_OPTIONS` is, the same information will be used for both variables. There can be <n> number of these variables defined in configuration files, simply increment the VAR1 string to match the total number of variables being used, e.g.:

     | OBS_VAR1_OPTIONS
     | OBS_VAR2_OPTIONS
     | ...
     | OBS_VAR<n>_OPTIONS

     | *Used by:*  GridStat, EnsembleStat, PointStat, MODE, MTD, PCPCombine

   OBS_VAR<n>_THRESH
     Define the threshold(s) for the <n>th observation variable to be used in the analysis where <n> is an integer >= 1. The value can be a single item or a comma separated list of items that must start with a comparison operator (>,>=,==,!=,<,<=,gt,ge,eq,ne,lt,le). If :term:`OBS_VAR<n>_THRESH` is not set but :term:`FCST_VAR<n>_THRESH` is, the same information will be used for both variables. There can be <n> number of these variables defined in configuration files, simply increment the VAR1 string to match the total number of variables being used, e.g.:

     | OBS_VAR1_THRESH
     | OBS_VAR2_THRESH
     | ...
     | OBS_VAR<n>_THRESH

     If OBS_VAR<n>_THRESH is set, then :term:`FCST_VAR<n>_THRESH` must be set as well. If the same value applies to both forecast and observation data, use :term:`BOTH_VAR<n>_THRESH`.

     See :ref:`Field_Info` for more information.

     | *Used by:*  GridStat, EnsembleStat, PointStat, MODE, MTD, PCPCombine

   OBS_WINDOW_BEG
     .. warning:: **DEPRECATED:** Please use :term:`OBS_WINDOW_BEGIN`.

   OBS_WINDOW_BEGIN
     Passed to the MET config file to determine the range of data within a file that should be used for processing.Units are seconds. This value will be used for all wrappers that look for an observation file unless it is overridden by a wrapper specific configuration variable. For example, if :term:`OBS_POINT_STAT_WINDOW_BEGIN` is set, the PointStat wrapper will use that value. If :term:`PB2NC_WINDOW_BEGIN` is not set, then the PB2NC wrapper will use :term:`OBS_WINDOW_BEGIN`. A corresponding variable exists for forecast data called :term:`FCST_WINDOW_BEGIN`.

     | *Used by:*  PB2NC, PointStat

   OBS_WINDOW_END
     Passed to the MET config file to determine the range of data within a file that should be used for processing.Units are seconds. This value will be used for all wrappers that look for an observation file unless it is overridden by a wrapper specific configuration variable. For example, if :term:`OBS_POINT_STAT_WINDOW_END` is set, the PointStat wrapper will use that value. If :term:`PB2NC_WINDOW_END` is not set, then the PB2NC wrapper will use :term:`OBS_WINDOW_END`. A corresponding variable exists for forecast data called :term:`FCST_WINDOW_END`.

     | *Used by:*  PB2NC, PointStat

   OBTYPE
     Provide a string to represent the type of observation data used in the analysis. This is the observation time listed in the MET .stat files and is used in setting output filename.

     | *Used by:*  EnsembleStat, GridStat, MODE, MTD, PointStat

   OB_TYPE
     .. warning:: **DEPRECATED:** Please use :term:`OBTYPE` instead.

   OUTPUT_BASE
     Provide a path to the top level output directory for METplus.

     | *Used by:*  All

   OVERWRITE_NC_OUTPUT
     .. warning:: **DEPRECATED:** Please use :term:`PB2NC_SKIP_IF_OUTPUT_EXISTS` instead.

   EXTRACT_TILES_SKIP_IF_OUTPUT_EXISTS
     Specify whether to overwrite the track data or not.
     Acceptable values: yes/no

     | *Used by:*  ExtractTiles

   EXTRACT_TILES_OVERWRITE_TRACK
     .. warning:: **DEPRECATED:** Please use :term:`EXTRACT_TILES_SKIP_IF_OUTPUT_EXISTS` instead.

   OVERWRITE_TRACK
     .. warning:: **DEPRECATED:** Please use :term:`EXTRACT_TILES_SKIP_IF_OUTPUT_EXISTS` instead.

   PARM_BASE
     This variable will automatically be set by METplus when it is started. Specifies the top level METplus parameter file directory. You can override this value by setting the environment variable METPLUS_PARM_BASE to another directory containing a copy of the METPlus parameter file directory. If the environment variable is not set, the parm directory corresponding to the calling script is used. It is recommended that this variable is not set by the user. If it is set and is not equivalent to the value determined by METplus, execution will fail.

     | *Used by:*  All

   PB2NC_CONFIG_FILE
     Path to configuration file read by pb2nc.
     If unset, parm/met_config/PB2NCConfig_wrapped will be used.

     | *Used by:*  PB2NC

   PB2NC_FILE_WINDOW_BEGIN
     Used to control the lower bound of the window around the valid time to determine if a file should be used for processing by PB2NC. See :ref:`Directory_and_Filename_Template_Info` subsection called 'Using Windows to Find Valid Files.' Units are seconds. If :term:`PB2NC_FILE_WINDOW_BEGIN` is not set in the config file, the value of :term:`OBS_FILE_WINDOW_BEGIN` will be used instead. If both file window begin and window end values are set to 0, then METplus will require an input file with an exact time match to process.

     | *Used by:*  PB2NC

   PB2NC_FILE_WINDOW_END
     Used to control the upper bound of the window around the valid time to determine if a file should be used for processing by PB2NC. See :ref:`Directory_and_Filename_Template_Info` subsection called 'Using Windows to Find Valid Files.' Units are seconds. If :term:`PB2NC_FILE_WINDOW_END` is not set in the config file, the value of :term:`OBS_FILE_WINDOW_END` will be used instead. If both file window begin and window end values are set to 0, then METplus will require an input file with an exact time match to process.

     | *Used by:*  PB2NC

   PB2NC_VALID_BEGIN
     Used to set the command line argument -valid_beg that controls the lower bound of valid times of data to use. Filename template notation can be used, i.e. {valid?fmt=%Y%m%d_%H%M%S}

     | *Used by:*  PB2NC

   PB2NC_VALID_END
     Used to set the command line argument -valid_end that controls the upper bound of valid times of data to use. Filename template notation can be used, i.e. {valid?fmt=%Y%m%d_%H%M%S?shift=1d} (valid time shifted forward one day)

     | *Used by:*  PB2NC

   PB2NC_GRID
     Specify a grid to use with the MET pb2nc tool.

     | *Used by:*  PB2NC

   PB2NC_INPUT_DATATYPE
     Specify the data type of the input directory for prepbufr files used with the MET pb2nc tool. Currently valid options are NETCDF, GRIB, and GEMPAK. If set to GEMPAK, data will automatically be converted to NetCDF via GempakToCF.

     | *Used by:*  PB2NC

   PB2NC_MESSAGE_TYPE
     Specify which PREPBUFR (PB) message types to convert using the MET pb2nc tool.

     | *Used by:*  PB2NC

   PB2NC_OBS_BUFR_VAR_LIST
     Specify which BUFR codes to use from the observation dataset when using the MET pb2nc tool. Format is comma separated list, e.g.:PMO, TOB, TDO

     | *Used by:*  PB2NC

   PB2NC_OFFSETS
     A list of potential offsets (in hours) that can be found in the :term:`PB2NC_INPUT_TEMPLATE`. METplus will check if a file with a given offset exists in the order specified in this list, to be sure to put favored offset values first.

     | *Used by:*  PB2NC

   POINT_STAT_OFFSETS
     A list of potential offsets (in hours) that can be found in the :term:`OBS_POINT_STAT_INPUT_TEMPLATE` and  :term:`FCST_POINT_STAT_INPUT_TEMPLATE`. METplus will check if a file with a given offset exists in the order specified in this list, to be sure to put favored offset values first.

     | *Used by:*  PointStat

   PB2NC_OUTPUT_DIR
     Specify the directory where files will be written from the MET pb2nc tool. 

     | *Used by:*  PB2NC

   PB2NC_SKIP_IF_OUTPUT_EXISTS
     If True, do not run PB2NC if output file already exists. Set to False to overwrite files.

     | *Used by:*  PB2NC

   PB2NC_STATION_ID
     Specify the ID of the station to use with the MET PB2NC tool.

     | *Used by:*  PB2NC

   PB2NC_TIME_SUMMARY_FLAG
     Specify the time summary flag item in the MET pb2nc config file. Refer to the `MET User's Guide <https://dtcenter.org/community-code/model-evaluation-tools-met/documentation>`_ for more information.

     | *Used by:*  PB2NC

   PB2NC_TIME_SUMMARY_BEG
     Specify the time summary beg item in the MET pb2nc config file. Refer to the `MET User's Guide <https://dtcenter.org/community-code/model-evaluation-tools-met/documentation>`_ for more information.

     | *Used by:*  PB2NC

   PB2NC_TIME_SUMMARY_END
     Specify the time summary end item in the MET pb2nc config file. Refer to the `MET User's Guide <https://dtcenter.org/community-code/model-evaluation-tools-met/documentation>`_ for more information.

     | *Used by:*  PB2NC

   PB2NC_TIME_SUMMARY_VAR_NAMES
     Specify the time summary obs_var list item in the MET pb2nc config file. Refer to the `MET User's Guide <https://dtcenter.org/community-code/model-evaluation-tools-met/documentation>`_ for more information.

     | *Used by:*  PB2NC

   TIME_SUMMARY_VAR_NAMES
     .. warning:: **DEPRECATED:** Please use :term:`PB2NC_TIME_SUMMARY_VAR_NAMES` instead.

   TIME_SUMMARY_TYPES
     .. warning:: **DEPRECATED:** Please use :term:`PB2NC_TIME_SUMMARY_TYPES` instead.

   PB2NC_TIME_SUMMARY_TYPES
     Specify the time summary type list item in the MET pb2nc config file. Refer to the `MET User's Guide <https://dtcenter.org/community-code/model-evaluation-tools-met/documentation>`_ for more information.

     | *Used by:*  PB2NC

   PB2NC_WINDOW_BEGIN
     Passed to the pb2nc MET config file to determine the range of data within a file that should be used for processing.Units are seconds. If the variable is not set, pb2nc will use :term:`OBS_WINDOW_BEGIN`.

     | *Used by:*  PB2NC

   PB2NC_WINDOW_END
     Passed to the pb2nc MET config file to determine the range of data within a file that should be used for processing. Units are seconds. If the variable is not set, pb2nc will use :term:`OBS_WINDOW_END`.

     | *Used by:*  PB2NC

   PCP_COMBINE_METHOD
     .. warning:: **DEPRECATED:** Please use :term:`OBS_PCP_COMBINE_METHOD` and/or  :term:`FCST_PCP_COMBINE_METHOD` instead.

   PCP_COMBINE_SKIP_IF_OUTPUT_EXISTS
     If True, do not run pcp_combine if output file already exists. Set to False to overwrite files.

     | *Used by:*  PCPCombine

   PLOTTING_OUTPUT_DIR
     .. warning:: **DEPRECATED:** Please use :term:`MAKE_PLOTS_OUTPUT_DIR` instead.

   PLOTTING_SCRIPTS_DIR
      .. warning:: **DEPRECATED:** Please use :term:`MAKE_PLOTS_SCRIPTS_DIR` instead.

   PLOT_CONFIG_OPTS
     .. warning:: **DEPRECATED:** Please use :term:`TCMPR_PLOTTER_PLOT_CONFIG_OPTS` instead.

   TCMPR_PLOTTER_PLOT_CONFIG_OPTS
     Specify plot configuration options for the TC Matched Pairs plotting tool.

     | *Used by:*  TCMPRPlotter

   PLOT_STATS_LIST
     .. warning:: **DEPRECATED:** Please use :term:`MAKE_PLOTS_STATS_LIST` instead.

   MAKE_PLOTS_STATS_LIST
     This is a list of the statistics to calculate and create plots for. Specify the list in a comma-separated list, e.g.:

     acc, bias, rmse

     The list of valid options varies depending on line type that was used during the filtering of stat_analysis_wrapper. For SL1L2, VL1L2 valid options are bias, rms, msess, rsd, rmse_md, rmse_pv, pcor, fbar, and fbar_obar. For SAL1L2, VAL1L2, the valid options is acc. For VCNT, bias, fbar, fbar_obar, speed_err, dir_err, rmsve, vdiff_speed, vdiff_dir, rsd, fbar_speed, fbar_dir, fbar_obar_speed, and fbar_obar_dir. For CTC, rate, baser, frate, orate_frate, baser_frate, accuracy, bias, fbias, pod, hrate, pofd, farate, podn, faratio, csi, ts, gss, ets, hk, tss, pss, hs

     | *Used by:*  MakePlots

   PLOT_TIME
     .. warning:: **DEPRECATED:** Please use :term:`DATE_TYPE` instead.

   DATE_TYPE
     In StatAnalysis, this specifies the way to treat the date information, where valid options are VALID and INIT.

     | *Used by:*  MakePlots, StatAnalysis

   PLOT_TYPES
     .. warning:: **DEPRECATED:** Please use :term:`TCMPR_PLOTTER_PLOT_TYPES` instead.

   TCMPR_PLOTTER_PLOT_TYPES
     Specify what plot types are desired for the TC Matched Pairs plotting
     tool. By default, a boxplot is generated if this is undefined in the
     configuration file. If other plots are requested and a boxplot is also
     desired, you must explicitly list boxplot in your list of plot types.
     Supported plot types: BOXPLOT, POINT, MEAN, MEDIAN, RELPERF
     (relative performance), RANK (time series of ranks for the first model),
     SCATTER, SKILL_MN (mean skill scores) and SKILL_MD (median skill scores).
     The values in this list are looped over to run once for each and can be
     referenced in other variables using the {plot} tag.

     | *Used by:*  TCMPRPlotter

   POINT_STAT_CONFIG_FILE
     Path to configuration file read by point_stat.
     If unset, parm/met_config/PointStatConfig_wrapped will be used.

     | *Used by:*  PointStat

   POINT_STAT_GRID
     Specify the grid to use with the MET point_stat tool.

     .. note:: please use :term:`POINT_STAT_MASK_GRID`

     | *Used by:*  PointStat

   POINT_STAT_MESSAGE_TYPE
     Specify which PREPBUFR message types to process with the MET point_stat tool.

     | *Used by:*  PointStat

   POINT2GRID_OUTPUT_DIR
     Specify the directory where output files from the MET point2grid tool are written.

     | *Used by:*  Point2Grid

   POINT_STAT_OUTPUT_DIR
     Specify the directory where output files from the MET point_stat tool are written.

     | *Used by:*  PointStat

   POINT_STAT_OUTPUT_TEMPLATE
     Sets the subdirectories below :term:`POINT_STAT_OUTPUT_DIR` using a template to allow run time information. If LOOP_BY = VALID, default value is valid time YYYYMMDDHHMM/point_stat. If LOOP_BY = INIT, default value is init time YYYYMMDDHHMM/point_stat.

     | *Used by:*  PointStat

   POINT_STAT_POLY
     Specify a polygon to use with the MET PointStat tool.

     .. note:: please use :term:`POINT_STAT_MASK_POLY`

     | *Used by:*  PointStat

   PB2NC_POLY
     .. note:: please use :term:`PB2NC_MASK_POLY`

     | *Used by:*  PB2NC

   POINT_STAT_STATION_ID
     Specify the ID of a specific station to use with the MET point_stat tool.

     | *Used by:*  PointStat

   POINT_STAT_VERIFICATION_MASK_TEMPLATE
     Template used to specify the verification mask filename for the MET tool point_stat. Now supports a list of filenames.

     | *Used by:*  PointStat

   PB2NC_VERTICAL_LEVEL
     .. warning:: **DEPRECATED:** No longer used.

   PREFIX
     This corresponds to the optional -prefix flag of the plot_TCMPR.R script (which is wrapped by TCMPRPlotter). This is the output file name prefix.

     | *Used by:*  TCMPRPlotter

   PREPBUFR_DIR_REGEX
     .. warning:: **DEPRECATED:** No longer used. Regular expression to use when searching for PREPBUFR data.

   PREPBUFR_FILE_REGEX
     .. warning:: **DEPRECATED:** No longer used. Regular expression to use when searching for PREPBUFR files.

   PREPBUFR_MODEL_DIR_NAME
     .. warning:: **DEPRECATED:** Please put the value previously used here in the :term:`PB2NC_INPUT_DIR` path. Specify the name of the model being used with the MET pb2nc tool.

   PROCESS_LIST
     Specify the list of processes for METplus to perform, in a comma separated list.

     | *Used by:*  All

   INPUT_BASE
     Provide a path to the top level output directory for METplus.  It is required and must be set correctly to run any of the use cases. This can be the location of sample input data to run use cases found in the METplus repository.  Each of the sample data tarballs attached to the METplus release should be untarred in this directory. If done correctly, this directory should contain a directory named 'met_test' and a directory named 'model_applications.'

     | *Used by:*  All

   PROJ_DIR
     .. warning:: **DEPRECATED:** Please use :term:`INPUT_BASE` instead.

   REFERENCE_TMPL
     .. warning:: **DEPRECATED:** Please use :term:`TC_PAIRS_BDECK_TEMPLATE`.

   REGION
     .. warning:: **DEPRECATED:** Please use :term:`VX_MASK_LIST` instead.

   REGION_LIST
     .. warning:: **DEPRECATED:** Please use :term:`VX_MASK_LIST` instead.

   VX_MASK_LIST
     Specify the values of the VX_MASK column in the MET .stat file to use; a list of the verification regions of interest.

     | *Used by:*  MakePlots, StatAnalysis

   POINT2GRID_REGRID_METHOD
     Sets the gridding method used by point2grid.

     | *Used by:*  Point2Grid

   REGRID_DATA_PLANE_METHOD
     Sets the method used by regrid_data_plane. See `MET User's Guide <https://dtcenter.org/community-code/model-evaluation-tools-met/documentation>`_ for more information.

     | *Used by:*  RegridDataPlane

   REGRID_DATA_PLANE_SKIP_IF_OUTPUT_EXISTS
     If True, do not run regrid_data_plane if output file already exists. Set to False to overwrite files.

     | *Used by:*  RegridDataPlane

   REGRID_DATA_PLANE_WIDTH
     Sets the width used by regrid_data_plane. See `MET User's Guide <https://dtcenter.org/community-code/model-evaluation-tools-met/documentation>`_ for more information.

     | *Used by:*  RegridDataPlane

   REGRID_DATA_PLANE_VERIF_GRID
     Specify the absolute path to a file containing information about the desired output grid from the MET regrid_data_plane tool.

     | *Used by:*  RegridDataPlane

   RM
     .. warning:: **DEPRECATED:** Do not use.

   RM_EXE
     .. warning:: **DEPRECATED:** Do not use.

   RP_DIFF
     .. warning:: **DEPRECATED:** Please use :term:`TCMPR_PLOTTER_RP_DIFF` instead.

   TCMPR_PLOTTER_RP_DIFF
     This corresponds to the optional -rp_diff flag of the plot_TCMPR.R script (which is wrapped by TCMPRPlotter). This a comma-separated list of thresholds to specify meaningful differences for the relative performance plot.

     | *Used by:*  TCMPRPlotter

   SAVE
     .. warning:: **DEPRECATED:** Please use :term:`TCMPR_PLOTTER_SAVE` instead.

   TCMPR_PLOTTER_SAVE
     Corresponds to the optional -save flag in plot_TCMPR.R (which is wrapped by TCMPRPlotter). This is a yes/no value to indicate whether to save the image (yes).

     | *Used by:*  TCMPRPlotter

   SAVE_DATA
     .. warning:: **DEPRECATED:** Please use :term:`TCMPR_PLOTTER_SAVE_DATA` instead.

   TCMPR_PLOTTER_SAVE_DATA
     Corresponds to the optional -save_data flag in plot_TCMPR.R (which is wrapped by TCMPRPlotter). Indicates whether to save the filtered track data to a file instead of deleting it.

     | *Used by:*  TCMPRPlotter

   SCATTER_X
     .. warning:: **DEPRECATED:** Please use :term:`TCMPR_PLOTTER_SCATTER_X` instead.

   TCMPR_PLOTTER_SCATTER_X
     Corresponds to the optional -scatter_x flag in plot_TCMPR.R (which is wrapped by TCMPRPlotter). This is a comma-separated list of x-axis variable columns to plot.

     | *Used by:*  TCMPRPlotter

   SCATTER_Y
     .. warning:: **DEPRECATED:** Please use :term:`TCMPR_PLOTTER_SCATTER_Y` instead.

   TCMPR_PLOTTER_SCATTER_Y
     Corresponds to the optional -scatter_y flag in plot_TCMPR.R (which is wrapped by TCMPRPlotter). This is a comma-separated list of y-axis variable columns to plot.

     | *Used by:*  TCMPRPlotter

   SCRUB_STAGING_DIR
     Remove staging directory after METplus has completed running if set to True. Set to False to preserve data for subsequent runs.

     | *Used by:* All

   SERIES
     .. warning:: **DEPRECATED:** Please use :term:`TCMPR_PLOTTER_SERIES` instead.

   TCMPR_PLOTTER_SERIES
     Corresponds to the optional -series flag in plot_TCMPR.R (which is wrapped by TCMPRPlotter). This is the column whose unique values define the series on the plot, optionally followed by a comma-separated list of values, including: ALL, OTHER, and colon-separated groups.

     | *Used by:*  TCMPRPlotter

   SERIES_ANALYSIS_CONFIG_FILE
     Path to configuration file read by series_analysis.
     If unset, parm/met_config/SeriesAnalysisConfig_wrapped will be used.

     | *Used by:* SeriesAnalysis

   SERIES_ANALYSIS_BY_INIT_CONFIG_FILE
     .. warning:: **DEPRECATED:** Please use :term:`SERIES_ANALYSIS_CONFIG_FILE` instead.

   SERIES_ANALYSIS_BY_LEAD_CONFIG_FILE
     .. warning:: **DEPRECATED:** Please use :term:`SERIES_ANALYSIS_CONFIG_FILE` instead.

   SERIES_ANALYSIS_FILTER_OPTS
     .. warning:: **DEPRECATED:** Please use :term:`TC_STAT_JOB_ARGS` instead.

   SERIES_ANALYSIS_FILTERED_OUTPUT
     .. warning:: **DEPRECATED:** No longer used.


   SERIES_ANALYSIS_FILTERED_OUTPUT_DIR
     .. warning:: **DEPRECATED:** No longer used.

   SERIES_BY_INIT_FILTERED_OUTPUT_DIR
     .. warning:: **DEPRECATED:** No longer used.

   SERIES_BY_INIT_OUTPUT_DIR
     .. warning:: **DEPRECATED:** Please use :term:`SERIES_ANALYSIS_OUTPUT_DIR` instead.

   SERIES_BY_LEAD_FILTERED_OUTPUT_DIR
     .. warning:: **DEPRECATED:** Please use :term:`SERIES_ANALYSIS_FILTERED_OUTPUT_DIR` instead.

   SERIES_BY_LEAD_FILTERED_OUTPUT
     .. warning:: **DEPRECATED:** Please use :term:`SERIES_ANALYSIS_FILTERED_OUTPUT_DIR` instead.

   SERIES_ANALYSIS_GROUP_FCSTS
     .. warning:: **DEPRECATED:** Please use :term:`LEAD_SEQ_\<n>` and :term:`SERIES_ANALYSIS_RUNTIME_FREQ` instead.

   SERIES_BY_LEAD_GROUP_FCSTS
     .. warning:: **DEPRECATED:** Please use :term:`SERIES_ANALYSIS_GROUP_FCSTS` instead.

   SERIES_CI
     .. warning:: **DEPRECATED:** Please use :term:`TCMPR_PLOTTER_SERIES_CI` instead.

   TCMPR_PLOTTER_SERIES_CI
     Corresponds to the optional -series_ci flag in plot_TCMPR.R (which is wrapped by TCMPRPlotter). This is a list of true/false for confidence intervals. This list can be optionally followed by a comma-separated list of values, including ALL, OTHER, and colon-separated groups.

     | *Used by:*  TCMPRPlotter

   SERIES_INIT_FILTERED_OUT_DIR
     .. warning:: **DEPRECATED:** Please use :term:`SERIES_ANALYSIS_FILTERED_OUTPUT_DIR` instead.

   SERIES_ANALYSIS_INPUT_DIR
     .. warning:: **DEPRECATED:** Please use :term:`SERIES_ANALYSIS_TILE_INPUT_DIR` instead.

   SERIES_ANALYSIS_TILE_INPUT_DIR
     .. warning:: **DEPRECATED:** Please use :term:`FCST_SERIES_ANALYSIS_INPUT_DIR` and  :term:`OBS_SERIES_ANALYSIS_INPUT_DIR` instead.

   FCST_SERIES_ANALYSIS_TILE_INPUT_DIR
     .. warning:: **DEPRECATED:** Please use :term:`FCST_SERIES_ANALYSIS_INPUT_DIR` instead.

   OBS_SERIES_ANALYSIS_TILE_INPUT_DIR
     .. warning:: **DEPRECATED:** Please use :term:`OBS_SERIES_ANALYSIS_INPUT_DIR` instead.

   FCST_SERIES_ANALYSIS_INPUT_DIR
     Specify the directory to read forecast input in SeriesAnalysis. See also :term:`FCST_SERIES_ANALYSIS_INPUT_TEMPLATE`

     | *Used by:*  SeriesAnalysis

   OBS_SERIES_ANALYSIS_INPUT_DIR
     Specify the directory to read observation input in SeriesAnalysis. See also :term:`OBS_SERIES_ANALYSIS_INPUT_TEMPLATE`

     | *Used by:*  SeriesAnalysis

   FCST_SERIES_ANALYSIS_INPUT_TEMPLATE
     Template to find forecast input in SeriesAnalysis. See also :term:`FCST_SERIES_ANALYSIS_INPUT_DIR`

     | *Used by:*  SeriesAnalysis

   OBS_SERIES_ANALYSIS_INPUT_TEMPLATE
     Template to find observation input in SeriesAnalysis. See also :term:`OBS_SERIES_ANALYSIS_INPUT_DIR`

     | *Used by:*  SeriesAnalysis

   SERIES_ANALYSIS_OUTPUT_DIR
     Specify the directory where files will be written from the MET series analysis tool.

     | *Used by:*  SeriesAnalysis

   SERIES_INIT_OUT_DIR
     .. warning:: **DEPRECATED:** Please use :term:`SERIES_ANALYSIS_OUTPUT_DIR` instead.

   SERIES_LEAD_FILTERED_OUT_DIR
     .. warning:: **DEPRECATED:** Please use :term:`SERIES_ANALYSIS_FILTERED_OUTPUT_DIR`.

   SERIES_LEAD_OUT_DIR
     .. warning:: **DEPRECATED:** Please use :term:`SERIES_ANALYSIS_OUTPUT_DIR` instead.

   SERIES_BY_LEAD_OUTPUT_DIR
     .. warning:: **DEPRECATED:** Please use :term:`SERIES_ANALYSIS_OUTPUT_DIR` instead.

   SKILL_REF
     .. warning:: **DEPRECATED:** Please use :term:`TCMPR_PLOTTER_SKILL_REF` instead.

   TCMPR_PLOTTER_SKILL_REF
     This corresponds to the optional -skill_ref flag in plot_TCMPR.R (which is wrapped by TCMPRPlotter). This is the identifier for the skill score reference.

     | *Used by:*  TCMPRPlotter

   START_DATE
     .. warning:: **DEPRECATED:** Please use :term:`INIT_BEG` or :term:`VALID_BEG` instead.

   STAGING_DIR
     Directory to uncompress or convert data into for use in METplus.

     | *Used by:* All

   START_HOUR
     .. warning:: **DEPRECATED:** Please use :term:`INIT_BEG` or :term:`VALID_BEG` instead.

   STAT_ANALYSIS_CONFIG
     .. warning:: **DEPRECATED:** Please use :term:`STAT_ANALYSIS_CONFIG_FILE` instead.

   STAT_ANALYSIS_CONFIG_FILE
     Path to optional configuration file read by stat_analysis.
     To utilize a configuration file, set this to
     {PARM_BASE}/parm/met_config/STATAnalysisConfig_wrapped.
     If unset, no config file will be used.

     | *Used by:*  StatAnalysis

   STAT_ANALYSIS_DUMP_ROW_TMPL
     .. warning:: **DEPRECATED:** Please use :term:`MODEL<n>_STAT_ANALYSIS_DUMP_ROW_TEMPLATE` instead.

   MODEL<n>_STAT_ANALYSIS_DUMP_ROW_TEMPLATE
     Specify the template to use for the stat_analysis dump_row file. A user customized template to use for the dump_row file. If left blank and a dump_row file is requested, a default version will be used. This is optional in the METplus configuration file for running with :term:`LOOP_ORDER` = times.

     | *Used by:*  StatAnalysis

   STAT_ANALYSIS_LOOKIN_DIR
     .. warning:: **DEPRECATED:** Please use :term:`MODEL<n>_STAT_ANALYSIS_LOOKIN_DIR` instead.

   MODEL<n>_STAT_ANALYSIS_LOOKIN_DIR
     Specify the input directory where the MET stat_analysis tool will find input files. This is the directory that the stat_analysis wrapper will use to build the argument to -lookin for the MET stat_analysis tool. It can contain wildcards, i.e. \*.

     | *Used by:*  StatAnalysis

   STAT_ANALYSIS_OUT_STAT_TMPL
     .. warning:: **DEPRECATED:** Please use :term:`MODEL<n>_STAT_ANALYSIS_OUT_STAT_TEMPLATE` instead.

   MODEL<n>_STAT_ANALYSIS_OUT_STAT_TEMPLATE
     Specify the template to use for the stat_analysis out_stat file. A user customized template to use for the out_stat file. If left blank and a out_stat file is requested, a default version will be used. This is optional in the METplus configuration file for running with :term:`LOOP_ORDER` = times.

     | *Used by:*  StatAnalysis

   STAT_ANALYSIS_OUT_DIR
     .. warning:: **DEPRECATED:** Please use :term:`STAT_ANALYSIS_OUTPUT_DIR` instead.

   STAT_ANALYSIS_OUTPUT_DIR
     This is the base directory where the output from running stat_analysis_wrapper will be put.

     | *Used by:*  StatAnalysis

   STAT_FILES_INPUT_DIR
      .. warning:: **DEPRECATED:** Please use :term:`MAKE_PLOTS_INPUT_DIR` instead.

   SERIES_ANALYSIS_STAT_LIST
     Specify a list of statistics to be computed by the MET series_analysis tool. Sets the 'cnt' value in the output_stats dictionary in the MET SeriesAnalysis config file

     | *Used by:* SeriesAnalysis

   SERIES_ANALYSIS_CTS_LIST
     Specify a list of contingency table statistics to be computed by the MET series_analysis tool. Sets the 'cts' value in the output_stats dictionary in the MET SeriesAnalysis config file

     | *Used by:* SeriesAnalysis

   STAT_LIST
     .. warning:: **DEPRECATED:** Please use :term:`SERIES_ANALYSIS_STAT_LIST` instead.

   STORM_ID
     .. warning:: **DEPRECATED:** Please use :term:`TC_PAIRS_STORM_ID` or :term:`TC_STAT_STORM_ID`.

   STORM_NAME
     .. warning:: **DEPRECATED:** Please use :term:`TC_PAIRS_STORM_NAME`.

   SUBTITLE
     .. warning:: **DEPRECATED:** Please use :term:`TCMPR_PLOTTER_SUBTITLE`.

   TCMPR_PLOTTER_SUBTITLE
     The subtitle of the plot.

     | *Used by:*  TCMPRPlotter

   TCMPR_DATA_DIR
     .. warning:: **DEPRECATED:** Please use :term:`TCMPR_PLOTTER_TCMPR_DATA_DIR`.

   TCMPR_PLOTTER_TCMPR_DATA_DIR
     Provide the input directory for the track data for the TC Matched Pairs plotting tool.

     | *Used by:*  TCMPRPlotter

   TCMPR_PLOT_OUT_DIR
     .. warning:: **DEPRECATED:** Please use :term:`TCMPR_PLOTTER_PLOT_OUTPUT_DIR`.

   TCMPR_PLOTTER_PLOT_OUTPUT_DIR
     Provide the output directory where the TC Matched Pairs plotting tool will create files.

     | *Used by:*  TCMPRPlotter

   TC_PAIRS_ADECK_INPUT_DIR
     Directory that contains the ADECK files.

     | *Used by:*  TCPairs

   TC_PAIRS_ADECK_TEMPLATE
     .. warning:: **DEPRECATED:** Please use :term:`TC_PAIRS_ADECK_INPUT_TEMPLATE`.

   TC_PAIRS_BDECK_TEMPLATE
     .. warning:: **DEPRECATED:** Please use :term:`TC_PAIRS_BDECK_INPUT_TEMPLATE`.

   TC_PAIRS_EDECK_TEMPLATE
     .. warning:: **DEPRECATED:** Please use :term:`TC_PAIRS_EDECK_INPUT_TEMPLATE`.

   TC_PAIRS_ADECK_INPUT_TEMPLATE
     Template of the file names of ADECK data.

     | *Used by:*  TCPairs

   TC_PAIRS_BASIN
     Control what basins are desired for tropical cyclone analysis. Per the `MET User's Guide <https://dtcenter.org/community-code/model-evaluation-tools-met/documentation>`_ acceptable basin ID's are:WP = Western Northern PacificIO = Northern Indian OceanSH = Southern HemisphereCP = Central Northern PacificEP = Eastern Northern PacificAL = Northern AtlanticSL = Southern Atlantic

     | *Used by:*  TCPairs

   TC_PAIRS_BDECK_INPUT_DIR
     Directory that contains the BDECK files.

     | *Used by:*  TCPairs

   TC_PAIRS_BDECK_INPUT_TEMPLATE
     Template of the file names of BDECK data.

     | *Used by:*  TCPairs

   TC_PAIRS_CONFIG_FILE
     Path to configuration file read by tc_pairs.
     If unset, parm/met_config/TCPairsConfig_wrapped will be used.

     | *Used by:*  TCPairs

   TC_PAIRS_CYCLONE
     Specify which cyclone numbers to include in the tropical cyclone analysis. Per the `MET User's Guide <https://dtcenter.org/community-code/model-evaluation-tools-met/documentation>`_, this can be any number 01-99 (HH format). Use a space or comma separated list, or leave unset if all cyclones are desired.

     | *Used by:*  TCPairs

   TC_PAIRS_DLAND_FILE
     The file generated by the MET tool tc_dland, containing the gridded representation of the minimum distance to land. Please refer to the `MET User's Guide <https://dtcenter.org/community-code/model-evaluation-tools-met/documentation>`_ for more information about the tc_dland tool.

     | *Used by:*  TCPairs

   TC_PAIRS_EDECK_INPUT_DIR
     Directory that contains the EDECK files.

     | *Used by:*  TCPairs

   TC_PAIRS_EDECK_INPUT_TEMPLATE
     Template of the file names of EDECK data.

     | *Used by:*  TCPairs

   TC_PAIRS_DIR
     .. warning:: **DEPRECATED:** Please use :term:`TC_PAIRS_OUTPUT_DIR`.

   TC_PAIRS_FORCE_OVERWRITE
     .. warning:: **DEPRECATED:** Please use :term:`TC_PAIRS_SKIP_IF_OUTPUT_EXISTS`.

   TC_PAIRS_MODEL
     .. warning:: **DEPRECATED:** Please use :term:`MODEL` instead.

   TC_PAIRS_MISSING_VAL
     Specify the missing value code.

     | *Used by:*  TCPairs

   TC_PAIRS_MISSING_VAL_TO_REPLACE
     Specify the missing value code to replace.

     | *Used by:*  TCPairs

   TC_PAIRS_OUTPUT_DIR
     Specify the directory where the MET tc_pairs tool will write files.

     | *Used by:*  TCPairs

   TC_PAIRS_OUTPUT_TEMPLATE
     Template of the output file names created by tc_pairs.

     | *Used by:*  TCPairs

   TC_PAIRS_READ_ALL_FILES
     Specify whether to pass the value specified in :term:`TC_PAIRS_ADECK_INPUT_DIR`, :term:`TC_PAIRS_BDECK_INPUT_DIR` and  :term:`TC_PAIRS_EDECK_INPUT_DIR`  to the MET tc_pairs utility or have the wrapper search for valid files in that directory based on the value of :term:`TC_PAIRS_ADECK_TEMPLATE`, :term:`TC_PAIRS_BDECK_TEMPLATE` and  :term:`TC_PAIRS_EDECK_TEMPLATE` and pass them individually to tc_pairs. Set to false or no to have the wrapper find valid files. This can speed up execution time of tc_pairs.Acceptable values: yes/no

     | *Used by:*  TCPairs


   TC_PAIRS_REFORMAT_DECK
     Set to true or yes if using cyclone data that needs to be reformatted to match the ATCF (Automated Tropical Cyclone Forecasting) format. If set to true or yes, you will need to set :term:`TC_PAIRS_REFORMAT_TYPE` to specify which type of reformatting to perform.

     | *Used by:*  TCPairs

   TC_PAIRS_REFORMAT_DIR
     Specify the directory to write reformatted track data to be read by tc_pairs. Used only if :term:`TC_PAIRS_REFORMAT_DECK` is true or yes.

     | *Used by:*  TCPairs

   TC_PAIRS_REFORMAT_TYPE
     Specify which type of reformatting to perform on cyclone data. Currently only SBU extra tropical cyclone reformatting is available. Only used if :term:`TC_PAIRS_REFORMAT_DECK` is true or yes.Acceptable values: SBU

     | *Used by:*  TCPairs

   TC_PAIRS_SKIP_IF_REFORMAT_EXISTS
     Specify whether to overwrite the reformatted cyclone data or not. If set to true or yes and the reformatted file already exists for a given run, the reformatting code will not be run. Used only when :term:`TC_PAIRS_REFORMAT_DECK` is set to true or yes.Acceptable values: yes/no

     | *Used by:*  TCPairs

   TC_PAIRS_SKIP_IF_OUTPUT_EXISTS
     Specify whether to overwrite the output from the MET tc_pairs tool or not. If set to true or yes and the output file already exists for a given run, tc_pairs will not be run.Acceptable values: yes/no

     | *Used by:*  TCPairs

   TC_PAIRS_STORM_ID
     The identifier of the storm(s) of interest.

     | *Used by:*  TCPairs

   TC_PAIRS_STORM_NAME
     The name(s) of the storm of interest.

     | *Used by:*  TCPairs

   TC_STAT_AMODEL
     Specify the AMODEL for the MET tc_stat tool.

     | *Used by:*  TCStat

   TC_STAT_BASIN
     Specify the BASIN for the MET tc_stat tool.

     | *Used by:*  TCStat

   TC_STAT_BMODEL
     Specify the BMODEL for the MET tc_stat tool.

     | *Used by:*  TCStat

   TC_STAT_CMD_LINE_JOB
     .. warning:: **DEPRECATED:** Please set :term:`TC_STAT_CONFIG_FILE` to run using a config file and leave it unset to run via the command line.

     Old: Specify expression(s) that will be passed to the MET tc_stat tool via the command line. Only specify if TC_STAT_RUN_VIA=CLI. Please refer to the `MET User's Guide <https://dtcenter.org/community-code/model-evaluation-tools-met/documentation>`_ chapter for tc-stat for the details on performing job summaries and job filters.

     | *Used by:*  TCStat

   TC_STAT_COLUMN_STR_NAME
     Specify the string names of the columns for stratification with the MET tc_stat tool.

     | *Used by:*  TCStat

   TC_STAT_COLUMN_STR_VAL
     Specify the values for the columns set via the :term:`TC_STAT_COLUMN_STR_NAME` option for use with the MET tc_stat tool.

     | *Used by:*  TCStat

   TC_STAT_COLUMN_THRESH_NAME
     Specify the string names of the columns for stratification by threshold with the MET tc_stat tool.

     | *Used by:*  TCStat

   TC_STAT_COLUMN_THRESH_VAL
     Specify the values used for thresholding the columns specified in the :term:`TC_STAT_COLUMN_THRESH_NAME` option for use with the MET tc_stat tool.

     | *Used by:*  TCStat

   TC_STAT_INIT_THRESH_NAME
     Specify the string names of the columns for stratification by threshold with the MET tc_stat tool.

     | *Used by:*  TCStat

   TC_STAT_INIT_THRESH_VAL
     Specify the values used for thresholding the columns specified in the :term:`TC_STAT_INIT_THRESH_NAME` option for use with the MET tc_stat tool.

     | *Used by:*  TCStat

   TC_STAT_CYCLONE
     Specify the cyclone of interest for use with the MET tc_stat tool.

     | *Used by:*  TCStat

   TC_STAT_DESC
     Specify the desc option for use with the MET tc_stat tool.

     | *Used by:*  TCStat

   TC_STAT_INIT_BEG
     Specify the beginning initialization time for stratification when using the MET tc_stat tool. Acceptable formats: YYYYMMDD_HH, YYYYMMDD_HHmmss

     | *Used by:*  TCStat

   TC_STAT_INIT_END
     Specify the ending initialization time for stratification when using the MET tc_stat tool. Acceptable formats: YYYYMMDD_HH, YYYYMMDD_HHmmss

     | *Used by:*  TCStat

   TC_STAT_INIT_EXCLUDE
     Specify the initialization times to exclude when using the MET tc_stat tool, via a comma separated list e.g.:20141220_18, 20141221_00Acceptable formats: YYYYMMDD_HH, YYYYMMDD_HHmmss

     | *Used by:*  TCStat

   TC_STAT_INIT_HOUR
     The beginning hour (HH) of the initialization time of interest.

     | *Used by:*  TCStat

   TC_STAT_INIT_INCLUDE
     Specify the initialization times to include when using the MET tc_stat tool, via a comma separated list e.g.:20141220_00, 20141220_06, 20141220_12Acceptable formats: YYYYMMDD_HH, YYYYMMDD_HHmmss

     | *Used by:*  TCStat

   TC_STAT_INIT_MASK
     This corresponds to the INIT_MASK keyword in the MET tc_stat config file. For more information, please refer to the `MET User's Guide <https://dtcenter.org/community-code/model-evaluation-tools-met/documentation>`_ .

     | *Used by:*  TCStat

   TC_STAT_INIT_STR_NAME
     This corresponds to the INIT_STR_NAME keyword in the MET tc_stat config file. Please refer to  the `MET User's Guide <https://dtcenter.org/community-code/model-evaluation-tools-met/documentation>`_ for more details.

     | *Used by:*  TCStat

   TC_STAT_INIT_STR_VAL
     This corresponds to the INIT_STR_VAL keyword in the MET tc_stat config file. Please refer to the `MET User's Guide <https://dtcenter.org/community-code/model-evaluation-tools-met/documentation>`_ for more information.

     | *Used by:*  TCStat

   TC_STAT_INPUT_DIR
     .. warning:: **DEPRECATED:** Please use :term:`TC_STAT_LOOKIN_DIR`.

     | *Used by:*  TCStat

   TC_STAT_LOOKIN_DIR
     Specify the input directory where the MET tc_stat tool will look for files.

     | *Used by:*  TCStat

   PB2NC_INPUT_DIR
     Specify the input directory where the MET PB2NC tool will look for files.

     | *Used by:*  PB2NC

   TC_STAT_JOB_ARGS
     Specify expressions for the MET tc_stat tool to execute.

     | *Used by:*  TCStat

   TC_STAT_JOBS_LIST
     .. warning:: **DEPRECATED:** Please use :term:`TC_STAT_JOB_ARGS`.

   TC_STAT_LANDFALL
     Specify whether only those points occurring near landfall should be retained when using the MET tc_stat tool. Acceptable values: True/False

     | *Used by:*  TCStat

   TC_STAT_LANDFALL_BEG
     Specify the beginning of the landfall window for use with the MET tc_stat tool. Acceptable formats: HH, HHmmss

     | *Used by:*  TCStat

   TC_STAT_LANDFALL_END
     Specify the end of the landfall window for use with the MET tc_stat tool. Acceptable formats: HH, HHmmss

     | *Used by:*  TCStat

   TC_STAT_LEAD
     Specify the lead times to stratify by when using the MET tc_stat tool. Acceptable formats: HH, HHmmss

     | *Used by:*  TCStat

   TC_STAT_LEAD_REQ
     Specify the LEAD_REQ when using the MET tc_stat tool.

     | *Used by:*  TCStat

   TC_STAT_MATCH_POINTS
     Specify whether only those points common to both the ADECK and BDECK tracks should be written out or not when using the MET tc_stat tool. Acceptable values: True/False

     | *Used by:*  TCStat

   TC_STAT_OUTPUT_DIR
     Specify the output directory where the MET tc_stat tool will write files.

     | *Used by:*  TCStat

   TC_STAT_RUN_VIA
     .. warning:: **DEPRECATED:** Please set :term:`TC_STAT_CONFIG_FILE` to run using a config file and leave it unset to run via the command line.

     Old: Specify the method for running the MET tc_stat tool. Acceptable values: CONFIG. If left blank (unset), tc_stat will run via the command line.

     | *Used by:*  TCStat

   TC_STAT_STORM_ID
     Set the STORM_ID(s) of interest with the MET tc_stat tool.

     | *Used by:*  TCStat

   TC_STAT_STORM_NAME
     Set the environment variable STORM_NAME for use with the MET tc_stat tool.

     | *Used by:*  TCStat

   TC_STAT_TRACK_WATCH_WARN
     Specify which watches and warnings to stratify over when using the MET tc_stat tool. Acceptable values: HUWARN, HUWATCH, TSWARN, TSWATCH, ALLIf left blank (unset), no stratification will be done.

     | *Used by:*  TCStat

   TC_STAT_VALID_BEG
     Specify a comma separated list of beginning valid times to stratify with when using the MET tc_stat tool. Acceptable formats: YYYYMMDD_HH, YYYYMMDD_HHmmss

     | *Used by:*  TCStat

   TC_STAT_VALID_END
     Specify a comma separated list of ending valid times to stratify with when using the MET tc_stat tool. Acceptable formats: YYYYMMDD_HH, YYYYMMDD_HHmmss

     | *Used by:*  TCStat

   TC_STAT_VALID_EXCLUDE
     Specify a comma separated list of valid times to exclude from the stratification with when using the MET tc_stat tool. Acceptable formats: YYYYMMDD_HH, YYYYMMDD_HHmmss

     | *Used by:*  TCStat

   TC_STAT_VALID_HOUR
     This corresponds to the VALID_HOUR keyword in the MET tc_stat config file. For more information, please refer to the `MET User's Guide <https://dtcenter.org/community-code/model-evaluation-tools-met/documentation>`_.

     | *Used by:*  TCStat

   TC_STAT_VALID_INCLUDE
     Specify a comma separated list of valid times to include in the stratification with when using the MET tc_stat tool. Acceptable formats: YYYYMMDD_HH, YYYYMMDD_HHmmss

     | *Used by:*  TCStat

   TC_STAT_VALID_MASK
     This corresponds to the VALID_MASK in the MET tc_stat config file. Please refer to the `MET User's Guide <https://dtcenter.org/community-code/model-evaluation-tools-met/documentation>`_ for more information.

     | *Used by:*  TCStat

   TC_STAT_WATER_ONLY
     Specify whether to exclude points where the distance to land is <= 0. If set to TRUE, once land is encountered the remainder of the forecast track is not used for the verification, even if the track moves back over water.Acceptable values: true/false

     | *Used by:*  TCStat

   TIME_METHOD
     .. warning:: **DEPRECATED:** Please use :term:`LOOP_BY` instead.

   TIME_SUMMARY_BEG
     .. warning:: **DEPRECATED:** Please use :term:`PB2NC_TIME_SUMMARY_BEG` instead.

   TIME_SUMMARY_END
     .. warning:: **DEPRECATED:** Please use :term:`PB2NC_TIME_SUMMARY_END` instead.

   TIME_SUMMARY_FLAG
     .. warning:: **DEPRECATED:** Please use :term:`PB2NC_TIME_SUMMARY_FLAG` instead.

   TITLE
     .. warning:: **DEPRECATED:** Please use :term:`TCMPR_PLOTTER_TITLE` instead.

   TCMPR_PLOTTER_TITLE
     Specify a title string for the TC Matched Pairs plotting tool.

     | *Used by:*  TCMPRPlotter

   TMP_DIR
     Specify the path to a temporary directory where the user has write permissions.

     | *Used by:*  PB2NC, PointStat, TCStat

   TOP_LEVEL_DIRS
     .. warning:: **DEPRECATED:** Please use :term:`TC_PAIRS_READ_ALL_FILES`.

   TRACK_DATA_DIR
     .. warning:: **DEPRECATED:** Please use :term:`TC_PAIRS_ADECK_INPUT_DIR`, :term:`TC_PAIRS_BDECK_INPUT_DIR` and :term:`TC_PAIRS_EDECK_INPUT_DIR`.

   TRACK_DATA_MOD_FORCE_OVERWRITE
     .. warning:: **DEPRECATED:** Please use :term:`TC_PAIRS_SKIP_IF_REFORMAT_EXISTS`.

   TRACK_DATA_SUBDIR_MOD
     .. warning:: **DEPRECATED:** No longer used.

   TRACK_TYPE
     .. warning:: **DEPRECATED:** Please use :term:`TC_PAIRS_REFORMAT_DECK`.

   TR
     Specify the path to the Linux "tr" executable.

     | *Used by:*  PB2NC, PointStat

   TR_EXE
     .. warning:: **DEPRECATED:** Please use :term:`TR`.

   VALID_BEG
     Specify a begin time for valid times for use in the analysis. This is the starting date in the format set in the :term:`VALID_TIME_FMT`. It is named accordingly to the value set for :term:`LOOP_BY`. However, in StatAnalysis, it is named accordingly to the value set for :term:`PLOT_TIME`. See :ref:`Looping_by_Valid_Time` for more information.

     | *Used by:*  All

   VALID_END
     Specify an end time for valid times for use in the analysis. This is the ending date in the format set in the :term:`VALID_TIME_FMT`. It is named accordingly to the value set for :term:`LOOP_BY`. See :ref:`Looping_by_Valid_Time` for more information.

     | *Used by:*  All

   FCST_VALID_HOUR_LIST
     Specify a list of hours for valid times of forecast files for use in the analysis.

     | *Used by:*  MakePlots, StatAnalysis

   OBS_VALID_HOUR_LIST
     Specify a list of hours for valid times of observation files for use in the analysis.

     | *Used by:*  MakePlots, StatAnalysis

   VALID_HOUR_BEG
     .. warning:: **DEPRECATED:** Please use :term:`FCST_VALID_HOUR_LIST` or :term:`OBS_VALID_HOUR_LIST` instead.

   VALID_HOUR_END
     .. warning:: **DEPRECATED:** Please use :term:`FCST_VALID_HOUR_LIST` or :term:`OBS_VALID_HOUR_LIST` instead.

   VALID_HOUR_INCREMENT
     .. warning:: **DEPRECATED:** Please use :term:`FCST_VALID_HOUR_LIST` or :term:`OBS_VALID_HOUR_LIST` instead.

   VALID_HOUR_METHOD
     .. warning:: **DEPRECATED:** No longer used.

   VALID_INCREMENT
     Specify the time increment for valid times for use in the analysis. See :ref:`Looping_by_Valid_Time` for more information. Units are assumed to be seconds unless specified with Y, m, d, H, M, or S.

     | *Used by:*  All

   VALID_TIME_FMT
     Specify a strftime formatting string for use with :term:`VALID_BEG` and :term:`VALID_END`. See :ref:`Looping_by_Valid_Time` for more information.

     | *Used by:*  All

   SERIES_ANALYSIS_VAR_LIST
     .. warning:: **DEPRECATED:** Please use :term:`FCST_VAR<n>_NAME` and :term:`OBS_VAR<n>_NAME` instead.

   VAR_LIST
     .. warning:: **DEPRECATED:** Please use :term:`FCST_VAR<n>_NAME` and :term:`OBS_VAR<n>_NAME` instead.

   VAR<n>_FOURIER_DECOMP
     Specify if Fourier decomposition is to be considered (True) or not (False). If this is set to True, data stratification will be done for the Fourier decomposition of FCS_VAR<n>_NAME. This should have been previously run in grid_stat_wrapper. The default value is set to False.

     | *Used by:*  MakePlots, StatAnalysis

   VAR<n>_WAVE_NUM_LIST
     Specify a comma separated list of wave numbers pairings of the Fourier decomposition.

     | *Used by:*  MakePlots, StatAnalysis

   VERIFICATION_GRID
     .. warning:: **DEPRECATED:** Please use :term:`REGRID_DATA_PLANE_VERIF_GRID` instead.

   VERIF_CASE
     .. warning:: **DEPRECATED:** Please use :term:`MAKE_PLOTS_VERIF_CASE` instead.

   VERIF_GRID
     .. warning:: **DEPRECATED:** Please use :term:`MAKE_PLOTS_VERIF_GRID` instead.

   MAKE_PLOTS_VERIF_GRID
     Specify a string describing the grid the verification was performed on. This is the name of the grid upon which the verification was done on, ex. G002.

     | *Used by:*  MakePlots

   VERIF_TYPE
     .. warning:: **DEPRECATED:** Please use :term:`MAKE_PLOTS_VERIF_TYPE` instead.

   MAKE_PLOTS_VERIF_TYPE
     Specify a string describing the type of verification being performed. For MAKE_PLOTS_VERIF_CASE = grid2grid, valid options are anom, pres, and sfc. For MAKE_PLOTS_VERIF_CASE = grid2obs, valid options are conus_sfc and upper_air. For MAKE_PLOTS_VERIF_CASE = precip, any accumulation amount is valid, ex. A24.

     | *Used by:*  MakePlots

   VERTICAL_LOCATION
     .. warning:: **DEPRECATED:** Specify the vertical location desired when using the MET pb2nc tool.

   XLAB
     .. warning:: **DEPRECATED:** Please use :term:`TCMPR_PLOTTER_XLAB` instead.

   TCMPR_PLOTTER_XLAB
     Specify the x-axis label when using the TC Matched Pairs plotting tool.

     | *Used by:*  TCMPRPlotter

   XLIM
     .. warning:: **DEPRECATED:** Please use :term:`TCMPR_PLOTTER_XLIM` instead.

   TCMPR_PLOTTER_XLIM
     Specify the x-axis limit when using the TC Matched Pairs plotting tool.

     | *Used by:*  TCMPRPlotter

   YLAB
     .. warning:: **DEPRECATED:** Please use :term:`TCMPR_PLOTTER_YLAB` instead.

   TCMPR_PLOTTER_YLAB
     Specify the y-axis label when using the TC Matched Pairs plotting tool.

     | *Used by:*  TCMPRPlotter

   YLIM
     .. warning:: **DEPRECATED:** Please use :term:`TCMPR_PLOTTER_YLIM` instead.

   TCMPR_PLOTTER_YLIM
     Specify the y-axis limit when using the TC Matched Pairs plotting tool.

     | *Used by:*  TCMPRPlotter

   FCST_PCP_COMBINE_INPUT_ACCUMS
     Specify what accumulation levels should be used from the forecast data for the analysis. This is a list of input accumulations in the order of preference to use to build the desired accumulation. If an accumulation cannot be used (i.e. it is larger than the remaining accumulation that needs to be built) then the next value in the list is tried. Units are assumed to be hours unless a time identifier such as Y, m, d, H, M, S is specifed at the end of the value, i.e. 30M or 1m.

     If the name and/or level of the accumulation value must be specified for the data, then a list of equal length to this variable must be set for :term:`FCST_PCP_COMBINE_INPUT_NAMES` and :term:`FCST_PCP_COMBINE_INPUT_LEVELS`. See this sections for more information.

     This variable can be set to {lead} if the accumulation found in a given file corresponds to the forecast lead of the data. If this is the case, :term:`FCST_PCP_COMBINE_BUCKET_INTERVAL` can be used to reset the accumulation at a given interval.

     A corresponding variable exists for observation data called :term:`OBS_PCP_COMBINE_INPUT_ACCUMS`.

     Examples:

     1H, 30M

     This will attempt to use a 1 hour accumulation, then try to use a 30 minute accumulation if the first value did not succeed.

     | *Used by:*  PCPCombine

   OBS_PCP_COMBINE_INPUT_ACCUMS
     See :term:`FCST_PCP_COMBINE_INPUT_ACCUMS`

     | *Used by:*  PCPCombine

   FCST_PCP_COMBINE_BUCKET_INTERVAL
     Used when :term:`FCST_PCP_COMBINE_INPUT_ACCUMS` contains {lead} in the list. This is the interval to reset the bucket accumulation. For example, if the accumulation is reset every 3 hours (forecast 1 hour has 1 hour accum, forecast 2 hour has 2 hour accum, forecast 3 hour has 3 hour accum, forecast 4 hour has 1 hour accum, etc.) then this should be set to 3 or 3H. Units are assumed to be hours unless specified with Y, m, d, H, M, or S.

     | *Used by:*  PCPCombine

   OBS_PCP_COMBINE_BUCKET_INTERVAL
     See :term:`FCST_PCP_COMBINE_BUCKET_INTERVAL`.

     | *Used by:*  PCPCombine

   FCST_PCP_COMBINE_INPUT_NAMES
     Specify which field names correspond to each accumulation specifed in FCST_PCP_COMBINE_INPUT_ACCUMS for the forecast data for the analysis. See :term:`FCST_PCP_COMBINE_INPUT_ACCUMS` for more information. A corresponding variable exists for observation data called :term:`OBS_PCP_COMBINE_INPUT_NAMES`. Examples:

     | FCST_PCP_COMBINE_INPUT_ACCUMS = 6, 1
     | FCST_PCP_COMBINE_INPUT_NAMES = P06M_NONE, P01M_NONE

     This says that the 6 hour accumulation field name is P06M_NONE and the 1 hour accumulation field name is P01M_NONE.

     To utilize Python Embedding as input to the MET tools, set this value to the python script command with arguments. This value can include filename template syntax such as {valid?fmt=%Y%m%d%H}.

     | *Used by:*  PCPCombine

   OBS_PCP_COMBINE_INPUT_NAMES
     See :term:`FCST_PCP_COMBINE_INPUT_NAMES`

     | *Used by:*  PCPCombine

   FCST_PCP_COMBINE_INPUT_LEVELS
     Specify which levels correspond to each accumulation specifed in FCST_PCP_COMBINE_INPUT_ACCUMS for the forecast data for the analysis. See :term:`FCST_PCP_COMBINE_INPUT_ACCUMS` for more information. A corresponding variable exists for observation data called :term:`OBS_PCP_COMBINE_INPUT_LEVELS`. Examples:

     | FCST_PCP_COMBINE_INPUT_ACCUMS = 1
     | FCST_PCP_COMBINE_INPUT_NAMES = P01M_NONE
     | FCST_PCP_COMBINE_INPUT_LEVELS = "(0,*,*)"

     This says that the 1 hour accumulation field name is P01M_NONE and the level (0,*,*), which is NetCDF format to specify the first item of the first dimension.

     | *Used by:*  PCPCombine

   OBS_PCP_COMBINE_INPUT_LEVELS
     See :term:`FCST_PCP_COMBINE_INPUT_LEVELS`

     | *Used by:*  PCPCombine

   FCST_PCP_COMBINE_INPUT_OPTIONS
     Specify optional additional options that correspond to each accumulation specifed in FCST_PCP_COMBINE_INPUT_ACCUMS for the forecast data for the analysis. See :term:`FCST_PCP_COMBINE_INPUT_ACCUMS` for more information. A corresponding variable exists for observation data called :term:`OBS_PCP_COMBINE_INPUT_OPTIONS`. Examples:

     | FCST_PCP_COMBINE_INPUT_ACCUMS = 6, 1
     | FCST_PCP_COMBINE_INPUT_NAMES = P06M_NONE, P01M_NONE
     | FCST_PCP_COMBINE_INPUT_OPTIONS = something = else;, another_thing = else;

     | *Used by:*  PCPCombine

   OBS_PCP_COMBINE_INPUT_OPTIONS
     See :term:`FCST_PCP_COMBINE_INPUT_OPTIONS`

     | *Used by:*  PCPCombine

   FCST_PCP_COMBINE_OUTPUT_ACCUM
     Specify desired accumulation to be built from the forecast data.
     Synonym for :term:`FCST_PCP_COMBINE_LOOKBACK`.

     A corresponding variable exists for observation data called :term:`OBS_PCP_COMBINE_OUTPUT_ACCUM`.

     | *Used by:*  PCPCombine

   FCST_PCP_COMBINE_OUTPUT_NAME
     Specify the output field name from processing forecast data.
     If this variable is not set, then :term:`FCST_VAR<n>_NAME` is used.

     A corresponding variable exists for observation data called
     :term:`OBS_PCP_COMBINE_OUTPUT_NAME`.

     Example: APCP

     | *Used by:*  PCPCombine

   OBS_PCP_COMBINE_OUTPUT_ACCUM
     See :term:`FCST_PCP_COMBINE_LOOKBACK`.

     | *Used by:*  PCPCombine

   OBS_PCP_COMBINE_OUTPUT_NAME
     See :term:`FCST_PCP_COMBINE_OUTPUT_NAME`.

     | *Used by:*  PCPCombine

   PREPBUFR_DATA_DIR
     .. warning:: **DEPRECATED:** Please use :term:`PB2NC_INPUT_DIR` instead.

   GEN_VX_MASK_INPUT_DIR
     Directory containing input data to GenVxMask. This variable is optional because you can specify a
     full path to the input files using :term:`GEN_VX_MASK_INPUT_TEMPLATE`.

     | *Used by:* GenVxMask

   GEN_VX_MASK_INPUT_TEMPLATE
     Filename template of the input grid used by GenVxMask. This can be an input filename or a grid definition.
     See also :term:`GEN_VX_MASK_INPUT_DIR`.

     | *Used by:* GenVxMask

   GEN_VX_MASK_INPUT_MASK_DIR
     Directory containing mask data used by GenVxMask. This variable is optional because you can specify the
     full path to the input files using :term:`GEN_VX_MASK_INPUT_MASK_TEMPLATE`.

     | *Used by:* GenVxMask

   GEN_VX_MASK_INPUT_MASK_TEMPLATE
     Filename template of the mask files used by GenVxMask. This can be a list of files or grids separated
     by commas to apply to the input grid. The wrapper will call GenVxMask once for each item in the list, passing
     its output to temporary files until the final command, which will write to the file specified by
     :term:`GEN_VX_MASK_OUTPUT_TEMPLATE` (and optionally :term:`GEN_VX_MASK_OUTPUT_DIR`. The length of this
     list must be the same length as :term:`GEN_VX_MASK_OPTIONS`. When "-type lat" or "-type lon" is set in
     :term:`GEN_VX_MASK_OPTIONS`, the corresponding mask template is ignored, but must be set to a placeholder
     string. See also :term:`GEN_VX_MASK_INPUT_MASK_DIR`.

     | *Used by:* GenVxMask

   GEN_VX_MASK_OPTIONS
     Command line arguments to pass to each call of GenVxMask. This can be a list of sets of arguments
     separated by commas to apply to the input grid. The length of this list must be the same length as
     :term:`GEN_VX_MASK_INPUT_MASK_TEMPLATE`.

     | *Used by:* GenVxMask

   GEN_VX_MASK_OUTPUT_DIR
     Directory to write output data generated by GenVxMask. This variable is optional because you can
     specify the full path to the input files using :term:`GEN_VX_MASK_OUTPUT_TEMPLATE`.

     | *Used by:* GenVxMask

   GEN_VX_MASK_OUTPUT_TEMPLATE
     Filename template of the output file generated by GenVxMask. See also :term:`GEN_VX_MASK_OUTPUT_DIR`.

     | *Used by:* GenVxMask

   LOG_GEN_VX_MASK_VERBOSITY
     Overrides the log verbosity for GenVxMask only. If not set, the verbosity level is controlled by :term:`LOG_MET_VERBOSITY`.

     | *Used by:* GenVxMask

   GEN_VX_MASK_SKIP_IF_OUTPUT_EXISTS
     If True, do not run GenVxMask if output file already exists. Set to False to overwrite files.

     | *Used by:*  GenVxMask

   GEN_VX_MASK_CUSTOM_LOOP_LIST
    Sets custom string loop list for a specific wrapper. See :term:`CUSTOM_LOOP_LIST`.

     | *Used by:* GenVxMask

   GEN_VX_MASK_FILE_WINDOW_BEGIN
     Used to control the lower bound of the window around the valid time to determine if a GenVxMask input file should be used for processing. Overrides :term:`FILE_WINDOW_BEGIN`. See 'Use Windows to Find Valid Files' section for more information.

     | *Used by:* GenVxMask

   GEN_VX_MASK_FILE_WINDOW_END
     Used to control the upper bound of the window around the valid time to determine if an GenVxMask input file should be used for processing. Overrides :term:`FILE_WINDOW_BEGIN`. See 'Use Windows to Find Valid Files' section for more information.

     | *Used by:* GenVxMask

   TC_RMW_BASIN
     Specify the value for 'basin' in the MET configuration file for TCRMW.

     | *Used by:*  TCRMW

   TC_RMW_CYCLONE
     Specify the value for 'cyclone' in the MET configuration file for TCRMW.

     | *Used by:*  TCRMW

   TC_RMW_STORM_ID
     Specify the value for 'storm_id' in the MET configuration file for TCRMW.

     | *Used by:*  TCRMW

   TC_RMW_STORM_NAME
     Specify the value for 'storm_name' in the MET configuration file for TCRMW.

     | *Used by:*  TCRMW

   TC_RMW_SCALE
     Specify the value for 'rmw_scale' in the MET configuration file for TCRMW.

     | *Used by:*  TCRMW

   TC_RMW_REGRID_METHOD
     Specify the value for 'regrid.method' in the MET configuration file for TCRMW.

     | *Used by:*  TCRMW

   TC_RMW_REGRID_WIDTH
     Specify the value for 'regrid.width' in the MET configuration file for TCRMW.

     | *Used by:*  TCRMW

   TC_RMW_REGRID_VLD_THRESH
     Specify the value for 'regrid.vld_thresh' in the MET configuration file for TCRMW.

     | *Used by:*  TCRMW

   TC_RMW_REGRID_SHAPE
     Specify the value for 'regrid.shape' in the MET configuration file for TCRMW.

     | *Used by:*  TCRMW

   TC_RMW_N_AZIMUTH
     Specify the value for 'n_azimuth' in the MET configuration file for TCRMW.

     | *Used by:*  TCRMW

   TC_RMW_N_RANGE
     Specify the value for 'n_range' in the MET configuration file for TCRMW.

     | *Used by:*  TCRMW

   TC_RMW_MAX_RANGE_KM
     Specify the value for 'max_range_km' in the MET configuration file for TCRMW.

     | *Used by:*  TCRMW

   TC_RMW_DELTA_RANGE_KM
     Specify the value for 'delta_range_km' in the MET configuration file for TCRMW.

     | *Used by:*  TCRMW

   TC_RMW_INPUT_DATATYPE
     Specify the data type of the input directory for input files used with the MET TCRMW tool. Used to set the 'file_type' value of the data dictionary in the MET configuration file for TCRMW.

     | *Used by:*  TCRMW

   TC_RMW_INPUT_DIR
     Directory containing input data to TCRMW. This variable is optional because you can specify the full path to the input files using :term:`TC_RMW_INPUT_TEMPLATE`.

     | *Used by:* TCRMW

   TC_RMW_INPUT_TEMPLATE
     Filename template of the input data used by TCRMW. See also :term:`TC_RMW_INPUT_DIR`.

     | *Used by:* TCRMW

   TC_RMW_DECK_INPUT_DIR
     Directory containing ADECK input data to TCRMW. This variable is optional because you can specify the full path to the input files using :term:`TC_RMW_DECK_TEMPLATE`.

     | *Used by:* TCRMW

   TC_RMW_DECK_TEMPLATE
     Filename template of the ADECK input data used by TCRMW. See also :term:`TC_RMW_DECK_INPUT_DIR`.

     | *Used by:* TCRMW

   TC_RMW_OUTPUT_DIR
     Directory to write output data from TCRMW. This variable is optional because you can specify the full path to the output file using :term:`TC_RMW_OUTPUT_TEMPLATE`.

     | *Used by:* TCRMW

   TC_RMW_OUTPUT_TEMPLATE
     Filename template of write the output data generated by TCRMW. See also :term:`TC_RMW_OUTPUT_DIR`.

     | *Used by:* TCRMW

   TC_RMW_INIT_INCLUDE
     Value to set for init_include in the MET configuration file. See the `MET User's Guide <https://dtcenter.org/community-code/model-evaluation-tools-met/documentation>`_ section regarding Regrid-Data-Plane for more information.

     | *Used by:*  TCRMW

   TC_RMW_VALID_BEG
     Value to set for valid_beg in the MET configuration file. See the `MET User's Guide <https://dtcenter.org/community-code/model-evaluation-tools-met/documentation>`_ section regarding Regrid-Data-Plane for more information.

     | *Used by:*  TCRMW

   TC_RMW_VALID_END
     Value to set for valid_end in the MET configuration file. See the `MET User's Guide <https://dtcenter.org/community-code/model-evaluation-tools-met/documentation>`_ section regarding Regrid-Data-Plane for more information.

     | *Used by:*  TCRMW

   TC_RMW_VALID_INCLUDE_LIST
     List of values to set for valid_inc in the MET configuration file. See the `MET User's Guide <https://dtcenter.org/community-code/model-evaluation-tools-met/documentation>`_ section regarding Regrid-Data-Plane for more information.


     | *Used by:*  TCRMW

   TC_RMW_VALID_EXCLUDE_LIST
     List of values to set for valid_exc in the MET configuration file. See the `MET User's Guide <https://dtcenter.org/community-code/model-evaluation-tools-met/documentation>`_ section regarding Regrid-Data-Plane for more information.

     | *Used by:*  TCRMW

   TC_RMW_VALID_HOUR_LIST
     List of values to set for valid_hour in the MET configuration file. See the `MET User's Guide <https://dtcenter.org/community-code/model-evaluation-tools-met/documentation>`_ section regarding Regrid-Data-Plane for more information.

     | *Used by:*  TCRMW

   GRID_DIAG_DESC
     Specify the value for 'desc' in the MET configuration file for grid_diag.

     | *Used by:*  GridDiag

   GRID_STAT_DESC
     Specify the value for 'desc' in the MET configuration file for grid_stat.

     | *Used by:*  GridStat

   ENSEMBLE_STAT_DESC
     Specify the value for 'desc' in the MET configuration file for EnsembleStat.

     | *Used by:*  EnsembleStat

   MODE_DESC
     Specify the value for 'desc' in the MET configuration file for MODE.

     | *Used by:* MODE

   MTD_DESC
     Specify the value for 'desc' in the MET configuration file for MTD.

     | *Used by:* MTD

   POINT_STAT_DESC
     Specify the value for 'desc' in the MET configuration file for PointStat.

     | *Used by:* PointStat

   TC_GEN_DESC
     Specify the value for 'desc' in the MET configuration file for TCGen.

     | *Used by:* TCGen

   TC_PAIRS_DESC
     Specify the value for 'desc' in the MET configuration file for TCPairs.

     | *Used by:* TCPairs

   TC_RMW_DESC
     Specify the value for 'desc' in the MET configuration file for TCRMW.

     | *Used by:* TCRMW

   GRID_DIAG_INPUT_DIR
     Input directory for files to use with the MET tool grid_diag.

     | *Used by:*  GridDiag

   GRID_DIAG_INPUT_TEMPLATE
     Template used to specify input filenames for the MET tool grid_diag. This can be a comma-separated list. If there are more than one template, the number of fields specified must match the number of templates.

     | *Used by:*  GridDiag

   GRID_DIAG_OUTPUT_DIR
     Output directory for write files with the MET tool grid_diag.

     | *Used by:*  GridDiag

   GRID_DIAG_OUTPUT_TEMPLATE
     Template used to specify output filenames created by MET tool grid_diag.

     | *Used by:*  GridDiag

   GRID_DIAG_VERIFICATION_MASK_TEMPLATE
     Template used to specify the verification mask filename for the MET tool grid_diag. Supports a list of filenames.

     | *Used by:*  GridDiag

   LOG_GRID_DIAG_VERBOSITY
     Overrides the log verbosity for GridDiag only. If not set, the verbosity level is controlled by :term:`LOG_MET_VERBOSITY`.

     | *Used by:* GridDiag

   GRID_DIAG_CONFIG_FILE
     Path to configuration file read by grid_diag.
     If unset, parm/met_config/GridDiagConfig_wrapped will be used.

     | *Used by:*  GridDiag

   GRID_DIAG_CUSTOM_LOOP_LIST
    Sets custom string loop list for a specific wrapper. See :term:`CUSTOM_LOOP_LIST`.

     | *Used by:* GridDiag

   GRID_DIAG_INPUT_DATATYPE
     Specify the data type of the input directory for files used with the MET grid_diag tool.

     | *Used by:*  GridDiag

   GRID_DIAG_REGRID_METHOD
     Specify the value for 'regrid.method' in the MET configuration file for grid_diag.

     | *Used by:*  GridDiag

   GRID_DIAG_REGRID_WIDTH
     Specify the value for 'regrid.width' in the MET configuration file for grid_diag.

     | *Used by:*  GridDiag

   GRID_DIAG_REGRID_VLD_THRESH
     Specify the value for 'regrid.vld_thresh' in the MET configuration file for grid_diag.

     | *Used by:*  GridDiag

   GRID_DIAG_REGRID_SHAPE
     Specify the value for 'regrid.shape' in the MET configuration file for grid_diag.

     | *Used by:*  GridDiag

   GRID_DIAG_REGRID_TO_GRID
     Specify the value for 'regrid.to_grid' in the MET configuration file for grid_diag.

     | *Used by:*  GridDiag

   SKIP_TIMES
     List of valid times to skip processing. Each value be surrounded by quotation marks and must contain a datetime format followed by a list of matching times to skip. Multiple items can be defined separated by commas. begin_end_incr syntax can be used to define a list as well.

     Examples:

     Value:
     SKIP_TIMES = "%m:11,12"

     Result:
     Skip the 11th and 12th month

     Value:
     SKIP_TIMES = "%m:11", "%d:31"

     Result:
     Skip if 11th month or 31st day.

     Value:
     SKIP_TIMES = "%Y%m%d:20201031"

     Result:
     Skip October 31, 2020

     Value:
     SKIP_TIMES = "%H:begin_end_incr(0,22, 2)"

     Result:
     Skip even hours: 0, 2, 4, 6, 8, 10, 12, 14, 16, 18, 20, 22

     | *Used by:*  GridStat, SeriesAnalysis

   TC_GEN_TRACK_INPUT_DIR
     Directory containing the track data used by TCGen. This variable is optional because you can specify the full path to track data using :term:`TC_GEN_TRACK_INPUT_TEMPLATE`.

     | *Used by:* TCGen

   TC_GEN_GENESIS_INPUT_DIR
     Directory containing the genesis data used by TCGen. This variable is optional because you can specify the full path to genesis data using :term:`TC_GEN_GENESIS_INPUT_TEMPLATE`.

     | *Used by:* TCGen

   TC_GEN_TRACK_INPUT_TEMPLATE
     Filename template of the track data used by TCGen. See also :term:`TC_GEN_TRACK_INPUT_DIR`.

     | *Used by:* TCGen

   TC_GEN_GENESIS_INPUT_TEMPLATE
     Filename template of the genesis data used by TCGen. See also :term:`TC_GEN_GENESIS_INPUT_DIR`.

     | *Used by:* TCGen

   TC_GEN_OUTPUT_DIR
     Specify the output directory where files from the MET TCGen tool are written.

     | *Used by:*  TCGen

   TC_GEN_OUTPUT_TEMPLATE
     Sets the subdirectories below :term:`TC_GEN_OUTPUT_DIR` using a template to allow run time information.

     | *Used by:*  TCGen

   LOG_TC_GEN_VERBOSITY
     Overrides the log verbosity for TCGen only. If not set, the verbosity level is controlled by :term:`LOG_MET_VERBOSITY`.

     | *Used by:* TCGen

   TC_GEN_CONFIG_FILE
     Path to configuration file read by tc_gen.
     If unset, parm/met_config/TCGenConfig_wrapped will be used.

     | *Used by:*  TCGen

   TC_GEN_INIT_FREQ
     Specify the value of 'init_freq' in the MET configuration file.

     | *Used by:*  TCGen

   TC_GEN_VALID_FREQ
     Specify the value of 'valid_freq' in the MET configuration file.

     | *Used by:*  TCGen

   TC_GEN_LEAD_WINDOW_BEGIN
     .. warning:: **DEPRECATED:** Please use :term:`TC_GEN_FCST_HR_WINDOW_BEGIN`.

   TC_GEN_LEAD_WINDOW_END
     .. warning:: **DEPRECATED:** Please use :term:`TC_GEN_FCST_HR_WINDOW_END`.

   TC_GEN_FCST_HR_WINDOW_BEGIN
     Specify the value of fcst_hr_window.begin in the MET configuration file.

     | *Used by:*  TCGen

   TC_GEN_FCST_HR_WINDOW_END
     Specify the value of fcst_hr_window.end in the MET configuration file.

     | *Used by:*  TCGen

   TC_GEN_MIN_DURATION
     Specify the value of 'min_duration' in the MET configuration file.

     | *Used by:*  TCGen

   TC_GEN_FCST_GENESIS_VMAX_THRESH
     Specify the value of fcst_genesis.vmax_thresh in the MET configuration file.

     | *Used by:*  TCGen

   TC_GEN_FCST_GENESIS_MSLP_THRESH
     Specify the value of fcst_genesis.mslp_thresh in the MET configuration file.

     | *Used by:*  TCGen

   TC_GEN_BEST_GENESIS_TECHNIQUE
     Specify the value of best_genesis.technique in the MET configuration file.

     | *Used by:*  TCGen

   TC_GEN_BEST_GENESIS_CATEGORY
     Specify the value of best_genesis.category in the MET configuration file.

     | *Used by:*  TCGen

   TC_GEN_BEST_GENESIS_VMAX_THRESH
     Specify the value of best_genesis.vmax_thresh in the MET configuration file.

     | *Used by:*  TCGen

   TC_GEN_BEST_GENESIS_MSLP_THRESH
     Specify the value of best_genesis.mslp_thresh in the MET configuration file.

     | *Used by:*  TCGen

   TC_GEN_OPER_TECHNIQUE
     Specify the value of 'oper_technique' in the MET configuration file.

     | *Used by:*  TCGen

   TC_GEN_OPER_GENESIS_TECHNIQUE
     .. warning:: **DEPRECATED:** Please use :term:`TC_GEN_OPER_TECHNIQUE`.

   TC_GEN_OPER_GENESIS_CATEGORY
     .. warning:: **DEPRECATED:** Please use :term:`TC_GEN_OPER_TECHNIQUE`.

   TC_GEN_OPER_GENESIS_VMAX_THRESH
     .. warning:: **DEPRECATED:** Please use :term:`TC_GEN_OPER_TECHNIQUE`.

   TC_GEN_OPER_GENESIS_MSLP_THRESH
     .. warning:: **DEPRECATED:** Please use :term:`TC_GEN_OPER_TECHNIQUE`.

   TC_GEN_FILTER_<n>
     Specify the values of 'filter' in the MET configuration file where <n> is any integer.
     Any quotation marks that are found inside another set of quotation marks must be preceded with a backslash

     | *Used by:*  TCGen

   TC_GEN_STORM_ID
     The identifier of the storm(s) of interest.

     | *Used by:*  TCGen

   TC_GEN_STORM_NAME
     The name(s) of the storm of interest.

     | *Used by:*  TCGen

   TC_GEN_INIT_BEG
     Specify the beginning initialization time for stratification when using the MET TCGen tool. Acceptable formats: YYYYMMDD_HH, YYYYMMDD_HHmmss

     | *Used by:*  TCGen

   TC_GEN_INIT_END
     Specify the ending initialization time for stratification when using the MET TCGen tool. Acceptable formats: YYYYMMDD_HH, YYYYMMDD_HHmmss

     | *Used by:*  TCGen

   TC_GEN_INIT_INC
     Specify the value of 'init_inc' in the MET configuration file.

     | *Used by:*  TCGen

   TC_GEN_INIT_EXC
     Specify the value of 'init_exc' in the MET configuration file.

     | *Used by:*  TCGen

   TC_GEN_VALID_BEG
     Specify the beginning valid time for stratification when using the MET TCGen tool. Acceptable formats: YYYYMMDD_HH, YYYYMMDD_HHmmss

     | *Used by:*  TCGen

   TC_GEN_VALID_END
     Specify the ending valid time for stratification when using the MET TCGen tool. Acceptable formats: YYYYMMDD_HH, YYYYMMDD_HHmmss

     | *Used by:*  TCGen

   TC_GEN_INIT_HOUR
     Specify a list of hours for initialization times for use in the analysis.

     | *Used by:*  TCGen

   TC_GEN_VX_MASK
     Specify the 'vx_mask' value to set in the MET configuration file.

     | *Used by:*  TCGen

   TC_GEN_BASIN_MASK
     Specify the 'basin_mask' value to set in the MET configuration file.

     | *Used by:*  TCGen

   TC_GEN_DLAND_THRESH
     Specify the value of 'dland_thresh' in the MET configuration file.

     | *Used by:*  TCGen

   TC_GEN_GENESIS_WINDOW_BEGIN
     .. warning:: **DEPRECATED:** Please use :term:`TC_GEN_DEV_HIT_WINDOW_BEGIN`.

   TC_GEN_GENESIS_WINDOW_END
     .. warning:: **DEPRECATED:** Please use :term:`TC_GEN_DEV_HIT_WINDOW_END`.

   TC_GEN_DEV_HIT_WINDOW_BEGIN
     Specify the value for dev_hit_window.begin in the MET configuration file.

     | *Used by:*  TCGen

   TC_GEN_DEV_HIT_WINDOW_END
     Specify the value of dev_hit_window.end in the MET configuration file.

     | *Used by:*  TCGen

   TC_GEN_DEV_HIT_RADIUS
     Specify the value of 'dev_hit_radius' in the MET configuration file.

     | *Used by:*  TCGen

   TC_GEN_DISCARD_INIT_POST_GENESIS_FLAG
     Specify the value of 'discard_init_post_genesis_flag' in the MET configuration file.

     | *Used by:*  TCGen

   TC_GEN_DEV_METHOD_FLAG
     Specify the value of 'dev_method_flag' in the MET configuration file.

     | *Used by:*  TCGen

   TC_GEN_OPS_METHOD_FLAG
     Specify the value of 'ops_method_flag' in the MET configuration file.

     | *Used by:*  TCGen

   TC_GEN_CI_ALPHA
     Specify the value of 'ci_alpha' in the MET configuration file.

     | *Used by:*  TCGen

   TC_GEN_OUTPUT_FLAG_FHO
     Specify the value of output_flag.fho in the MET configuration file.

     | *Used by:*  TCGen

   TC_GEN_OUTPUT_FLAG_CTC
     Specify the value of output_flag.ctc in the MET configuration file.

     | *Used by:*  TCGen

   TC_GEN_OUTPUT_FLAG_CTS
     Specify the value of output_flag.cts in the MET configuration file.

     | *Used by:*  TCGen

   TC_GEN_OUTPUT_FLAG_GENMPR
     Specify the value of output_flag.genmpr in the MET configuration file.

     | *Used by:*  TCGen

   TC_GEN_NC_PAIRS_FLAG_LATLON
     Specify the value of nc_pairs_flag.latlon in the MET configuration file.

     | *Used by:*  TCGen

   TC_GEN_NC_PAIRS_FLAG_FCST_GENESIS
     Specify the value of nc_pairs_flag.fcst_genesis in the MET configuration file.

     | *Used by:*  TCGen

   TC_GEN_NC_PAIRS_FLAG_FCST_TRACKS
     Specify the value of nc_pairs_flag.fcst_tracks in the MET configuration file.

     | *Used by:*  TCGen

   TC_GEN_NC_PAIRS_FLAG_FCST_FY_OY
     Specify the value of nc_pairs_flag.fcst_fy_oy in the MET configuration file.

     | *Used by:*  TCGen

   TC_GEN_NC_PAIRS_FLAG_FCST_FY_ON
     Specify the value of nc_pairs_flag.fcst_fy_on in the MET configuration file.

     | *Used by:*  TCGen

   TC_GEN_NC_PAIRS_FLAG_BEST_GENESIS
     Specify the value of nc_pairs_flag.best_genesis in the MET configuration file.

     | *Used by:*  TCGen

   TC_GEN_NC_PAIRS_FLAG_BEST_TRACKS
     Specify the value of nc_pairs_flag.best_tracks in the MET configuration file.

     | *Used by:*  TCGen

   TC_GEN_NC_PAIRS_FLAG_BEST_FY_OY
     Specify the value of nc_pairs_flag.best_fy_oy in the MET configuration file.

     | *Used by:*  TCGen

   TC_GEN_NC_PAIRS_FLAG_BEST_FN_OY
     Specify the value of nc_pairs_flag.best_fn_oy in the MET configuration file.

     | *Used by:*  TCGen

   TC_GEN_VALID_MINUS_GENESIS_DIFF_THRESH
     Specify the value of 'valid_minus_genesis_diff_thresh' in the MET configuration file.

     | *Used by:*  TCGen

   TC_GEN_BEST_UNIQUE_FLAG
     Specify the value of 'best_unique_flag' in the MET configuration file.

     | *Used by:*  TCGen

   TC_GEN_BASIN_FILE
     Specify the value of 'basin_file' in the MET configuration file.

     | *Used by:*  TCGen

   TC_GEN_NC_PAIRS_GRID
     Specify the value of 'nc_pairs_grid' in the MET configuration file.

     | *Used by:*  TCGen

   TC_GEN_GENESIS_MATCH_RADIUS
     Specify the value of 'genesis_match_radius' in the MET configuration file.

     | *Used by:*  TCGen

   TC_GEN_GENESIS_RADIUS
     .. warning:: **DEPRECATED:** Please use :term:`TC_GEN_GENESIS_MATCH_RADIUS` and :term:`TC_GEN_DEV_HIT_RADIUS`.

   TC_GEN_DLAND_FILE
     Specify the value of 'dland_file' in the MET configuration file.

     | *Used by:*  TCGen

   PLOT_DATA_PLANE_INPUT_DIR
     Directory containing input data to PlotDataPlane. This variable is
     optional because you can specify the full path to the input files
     using :term:`PLOT_DATA_PLANE_INPUT_TEMPLATE`.

     | *Used by:* PlotDataPlane

   PLOT_DATA_PLANE_INPUT_TEMPLATE
     Filename template of the input file used by PlotDataPlane.
     Set to PYTHON_NUMPY/XARRAY to read from a Python embedding script.
     See also :term:`PLOT_DATA_PLANE_INPUT_DIR`.

     | *Used by:* PlotDataPlane

   PLOT_DATA_PLANE_OUTPUT_DIR
     Directory to write output data from PlotDataPlane. This variable is
     optional because you can specify the full path to the input files
     using :term:`PLOT_DATA_PLANE_OUTPUT_TEMPLATE`.

     | *Used by:* PlotDataPlane

   PLOT_DATA_PLANE_OUTPUT_TEMPLATE
     Filename template of the output file created by PlotDataPlane.
     See also :term:`PLOT_DATA_PLANE_OUTPUT_DIR`.

     | *Used by:* PlotDataPlane

   PLOT_DATA_PLANE_FIELD_NAME
     Name of field to read from input file. For Python embedding input, set to
     the path of a Python script and any arguments to the script.

     | *Used by:* PlotDataPlane

   PLOT_DATA_PLANE_FIELD_LEVEL
     Level of field to read from input file. For Python embedding input, do not
     set this value.

     | *Used by:* PlotDataPlane

   PLOT_DATA_PLANE_FIELD_EXTRA
     Additional options for input field. Multiple options can be specified.
     Each option must end with a semi-colon including the last (or only) item.

     | *Used by:* PlotDataPlane

   PLOT_DATA_PLANE_CONVERT_TO_IMAGE
     If set to True, run convert to create a png image with the same name as
     the output from plot_data_plane (except the extension is png instead of
     ps). If set to True, the application convert must either be in the user's
     path or [exe] CONVERT must be set to the full path to the executable.

     | *Used by:* PlotDataPlane

   PLOT_DATA_PLANE_TITLE
     (Optional) title to display on the output postscript file.

     | *Used by:* PlotDataPlane

   PLOT_DATA_PLANE_COLOR_TABLE
     (Optional) path to color table file to override the default.

     | *Used by:* PlotDataPlane

   PLOT_DATA_PLANE_RANGE_MIN_MAX
     (Optional) minimum and maximum values to output to postscript file.

     | *Used by:* PlotDataPlane

   LOG_PLOT_DATA_PLANE_VERBOSITY
     Overrides the log verbosity for PlotDataPlane only.
     If not set, the verbosity level is controlled by :term:`LOG_MET_VERBOSITY`

     | *Used by:* PlotDataPlane

   ENSEMBLE_STAT_SKIP_IF_OUTPUT_EXISTS
     If True, do not run app if output file already exists. Set to False to overwrite files.

     | *Used by:*  EnsembleStat

   GRID_DIAG_SKIP_IF_OUTPUT_EXISTS
     If True, do not run app if output file already exists. Set to False to overwrite files.

     | *Used by:*  GridDiag

   GRID_STAT_SKIP_IF_OUTPUT_EXISTS
     If True, do not run app if output file already exists. Set to False to overwrite files.

     | *Used by:*  GridStat

   MODE_SKIP_IF_OUTPUT_EXISTS
     If True, do not run app if output file already exists. Set to False to overwrite files.

     | *Used by:*  MODE

   MTD_SKIP_IF_OUTPUT_EXISTS
     If True, do not run app if output file already exists. Set to False to overwrite files.

     | *Used by:*  MTD

   PLOT_DATA_PLANE_SKIP_IF_OUTPUT_EXISTS
     If True, do not run app if output file already exists. Set to False to overwrite files.

     | *Used by:*  PlotDataPlane

   POINT2GRID_SKIP_IF_OUTPUT_EXISTS
     If True, do not run app if output file already exists. Set to False to overwrite files.

     | *Used by:*  Point2Grid

   POINT_STAT_SKIP_IF_OUTPUT_EXISTS
     If True, do not run app if output file already exists. Set to False to overwrite files.

     | *Used by:*  PointStat

   PY_EMBED_INGEST_SKIP_IF_OUTPUT_EXISTS
     If True, do not run app if output file already exists. Set to False to overwrite files.

     | *Used by:*  PyEmbedIngest

   SERIES_ANALYSIS_SKIP_IF_OUTPUT_EXISTS
     If True, do not run app if output file already exists. Set to False to overwrite files.

     | *Used by:*  SeriesAnalysis

   STAT_ANALYSIS_SKIP_IF_OUTPUT_EXISTS
     If True, do not run app if output file already exists. Set to False to overwrite files.

     | *Used by:*  StatAnalysis

   TC_GEN_SKIP_IF_OUTPUT_EXISTS
     If True, do not run app if output file already exists. Set to False to overwrite files.

     | *Used by:*  TCGen

   TC_RMW_SKIP_IF_OUTPUT_EXISTS
     If True, do not run app if output file already exists. Set to False to overwrite files.

     | *Used by:*  TCRMW

   TC_STAT_SKIP_IF_OUTPUT_EXISTS
     If True, do not run app if output file already exists. Set to False to overwrite files.

     | *Used by:*  TCStat

   USER_SCRIPT_RUNTIME_FREQ
     Frequency to run the user-defined script. See :ref:`Runtime_Freq` for more information.

     | *Used by:*  UserScript

   USER_SCRIPT_COMMAND
     User-defined command to run. Filename template tags can be used to modify
     the command for each execution. See :term:`USER_SCRIPT_RUNTIME_FREQ` for
     more information.

     | *Used by:*  UserScript

   USER_SCRIPT_CUSTOM_LOOP_LIST
     List of strings to loop over for each runtime to run the command.

     | *Used by:*  UserScript

   USER_SCRIPT_SKIP_TIMES
     Run times to skip for this wrapper only. See :term:`SKIP_TIMES` for more
     information and how to format.

     | *Used by:*  UserScript

   GRID_DIAG_RUNTIME_FREQ
     Frequency to run Grid-Diag. See :ref:`Runtime_Freq` for more information.

     | *Used by:*  GridDiag

   SERIES_ANALYSIS_RUNTIME_FREQ
     Frequency to run SeriesAnalysis. See :ref:`Runtime_Freq` for more information.

     | *Used by:*  SeriesAnalysis


   SERIES_ANALYSIS_RUN_ONCE_PER_STORM_ID
     If True, run SeriesAnalysis once for each storm ID found in the .tcst (TCStat output) file specified with :term:`SERIES_ANALYSIS_TC_STAT_INPUT_DIR` and :term:`SERIES_ANALYSIS_TC_STAT_INPUT_TEMPLATE`.

     | *Used by:*  SeriesAnalysis

   SERIES_ANALYSIS_REGRID_METHOD
     Specify the value for 'regrid.method' in the MET configuration file for SeriesAnalysis.

     | *Used by:*  SeriesAnalysis

   SERIES_ANALYSIS_REGRID_WIDTH
     Specify the value for 'regrid.width' in the MET configuration file for SeriesAnalysis.

     | *Used by:*  SeriesAnalysis

   SERIES_ANALYSIS_REGRID_VLD_THRESH
     Specify the value for 'regrid.vld_thresh' in the MET configuration file for SeriesAnalysis.

     | *Used by:*  SeriesAnalysis

   SERIES_ANALYSIS_REGRID_SHAPE
     Specify the value for 'regrid.shape' in the MET configuration file for SeriesAnalysis.

     | *Used by:*  SeriesAnalysis

   SERIES_ANALYSIS_DESC
     Specify the value for 'desc' in the MET configuration file for SeriesAnalysis.

     | *Used by:*  SeriesAnalysis

   SERIES_ANALYSIS_CAT_THRESH
     Specify the value for 'cat_thresh' in the MET configuration file for SeriesAnalysis.

     | *Used by:*  SeriesAnalysis

   SERIES_ANALYSIS_VLD_THRESH
     Specify the value for 'vld_thresh' in the MET configuration file for SeriesAnalysis.

     | *Used by:*  SeriesAnalysis

   SERIES_ANALYSIS_BLOCK_SIZE
     Specify the value for 'block_size' in the MET configuration file for SeriesAnalysis.

     | *Used by:*  SeriesAnalysis

   ENSEMBLE_STAT_REGRID_METHOD
     Specify the value for 'regrid.method' in the MET configuration file for EnsembleStat.

     | *Used by:*  EnsembleStat

   ENSEMBLE_STAT_REGRID_WIDTH
     Specify the value for 'regrid.width' in the MET configuration file for EnsembleStat.

     | *Used by:*  EnsembleStat

   ENSEMBLE_STAT_REGRID_VLD_THRESH
     Specify the value for 'regrid.vld_thresh' in the MET configuration file for EnsembleStat.

     | *Used by:*  EnsembleStat

   ENSEMBLE_STAT_REGRID_SHAPE
     Specify the value for 'regrid.shape' in the MET configuration file for EnsembleStat.

     | *Used by:*  EnsembleStat

   GRID_STAT_REGRID_METHOD
     Specify the value for 'regrid.method' in the MET configuration file for GridStat.

     | *Used by:*  GridStat

   GRID_STAT_REGRID_WIDTH
     Specify the value for 'regrid.width' in the MET configuration file for GridStat.

     | *Used by:*  GridStat

   GRID_STAT_REGRID_VLD_THRESH
     Specify the value for 'regrid.vld_thresh' in the MET configuration file for GridStat.

     | *Used by:*  GridStat

   GRID_STAT_REGRID_SHAPE
     Specify the value for 'regrid.shape' in the MET configuration file for GridStat.

     | *Used by:*  GridStat

   MODE_REGRID_METHOD
     Specify the value for 'regrid.method' in the MET configuration file for MODE.

     | *Used by:*  MODE

   MODE_REGRID_WIDTH
     Specify the value for 'regrid.width' in the MET configuration file for MODE.

     | *Used by:*  MODE

   MODE_REGRID_VLD_THRESH
     Specify the value for 'regrid.vld_thresh' in the MET configuration file for MODE.

     | *Used by:*  MODE

   MODE_REGRID_SHAPE
     Specify the value for 'regrid.shape' in the MET configuration file for MODE.

     | *Used by:*  MODE

   MTD_REGRID_METHOD
     Specify the value for 'regrid.method' in the MET configuration file for MTD.

     | *Used by:*  MTD

   MTD_REGRID_WIDTH
     Specify the value for 'regrid.width' in the MET configuration file for MTD.

     | *Used by:*  MTD

   MTD_REGRID_VLD_THRESH
     Specify the value for 'regrid.vld_thresh' in the MET configuration file for MTD.

     | *Used by:*  MTD

   MTD_REGRID_SHAPE
     Specify the value for 'regrid.shape' in the MET configuration file for MTD.

     | *Used by:*  MTD

   POINT_STAT_REGRID_METHOD
     Specify the value for 'regrid.method' in the MET configuration file for PointStat.

     | *Used by:*  PointStat

   POINT_STAT_REGRID_WIDTH
     Specify the value for 'regrid.width' in the MET configuration file for PointStat.

     | *Used by:*  PointStat

   POINT_STAT_REGRID_VLD_THRESH
     Specify the value for 'regrid.vld_thresh' in the MET configuration file for PointStat.

     | *Used by:*  PointStat

   POINT_STAT_REGRID_SHAPE
     Specify the value for 'regrid.shape' in the MET configuration file for PointStat.

     | *Used by:*  PointStat

   ENSEMBLE_STAT_ENS_SSVAR_BIN_SIZE
     Specify the value for 'ens_ssvar_bin_size' in the MET configuration file for EnsembleStat.

     | *Used by:*  EnsembleStat

   ENSEMBLE_STAT_ENS_PHIST_BIN_SIZE
     Specify the value for 'ens_phist_bin_size' in the MET configuration file for EnsembleStat.

     | *Used by:*  EnsembleStat

   ENSEMBLE_STAT_NBRHD_PROB_WIDTH
     Specify the value for 'nbrhd_prob.width' in the MET configuration file for EnsembleStat.

     | *Used by:*  EnsembleStat

   ENSEMBLE_STAT_NBRHD_PROB_SHAPE
     Specify the value for 'nbrhd_prob.shape' in the MET configuration file for EnsembleStat.

     | *Used by:*  EnsembleStat

   ENSEMBLE_STAT_NBRHD_PROB_VLD_THRESH
     Specify the value for 'nbrhd_prob.vld_thresh' in the MET configuration file for EnsembleStat.

     | *Used by:*  EnsembleStat

   ENSEMBLE_STAT_CLIMO_CDF_CDF_BINS
     See :term:`ENSEMBLE_STAT_CLIMO_CDF_BINS`

   ENSEMBLE_STAT_CLIMO_CDF_BINS
     Specify the value for 'climo_cdf.cdf_bins' in the MET configuration file for EnsembleStat.

     | *Used by:*  EnsembleStat

   ENSEMBLE_STAT_CLIMO_CDF_CENTER_BINS
     Specify the value for 'climo_cdf.center_bins' in the MET configuration file for EnsembleStat.

     | *Used by:*  EnsembleStat

   ENSEMBLE_STAT_CLIMO_CDF_WRITE_BINS
     Specify the value for 'climo_cdf.write_bins' in the MET configuration file for EnsembleStat.

     | *Used by:*  EnsembleStat

   ENSEMBLE_STAT_DUPLICATE_FLAG
     Specify the value for 'duplicate_flag' in the MET configuration file for EnsembleStat.

     | *Used by:*  EnsembleStat

   ENSEMBLE_STAT_SKIP_CONST
     Specify the value for 'skip_const' in the MET configuration file for EnsembleStat.

     | *Used by:*  EnsembleStat

   ENSEMBLE_STAT_NMEP_SMOOTH_GAUSSIAN_DX
     Specify the value for 'nmep_smooth.gaussian_dx' in the MET configuration file for EnsembleStat.

     | *Used by:*  EnsembleStat

   ENSEMBLE_STAT_NMEP_SMOOTH_GAUSSIAN_RADIUS
     Specify the value for 'nmep_smooth.gaussian_radius' in the MET configuration file for EnsembleStat.

     | *Used by:*  EnsembleStat

   ENSEMBLE_STAT_NMEP_SMOOTH_VLD_THRESH
     Specify the value for 'nmep_smooth.vld_thresh' in the MET configuration file for EnsembleStat.

     | *Used by:*  EnsembleStat

   ENSEMBLE_STAT_NMEP_SMOOTH_SHAPE
     Specify the value for 'nmep_smooth.shape' in the MET configuration file for EnsembleStat.

     | *Used by:*  EnsembleStat

   ENSEMBLE_STAT_NMEP_SMOOTH_METHOD
     Specify the value for 'nmep_smooth.type.method' in the MET configuration file for EnsembleStat.

     | *Used by:*  EnsembleStat

   ENSEMBLE_STAT_NMEP_SMOOTH_WIDTH
     Specify the value for 'nmep_smooth.type.width' in the MET configuration file for EnsembleStat.

     | *Used by:*  EnsembleStat

   ENSEMBLE_STAT_CENSOR_THRESH
     Specify the value for 'censor_thresh' in the MET configuration file for EnsembleStat.

     | *Used by:*  EnsembleStat

   ENSEMBLE_STAT_CENSOR_VAL
     Specify the value for 'censor_val' in the MET configuration file for EnsembleStat.

     | *Used by:*  EnsembleStat

   ENSEMBLE_STAT_OBS_ERROR_FLAG
     Specify the value for 'obs_error.flag' in the MET configuration file for EnsembleStat.

     | *Used by:*  EnsembleStat

   ENSEMBLE_STAT_CLIMO_MEAN_FILE_NAME
     Specify the value for 'climo_mean.file_name' in the MET configuration file for EnsembleStat.

     | *Used by:* EnsembleStat

   ENSEMBLE_STAT_CLIMO_MEAN_FIELD
     Specify the value for 'climo_mean.field' in the MET configuration file for EnsembleStat.

     | *Used by:* EnsembleStat

   ENSEMBLE_STAT_CLIMO_MEAN_REGRID_METHOD
     Specify the value for 'climo_mean.regrid.method' in the MET configuration file for EnsembleStat.

     | *Used by:* EnsembleStat

   ENSEMBLE_STAT_CLIMO_MEAN_REGRID_WIDTH
     Specify the value for 'climo_mean.regrid.width' in the MET configuration file for EnsembleStat.

     | *Used by:* EnsembleStat

   ENSEMBLE_STAT_CLIMO_MEAN_REGRID_VLD_THRESH
     Specify the value for 'climo_mean.regrid.vld_thresh' in the MET configuration file for EnsembleStat.

     | *Used by:* EnsembleStat

   ENSEMBLE_STAT_CLIMO_MEAN_REGRID_SHAPE
     Specify the value for 'climo_mean.regrid.shape' in the MET configuration file for EnsembleStat.

     | *Used by:* EnsembleStat

   ENSEMBLE_STAT_CLIMO_MEAN_TIME_INTERP_METHOD
     Specify the value for 'climo_mean.time_interp_method' in the MET configuration file for EnsembleStat.

     | *Used by:* EnsembleStat

   ENSEMBLE_STAT_CLIMO_MEAN_MATCH_MONTH
     Specify the value for 'climo_mean.match_month' in the MET configuration file for EnsembleStat.

     | *Used by:* EnsembleStat

   ENSEMBLE_STAT_CLIMO_MEAN_DAY_INTERVAL
     Specify the value for 'climo_mean.day_interval' in the MET configuration file for EnsembleStat.

     | *Used by:* EnsembleStat

   ENSEMBLE_STAT_CLIMO_MEAN_HOUR_INTERVAL
     Specify the value for 'climo_mean.hour_interval' in the MET configuration file for EnsembleStat.

     | *Used by:* EnsembleStat

   ENSEMBLE_STAT_CLIMO_STDEV_FILE_NAME
     Specify the value for 'climo_stdev.file_name' in the MET configuration file for EnsembleStat.

     | *Used by:* EnsembleStat

   ENSEMBLE_STAT_CLIMO_STDEV_FIELD
     Specify the value for 'climo_stdev.field' in the MET configuration file for EnsembleStat.

     | *Used by:* EnsembleStat

   ENSEMBLE_STAT_CLIMO_STDEV_REGRID_METHOD
     Specify the value for 'climo_stdev.regrid.method' in the MET configuration file for EnsembleStat.

     | *Used by:* EnsembleStat

   ENSEMBLE_STAT_CLIMO_STDEV_REGRID_WIDTH
     Specify the value for 'climo_stdev.regrid.width' in the MET configuration file for EnsembleStat.

     | *Used by:* EnsembleStat

   ENSEMBLE_STAT_CLIMO_STDEV_REGRID_VLD_THRESH
     Specify the value for 'climo_stdev.regrid.vld_thresh' in the MET configuration file for EnsembleStat.

     | *Used by:* EnsembleStat

   ENSEMBLE_STAT_CLIMO_STDEV_REGRID_SHAPE
     Specify the value for 'climo_stdev.regrid.shape' in the MET configuration file for EnsembleStat.

     | *Used by:* EnsembleStat

   ENSEMBLE_STAT_CLIMO_STDEV_TIME_INTERP_METHOD
     Specify the value for 'climo_stdev.time_interp_method' in the MET configuration file for EnsembleStat.

     | *Used by:* EnsembleStat

   ENSEMBLE_STAT_CLIMO_STDEV_MATCH_MONTH
     Specify the value for 'climo_stdev.match_month' in the MET configuration file for EnsembleStat.

     | *Used by:* EnsembleStat

   ENSEMBLE_STAT_CLIMO_STDEV_DAY_INTERVAL
     Specify the value for 'climo_stdev.day_interval' in the MET configuration file for EnsembleStat.

     | *Used by:* EnsembleStat

   ENSEMBLE_STAT_CLIMO_STDEV_HOUR_INTERVAL
     Specify the value for 'climo_stdev.hour_interval' in the MET configuration file for EnsembleStat.

     | *Used by:* EnsembleStat

   ENSEMBLE_STAT_MASK_GRID
     Specify the value for 'mask.grid' in the MET configuration file for EnsembleStat.

     | *Used by:*  EnsembleStat

   ENSEMBLE_STAT_CI_ALPHA
     Specify the value for 'ci_alpha' in the MET configuration file for EnsembleStat.

     | *Used by:*  EnsembleStat


   ENSEMBLE_STAT_INTERP_FIELD
     Specify the value for 'interp.field' in the MET configuration file for EnsembleStat.

     | *Used by:*  EnsembleStat

   ENSEMBLE_STAT_INTERP_VLD_THRESH
     Specify the value for 'interp.vld_thresh' in the MET configuration file for EnsembleStat.

     | *Used by:*  EnsembleStat

   ENSEMBLE_STAT_INTERP_SHAPE
     Specify the value for 'interp.shape' in the MET configuration file for EnsembleStat.

     | *Used by:*  EnsembleStat

   ENSEMBLE_STAT_INTERP_METHOD
     Specify the value for 'interp.type.method' in the MET configuration file for EnsembleStat.

     | *Used by:*  EnsembleStat

   ENSEMBLE_STAT_INTERP_WIDTH
     Specify the value for 'interp.type.width' in the MET configuration file for EnsembleStat.

     | *Used by:*  EnsembleStat

   ENSEMBLE_STAT_OUTPUT_FLAG_ECNT
     Specify the value for 'output_flag.ecnt' in the MET configuration file for EnsembleStat.

     | *Used by:*  EnsembleStat

   ENSEMBLE_STAT_OUTPUT_FLAG_RPS
     Specify the value for 'output_flag.rps' in the MET configuration file for EnsembleStat.

     | *Used by:*  EnsembleStat

   ENSEMBLE_STAT_OUTPUT_FLAG_RHIST
     Specify the value for 'output_flag.rhist' in the MET configuration file for EnsembleStat.

     | *Used by:*  EnsembleStat

   ENSEMBLE_STAT_OUTPUT_FLAG_PHIST
     Specify the value for 'output_flag.phist' in the MET configuration file for EnsembleStat.

     | *Used by:*  EnsembleStat

   ENSEMBLE_STAT_OUTPUT_FLAG_ORANK
     Specify the value for 'output_flag.orank' in the MET configuration file for EnsembleStat.

     | *Used by:*  EnsembleStat

   ENSEMBLE_STAT_OUTPUT_FLAG_SSVAR
     Specify the value for 'output_flag.ssvar' in the MET configuration file for EnsembleStat.

     | *Used by:*  EnsembleStat

   ENSEMBLE_STAT_OUTPUT_FLAG_RELP
     Specify the value for 'output_flag.relp' in the MET configuration file for EnsembleStat.

     | *Used by:*  EnsembleStat

   ENSEMBLE_STAT_ENSEMBLE_FLAG_LATLON
     Specify the value for 'ensemble_flag.latlon' in the MET configuration file for EnsembleStat.

     | *Used by:*  EnsembleStat

   ENSEMBLE_STAT_ENSEMBLE_FLAG_MEAN
     Specify the value for 'ensemble_flag.mean' in the MET configuration file for EnsembleStat.

     | *Used by:*  EnsembleStat

   ENSEMBLE_STAT_ENSEMBLE_FLAG_STDEV
     Specify the value for 'ensemble_flag.stdev' in the MET configuration file for EnsembleStat.

     | *Used by:*  EnsembleStat

   ENSEMBLE_STAT_ENSEMBLE_FLAG_MINUS
     Specify the value for 'ensemble_flag.minus' in the MET configuration file for EnsembleStat.

     | *Used by:*  EnsembleStat

   ENSEMBLE_STAT_ENSEMBLE_FLAG_PLUS
     Specify the value for 'ensemble_flag.plus' in the MET configuration file for EnsembleStat.

     | *Used by:*  EnsembleStat

   ENSEMBLE_STAT_ENSEMBLE_FLAG_MIN
     Specify the value for 'ensemble_flag.min' in the MET configuration file for EnsembleStat.

     | *Used by:*  EnsembleStat

   ENSEMBLE_STAT_ENSEMBLE_FLAG_MAX
     Specify the value for 'ensemble_flag.max' in the MET configuration file for EnsembleStat.

     | *Used by:*  EnsembleStat

   ENSEMBLE_STAT_ENSEMBLE_FLAG_RANGE
     Specify the value for 'ensemble_flag.range' in the MET configuration file for EnsembleStat.

     | *Used by:*  EnsembleStat

   ENSEMBLE_STAT_ENSEMBLE_FLAG_VLD_COUNT
     Specify the value for 'ensemble_flag.vld_count' in the MET configuration file for EnsembleStat.

     | *Used by:*  EnsembleStat

   ENSEMBLE_STAT_ENSEMBLE_FLAG_FREQUENCY
     Specify the value for 'ensemble_flag.frequency' in the MET configuration file for EnsembleStat.

     | *Used by:*  EnsembleStat

   ENSEMBLE_STAT_ENSEMBLE_FLAG_NEP
     Specify the value for 'ensemble_flag.nep' in the MET configuration file for EnsembleStat.

     | *Used by:*  EnsembleStat

   ENSEMBLE_STAT_ENSEMBLE_FLAG_NMEP
     Specify the value for 'ensemble_flag.nmep' in the MET configuration file for EnsembleStat.

     | *Used by:*  EnsembleStat

   ENSEMBLE_STAT_ENSEMBLE_FLAG_RANK
     Specify the value for 'ensemble_flag.rank' in the MET configuration file for EnsembleStat.

     | *Used by:*  EnsembleStat

   ENSEMBLE_STAT_ENSEMBLE_FLAG_WEIGHT
     Specify the value for 'ensemble_flag.weight' in the MET configuration file for EnsembleStat.

     | *Used by:*  EnsembleStat

   GRID_STAT_MASK_GRID
     Specify the value for 'mask.grid' in the MET configuration file for GridStat.

     | *Used by:*  GridStat

   GRID_STAT_MASK_POLY
     Specify the value for 'mask.poly' in the MET configuration file for GridStat.

     | *Used by:*  GridStat
   
   DESC
     Specify the value for 'desc' in the MET configuration file for the MET tool being used

    | *Used by:* GridStat, PointStat, EnsembleStat, GridDiag, MODE, MTD, SeriesAnalysis, TCGen, TCPairs, TCStat

   ENSEMBLE_STAT_MET_CONFIG_OVERRIDES
     Override any variables in the MET configuration file that are not
     supported by the wrapper. This should be set to the full variable name
     and value that you want to override, including the equal sign and the
     ending semi-colon. The value is directly appended to the end of the
     wrapped MET config file.
     
     Example:
     ENSEMBLE_STAT_MET_CONFIG_OVERRIDES = desc = "override_desc"; model = "override_model";

     See :ref:`Overriding Unsupported MET config file settings<met-config-overrides>` for more information

     | *Used by:*  EnsembleStat

   ASCII2NC_MET_CONFIG_OVERRIDES
     Override any variables in the MET configuration file that are not
     supported by the wrapper. This should be set to the full variable name
     and value that you want to override, including the equal sign and the
     ending semi-colon. The value is directly appended to the end of the
     wrapped MET config file.
     
     Example:
     ASCII2NC_MET_CONFIG_OVERRIDES = desc = "override_desc"; model = "override_model";

     See :ref:`Overriding Unsupported MET config file settings<met-config-overrides>` for more information

     | *Used by:* ASCII2NC

   GRID_DIAG_MET_CONFIG_OVERRIDES
     Override any variables in the MET configuration file that are not
     supported by the wrapper. This should be set to the full variable name
     and value that you want to override, including the equal sign and the
     ending semi-colon. The value is directly appended to the end of the
     wrapped MET config file.
     
     Example:
     GRID_DIAG_MET_CONFIG_OVERRIDES = desc = "override_desc"; model = "override_model";

     See :ref:`Overriding Unsupported MET config file settings<met-config-overrides>` for more information

     | *Used by:* GridDiag

   GRID_STAT_MET_CONFIG_OVERRIDES
     Override any variables in the MET configuration file that are not
     supported by the wrapper. This should be set to the full variable name
     and value that you want to override, including the equal sign and the
     ending semi-colon. The value is directly appended to the end of the
     wrapped MET config file.
     
     Example:
     GRID_STAT_MET_CONFIG_OVERRIDES = desc = "override_desc"; model = "override_model";
  
     See :ref:`Overriding Unsupported MET config file settings<met-config-overrides>` for more information

     | *Used by:* GridStat

   MODE_MET_CONFIG_OVERRIDES
     Override any variables in the MET configuration file that are not
     supported by the wrapper. This should be set to the full variable name
     and value that you want to override, including the equal sign and the
     ending semi-colon. The value is directly appended to the end of the
     wrapped MET config file.
     
     Example:
     MODE_MET_CONFIG_OVERRIDES = desc = "override_desc"; model = "override_model";

     See :ref:`Overriding Unsupported MET config file settings<met-config-overrides>` for more information

     | *Used by:* MODE

   MTD_MET_CONFIG_OVERRIDES
     Override any variables in the MET configuration file that are not
     supported by the wrapper. This should be set to the full variable name
     and value that you want to override, including the equal sign and the
     ending semi-colon. The value is directly appended to the end of the
     wrapped MET config file.
     
     Example:
     MTD_MET_CONFIG_OVERRIDES = desc = "override_desc"; model = "override_model";

     See :ref:`Overriding Unsupported MET config file settings<met-config-overrides>` for more information

     | *Used by:* MTD

   PB2NC_MET_CONFIG_OVERRIDES
     Override any variables in the MET configuration file that are not
     supported by the wrapper. This should be set to the full variable name
     and value that you want to override, including the equal sign and the
     ending semi-colon. The value is directly appended to the end of the
     wrapped MET config file.
     
     Example:
     PB2NC_MET_CONFIG_OVERRIDES = desc = "override_desc"; model = "override_model";

     See :ref:`Overriding Unsupported MET config file settings<met-config-overrides>` for more information

     | *Used by:* PB2NC

   POINT_STAT_MET_CONFIG_OVERRIDES
     Override any variables in the MET configuration file that are not
     supported by the wrapper. This should be set to the full variable name
     and value that you want to override, including the equal sign and the
     ending semi-colon. The value is directly appended to the end of the
     wrapped MET config file.
     
     Example:
     POINT_STAT_MET_CONFIG_OVERRIDES = desc = "override_desc"; model = "override_model";

     See :ref:`Overriding Unsupported MET config file settings<met-config-overrides>` for more information

     | *Used by:* PointStat

   SERIES_ANALYSIS_MET_CONFIG_OVERRIDES
     Override any variables in the MET configuration file that are not
     supported by the wrapper. This should be set to the full variable name
     and value that you want to override, including the equal sign and the
     ending semi-colon. The value is directly appended to the end of the
     wrapped MET config file.
     
     Example:
     SERIES_ANALYSIS_MET_CONFIG_OVERRIDES = desc = "override_desc"; model = "override_model";

     See :ref:`Overriding Unsupported MET config file settings<met-config-overrides>` for more information

     | *Used by:* SeriesAnalysis

   STAT_ANALYSIS_MET_CONFIG_OVERRIDES
     Override any variables in the MET configuration file that are not
     supported by the wrapper. This should be set to the full variable name
     and value that you want to override, including the equal sign and the
     ending semi-colon. The value is directly appended to the end of the
     wrapped MET config file.
     
     Example:
     STAT_ANALYSIS_MET_CONFIG_OVERRIDES = desc = "override_desc"; model = "override_model";

     See :ref:`Overriding Unsupported MET config file settings<met-config-overrides>` for more information

     | *Used by:* StatAnalysis

   TC_GEN_MET_CONFIG_OVERRIDES
     Override any variables in the MET configuration file that are not
     supported by the wrapper. This should be set to the full variable name
     and value that you want to override, including the equal sign and the
     ending semi-colon. The value is directly appended to the end of the
     wrapped MET config file.
     
     Example:
     TC_GEN_MET_CONFIG_OVERRIDES = desc = "override_desc"; model = "override_model";

     See :ref:`Overriding Unsupported MET config file settings<met-config-overrides>` for more information

     | *Used by:* TCGen

   TC_PAIRS_MET_CONFIG_OVERRIDES
     Override any variables in the MET configuration file that are not
     supported by the wrapper. This should be set to the full variable name
     and value that you want to override, including the equal sign and the
     ending semi-colon. The value is directly appended to the end of the
     wrapped MET config file.
     
     Example:
     TC_PAIRS_MET_CONFIG_OVERRIDES = desc = "override_desc"; model = "override_model";

     See :ref:`Overriding Unsupported MET config file settings<met-config-overrides>` for more information

     | *Used by:* TCPairs

   TC_RMW_MET_CONFIG_OVERRIDES
     Override any variables in the MET configuration file that are not
     supported by the wrapper. This should be set to the full variable name
     and value that you want to override, including the equal sign and the
     ending semi-colon. The value is directly appended to the end of the
     wrapped MET config file.
     
     Example:
     TC_RMW_MET_CONFIG_OVERRIDES = desc = "override_desc"; model = "override_model";

     See :ref:`Overriding Unsupported MET config file settings<met-config-overrides>` for more information

     | *Used by:* TCRMW

   TC_STAT_MET_CONFIG_OVERRIDES
     Override any variables in the MET configuration file that are not
     supported by the wrapper. This should be set to the full variable name
     and value that you want to override, including the equal sign and the
     ending semi-colon. The value is directly appended to the end of the
     wrapped MET config file.
     
     Example:
     TC_STAT_MET_CONFIG_OVERRIDES = desc = "override_desc"; model = "override_model";

     See :ref:`Overriding Unsupported MET config file settings<met-config-overrides>` for more information

     | *Used by:* TCStat

   FCST_PCP_COMBINE_EXTRA_NAMES
     Specify a list of any additional fields to add to the command. The items in this list correspond to the list set by :term:`FCST_PCP_COMBINE_EXTRA_LEVELS`. A corresponding variable exists for observation data called :term:`OBS_PCP_COMBINE_EXTRA_NAMES`. Example:

     | FCST_PCP_COMBINE_EXTRA_NAMES = TMP, HGT
     | FCST_PCP_COMBINE_EXTRA_LEVELS = "(*,*)", "(*,*)"

     This will add the following to the end of the command:

     -field 'name="TMP"; level="(*,*)";' -field 'name="HGT"; level="(*,*)";'

     | *Used by:*  PCPCombine

   OBS_PCP_COMBINE_EXTRA_NAMES
     See :term:`FCST_PCP_COMBINE_EXTRA_NAMES`

     | *Used by:*  PCPCombine

   FCST_PCP_COMBINE_EXTRA_LEVELS
     Specify a list of any additional fields to add to the command. The items in this list correspond to the list set by :term:`FCST_PCP_COMBINE_EXTRA_NAMES`. If this list has fewer items than the names list, then no level value will be specified for those names (i.e. if using Python Embedding). A corresponding variable exists for observation data called :term:`OBS_PCP_COMBINE_EXTRA_LEVELS`. See :term:`FCST_PCP_COMBINE_EXTRA_NAMES` for an example.

     | *Used by:*  PCPCombine

   OBS_PCP_COMBINE_EXTRA_LEVELS
     See :term:`FCST_PCP_COMBINE_EXTRA_LEVELS`

     | *Used by:*  PCPCombine

   FCST_PCP_COMBINE_EXTRA_OUTPUT_NAMES
     Specify a list of output names for any additional fields to add to the command. The items in this list correspond to the list set by :term:`FCST_PCP_COMBINE_EXTRA_NAMES`. A corresponding variable exists for observation data called :term:`OBS_PCP_COMBINE_EXTRA_OUTPUT_NAMES`. Example:

     | *Used by:*  PCPCombine

   OBS_PCP_COMBINE_EXTRA_OUTPUT_NAMES
     See :term:`FCST_PCP_COMBINE_EXTRA_OUTPUT_NAMES`

     | *Used by:*  PCPCombine

   ENSEMBLE_STAT_MESSAGE_TYPE
     Set the message_type option in the EnsembleStat MET config file.

     | *Used by:*  EnsembleStat

   ENSEMBLE_STAT_MASK_POLY
     Set the mask.poly entry in the EnsembleStat MET config file.

     | *Used by:*  EnsembleStat

   GRID_DIAG_MASK_POLY
     Set the mask.poly entry in the GridDiag MET config file.

     | *Used by:*  GridDiag

   GRID_DIAG_MASK_GRID
     Set the mask.grid entry in the GridDiag MET config file.

     | *Used by:*  GridDiag

   GRID_DIAG_CENSOR_THRESH
     Set the censor_thresh entry in the GridDiag MET config file.

     | *Used by:*  GridDiag

   GRID_DIAG_CENSOR_VAL
     Set the censor_val entry in the GridDiag MET config file.

     | *Used by:*  GridDiag

   PB2NC_TIME_SUMMARY_RAW_DATA
     Specify the time summary raw_data item in the MET pb2nc config file. Refer to the `MET User's Guide <https://dtcenter.org/community-code/model-evaluation-tools-met/documentation>`_ for more information.

     | *Used by:*  PB2NC

   PB2NC_TIME_SUMMARY_STEP
     Specify the time summary step item in the MET pb2nc config file. Refer to the `MET User's Guide <https://dtcenter.org/community-code/model-evaluation-tools-met/documentation>`_ for more information.

     | *Used by:*  PB2NC

   PB2NC_TIME_SUMMARY_WIDTH
     Specify the time summary width item in the MET pb2nc config file. Refer to the `MET User's Guide <https://dtcenter.org/community-code/model-evaluation-tools-met/documentation>`_ for more information.

     | *Used by:*  PB2NC

   PB2NC_TIME_SUMMARY_GRIB_CODES
     Specify the time summary grib_code item in the MET pb2nc config file. Refer to the `MET User's Guide <https://dtcenter.org/community-code/model-evaluation-tools-met/documentation>`_ for more information.

     | *Used by:*  PB2NC

   PB2NC_TIME_SUMMARY_VALID_FREQ
     Specify the time summary valid_freq item in the MET pb2nc config file. Refer to the `MET User's Guide <https://dtcenter.org/community-code/model-evaluation-tools-met/documentation>`_ for more information.

     | *Used by:*  PB2NC

   PB2NC_TIME_SUMMARY_VALID_THRESH
     Specify the time summary valid_thresh item in the MET pb2nc config file. Refer to the `MET User's Guide <https://dtcenter.org/community-code/model-evaluation-tools-met/documentation>`_ for more information.

     | *Used by:*  PN2NC

   PB2NC_MASK_POLY
     Set the mask.poly entry in the PB2NC MET config file.

     | *Used by:*  PN2NC

   PB2NC_MASK_GRID
     Set the mask.grid entry in the PB2NC MET config file.

     | *Used by:*  PN2NC

   POINT_STAT_MASK_SID
     Set the mask.sid entry in the PointStat MET config file.

     | *Used by:*  PointStat

   POINT_STAT_MASK_GRID
     Set the mask.grid entry in the PointStat MET config file.

     | *Used by:*  PointStat

   POINT_STAT_MASK_POLY
     Set the mask.poly entry in the PointStat MET config file.

     | *Used by:*  PointStat

   MODE_GRID_RES
     Set the grid_res entry in the MODE MET config file.

     | *Used by:*  MODE

   TC_PAIRS_INIT_BEG
     Set the initialization begin time for TCpairs.

     | *Used by:*  TCPairs

   TC_PAIRS_INIT_END
     Set the initialization end time for TCpairs.

     | *Used by:*  TCPairs

   TC_PAIRS_VALID_BEG
     Set the valid begin time for TCPairs.

     | *Used by:*  TCPairs

   TC_PAIRS_VALID_END
     Set the valid end time for TCpairs.

     | *Used by:*  TCpairs

   ENS_ENSEMBLE_STAT_INPUT_DATATYPE
     Set the file_type entry of the ens dictionary in the MET config file for EnsembleStat.

     | *Used by:*  EnsembleStat

   FCST_SERIES_ANALYSIS_INPUT_DATATYPE
     Set the file_type entry of the fcst dictionary in the MET config file for SeriesAnalysis.

     | *Used by:*  SeriesAnalysis

   OBS_SERIES_ANALYSIS_INPUT_DATATYPE
     Set the file_type entry of the obs dictionary in the MET config file for SeriesAnalysis.

     | *Used by:*  SeriesAnalysis

   MET_DB_LOAD_RUNTIME_FREQ
     Frequency to run Grid-Diag. See :ref:`Runtime_Freq` for more information.

     | *Used by:*  GridDiag

   MET_DATA_DB_DIR
     Set this the location of the dtcenter/METdatadb repository.

     | *Used by:*  METdbLoad

   MET_DB_LOAD_XML_FILE
     Template XML file that is used to load data into METviewer using the
     met_db_load.py script. Values from the METplus configuration file are
     substituted into this file before passing it to the script. The default
     value can be used to run unless the template doesn't fit the needs of the
     use case.

     | *Used by:*  METdbLoad

   MET_DB_LOAD_REMOVE_TMP_XML
     If set to False, then the temporary XML file with substituted values will
     not be removed after the use case finishes. This is used for debugging
     purposes only. The temporary XML file may contain sensitive information
     like database credentials so it is recommended to remove the temporary
     file after each run.

     | *Used by:*  METdbLoad

   MET_DB_LOAD_MV_HOST
     Set the <load_spec><connection><host> value in the
     METdbLoad XML template file.

     | *Used by:*  METdbLoad

   MET_DB_LOAD_MV_DATABASE
     Set the <load_spec><connection><database> value in the
     METdbLoad XML template file.

     | *Used by:*  METdbLoad

   MET_DB_LOAD_MV_USER
     Set the <load_spec><connection><user> value in the
     METdbLoad XML template file.

     | *Used by:*  METdbLoad

   MET_DB_LOAD_MV_PASSWORD
     Set the <load_spec><connection><password> value in the
     METdbLoad XML template file.

     | *Used by:*  METdbLoad

   MET_DB_LOAD_MV_VERBOSE
     Set the <load_spec><verbose> value in the
     METdbLoad XML template file.

     | *Used by:*  METdbLoad

   MET_DB_LOAD_MV_INSERT_SIZE
     Set the <load_spec><insert_size> value in the
     METdbLoad XML template file.

     | *Used by:*  METdbLoad

   MET_DB_LOAD_MV_MODE_HEADER_DB_CHECK
     Set the <load_spec><mode_header_db_check> value in the
     METdbLoad XML template file.

     | *Used by:*  METdbLoad

   MET_DB_LOAD_MV_DROP_INDEXES
     Set the <load_spec><drop_indexes> value in the
     METdbLoad XML template file.

     | *Used by:*  METdbLoad

   MET_DB_LOAD_MV_APPLY_INDEXES
     Set the <load_spec><apply_indexes> value in the
     METdbLoad XML template file.

     | *Used by:*  METdbLoad

   MET_DB_LOAD_MV_GROUP
     Set the <load_spec><group> value in the
     METdbLoad XML template file.

     | *Used by:*  METdbLoad

   MET_DB_LOAD_MV_LOAD_STAT
     Set the <load_spec><load_stat> value in the
     METdbLoad XML template file.

     | *Used by:*  METdbLoad

   MET_DB_LOAD_MV_LOAD_MODE
     Set the <load_spec><load_mode> value in the
     METdbLoad XML template file.

     | *Used by:*  METdbLoad

   MET_DB_LOAD_MV_LOAD_MTD
     Set the <load_spec><load_mtd> value in the
     METdbLoad XML template file.

     | *Used by:*  METdbLoad

   MET_DB_LOAD_MV_LOAD_MPR
     Set the <load_spec><load_mpr> value in the
     METdbLoad XML template file.

     | *Used by:*  METdbLoad

   MET_DB_LOAD_INPUT_TEMPLATE
     Path to a directory containing .stat or .tcst file that will be loaded
     into METviewer. This can be a single directory or a list of directories.
     The paths can include filename template tags that correspond to each
     run time. The wrapper will traverse through each sub directory under the
     directories listed here and add any directory that contains any files that
     end with .stat or .tcst to the XML file that is passed into the
     met_db_load.py script.

     | *Used by:*  METdbLoad

   CYCLONE_PLOTTER_ADD_WATERMARK
     If set to True, add a watermark with the current time to the image generated by
     CyclonePlotter.

     | *Used by:* CyclonePlotter

   GRID_STAT_CLIMO_CDF_CDF_BINS
     See :term:`GRID_STAT_CLIMO_CDF_BINS`

   GRID_STAT_CLIMO_CDF_BINS
     Specify the value for 'climo_cdf.cdf_bins' in the MET configuration file for GridStat.

     | *Used by:* GridStat

   GRID_STAT_CLIMO_CDF_CENTER_BINS
     Specify the value for 'climo_cdf.center_bins' in the MET configuration file for GridStat.

     | *Used by:* GridStat

   GRID_STAT_CLIMO_CDF_WRITE_BINS
     Specify the value for 'climo_cdf.write_bins' in the MET configuration file for GridStat.

     | *Used by:* GridStat

   POINT_STAT_CLIMO_CDF_CDF_BINS
     See :term:`POINT_STAT_CLIMO_CDF_BINS`

   POINT_STAT_CLIMO_CDF_BINS
     Specify the value for 'climo_cdf.cdf_bins' in the MET configuration file for PointStat.

     | *Used by:* PointStat

   POINT_STAT_CLIMO_CDF_CENTER_BINS
     Specify the value for 'climo_cdf.center_bins' in the MET configuration file for PointStat.

     | *Used by:* PointStat

   POINT_STAT_CLIMO_CDF_WRITE_BINS
     Specify the value for 'climo_cdf.write_bins' in the MET configuration file for PointStat.

     | *Used by:* PointStat

   GRID_STAT_OUTPUT_FLAG_FHO
     Specify the value for 'output_flag.fho' in the MET configuration file for GridStat.

     | *Used by:* GridStat

   GRID_STAT_OUTPUT_FLAG_CTC
     Specify the value for 'output_flag.ctc' in the MET configuration file for GridStat.

     | *Used by:* GridStat

   GRID_STAT_OUTPUT_FLAG_CTS
     Specify the value for 'output_flag.cts' in the MET configuration file for GridStat.

     | *Used by:* GridStat

   GRID_STAT_OUTPUT_FLAG_MCTC
     Specify the value for 'output_flag.mctc' in the MET configuration file for GridStat.

     | *Used by:* GridStat

   GRID_STAT_OUTPUT_FLAG_MCTS
     Specify the value for 'output_flag.mcts' in the MET configuration file for GridStat.

     | *Used by:* GridStat

   GRID_STAT_OUTPUT_FLAG_CNT
     Specify the value for 'output_flag.cnt' in the MET configuration file for GridStat.

     | *Used by:* GridStat

   GRID_STAT_OUTPUT_FLAG_SL1L2
     Specify the value for 'output_flag.sl1l2' in the MET configuration file for GridStat.

     | *Used by:* GridStat

   GRID_STAT_OUTPUT_FLAG_SAL1L2
     Specify the value for 'output_flag.sal1l2' in the MET configuration file for GridStat.

     | *Used by:* GridStat

   GRID_STAT_OUTPUT_FLAG_VL1L2
     Specify the value for 'output_flag.vl1l2' in the MET configuration file for GridStat.

     | *Used by:* GridStat

   GRID_STAT_OUTPUT_FLAG_VAL1L2
     Specify the value for 'output_flag.val1l2' in the MET configuration file for GridStat.

     | *Used by:* GridStat

   GRID_STAT_OUTPUT_FLAG_VCNT
     Specify the value for 'output_flag.vcnt' in the MET configuration file for GridStat.

     | *Used by:* GridStat

   GRID_STAT_OUTPUT_FLAG_PCT
     Specify the value for 'output_flag.pct' in the MET configuration file for GridStat.

     | *Used by:* GridStat

   GRID_STAT_OUTPUT_FLAG_PSTD
     Specify the value for 'output_flag.pstd' in the MET configuration file for GridStat.

     | *Used by:* GridStat

   GRID_STAT_OUTPUT_FLAG_PJC
     Specify the value for 'output_flag.pjc' in the MET configuration file for GridStat.

     | *Used by:* GridStat

   GRID_STAT_OUTPUT_FLAG_PRC
     Specify the value for 'output_flag.prc' in the MET configuration file for GridStat.

     | *Used by:* GridStat

   GRID_STAT_OUTPUT_FLAG_ECLV
     Specify the value for 'output_flag.eclv' in the MET configuration file for GridStat.

     | *Used by:* GridStat

   GRID_STAT_OUTPUT_FLAG_NBRCTC
     Specify the value for 'output_flag.nbrctc' in the MET configuration file for GridStat.

     | *Used by:* GridStat

   GRID_STAT_OUTPUT_FLAG_NBRCTS
     Specify the value for 'output_flag.nbrcts' in the MET configuration file for GridStat.

     | *Used by:* GridStat

   GRID_STAT_OUTPUT_FLAG_NBRCNT
     Specify the value for 'output_flag.nbrcnt' in the MET configuration file for GridStat.

     | *Used by:* GridStat

   GRID_STAT_OUTPUT_FLAG_GRAD
     Specify the value for 'output_flag.grad' in the MET configuration file for GridStat.

     | *Used by:* GridStat

   GRID_STAT_OUTPUT_FLAG_DMAP
     Specify the value for 'output_flag.dmap' in the MET configuration file for GridStat.

     | *Used by:* GridStat

   GRID_STAT_NC_PAIRS_FLAG_LATLON
     Specify the value for 'nc_pairs_flag.latlon' in the MET configuration file for GridStat.

     | *Used by:* GridStat

   GRID_STAT_NC_PAIRS_FLAG_RAW
     Specify the value for 'nc_pairs_flag.raw' in the MET configuration file for GridStat.

     | *Used by:* GridStat

   GRID_STAT_NC_PAIRS_FLAG_DIFF
     Specify the value for 'nc_pairs_flag.diff' in the MET configuration file for GridStat.

     | *Used by:* GridStat

   GRID_STAT_NC_PAIRS_FLAG_CLIMO
     Specify the value for 'nc_pairs_flag.climo' in the MET configuration file for GridStat.

     | *Used by:* GridStat

   GRID_STAT_NC_PAIRS_FLAG_CLIMO_CDP
     Specify the value for 'nc_pairs_flag.climo_cdp' in the MET configuration file for GridStat.

     | *Used by:* GridStat

   GRID_STAT_NC_PAIRS_FLAG_WEIGHT
     Specify the value for 'nc_pairs_flag.weight' in the MET configuration file for GridStat.

     | *Used by:* GridStat

   GRID_STAT_NC_PAIRS_FLAG_NBRHD
     Specify the value for 'nc_pairs_flag.nbrhd' in the MET configuration file for GridStat.

     | *Used by:* GridStat

   GRID_STAT_NC_PAIRS_FLAG_FOURIER
     Specify the value for 'nc_pairs_flag.fourier' in the MET configuration file for GridStat.

     | *Used by:* GridStat

   GRID_STAT_NC_PAIRS_FLAG_GRADIENT
     Specify the value for 'nc_pairs_flag.gradient' in the MET configuration file for GridStat.

     | *Used by:* GridStat

   GRID_STAT_NC_PAIRS_FLAG_DISTANCE_MAP
     Specify the value for 'nc_pairs_flag.distance_map' in the MET configuration file for GridStat.

     | *Used by:* GridStat

   GRID_STAT_NC_PAIRS_FLAG_APPLY_MASK
     Specify the value for 'nc_pairs_flag.apply_mask' in the MET configuration file for GridStat.

     | *Used by:* GridStat

   TC_STAT_COLUMN_STR_EXC_NAME
     Specify the value for 'column_str_exc_name' in the MET configuration file for TCStat.

     | *Used by:* TCStat

   TC_STAT_COLUMN_STR_EXC_VAL
     Specify the value for 'column_str_exc_val' in the MET configuration file for TCStat.

     | *Used by:* TCStat

   TC_STAT_INIT_STR_EXC_NAME
     Specify the value for 'init_str_exc_name' in the MET configuration file for TCStat.

     | *Used by:* TCStat

   TC_STAT_INIT_STR_EXC_VAL
     Specify the value for 'init_str_exc_val' in the MET configuration file for TCStat.

     | *Used by:* TCStat

   TC_GEN_GENESIS_MATCH_POINT_TO_TRACK
     Specify the value for 'genesis_match_point_to_track' in the MET configuration file for TCGen.

     | *Used by:* TCGen

   TC_GEN_GENESIS_MATCH_WINDOW_BEG
     Specify the value for 'genesis_match_window.beg' in the MET configuration file for TCGen.

     | *Used by:* TCGen

   TC_GEN_GENESIS_MATCH_WINDOW_END
     Specify the value for 'genesis_match_window.end' in the MET configuration file for TCGen.

     | *Used by:* TCGen

   TC_GEN_OPS_HIT_WINDOW_BEG
     Specify the value for 'ops_hit_window.beg' in the MET configuration file for TCGen.

     | *Used by:* TCGen

   TC_GEN_OPS_HIT_WINDOW_END
     Specify the value for 'ops_hit_window.end' in the MET configuration file for TCGen.

     | *Used by:* TCGen

   MODE_FCST_FILTER_ATTR_NAME
     Specify the value for 'fcst.filter_attr_name' in the MET configuration file for MODE.

     | *Used by:* MODE

   MODE_FCST_FILTER_ATTR_THRESH
     Specify the value for 'fcst.filter_attr_thresh' in the MET configuration file for MODE.

     | *Used by:* MODE

   MODE_FCST_CENSOR_THRESH
     Specify the value for 'fcst.censor_thresh' in the MET configuration file for MODE.

     | *Used by:* MODE

   MODE_FCST_CENSOR_VAL
     Specify the value for 'fcst.censor_val' in the MET configuration file for MODE.

     | *Used by:* MODE

   MODE_FCST_VLD_THRESH
     Specify the value for 'fcst.vld_thresh' in the MET configuration file for MODE.

     | *Used by:* MODE

   MODE_OBS_FILTER_ATTR_NAME
     Specify the value for 'obs.filter_attr_name' in the MET configuration file for MODE.

     | *Used by:* MODE

   MODE_OBS_FILTER_ATTR_THRESH
     Specify the value for 'obs.filter_attr_thresh' in the MET configuration file for MODE.

     | *Used by:* MODE

   MODE_OBS_CENSOR_THRESH
     Specify the value for 'obs.censor_thresh' in the MET configuration file for MODE.

     | *Used by:* MODE

   MODE_OBS_CENSOR_VAL
     Specify the value for 'obs.censor_val' in the MET configuration file for MODE.

     | *Used by:* MODE

   MODE_OBS_VLD_THRESH
     Specify the value for 'obs.vld_thresh' in the MET configuration file for MODE.

     | *Used by:* MODE

   MODE_WEIGHT_CENTROID_DIST
     Specify the value for 'weight.centroid_dist' in the MET configuration file for MODE.

     | *Used by:* MODE

   MODE_WEIGHT_BOUNDARY_DIST
     Specify the value for 'weight.boundary_dist' in the MET configuration file for MODE.

     | *Used by:* MODE

   MODE_WEIGHT_CONVEX_HULL_DIST
     Specify the value for 'weight.convex_hull_dist' in the MET configuration file for MODE.

     | *Used by:* MODE

   MODE_WEIGHT_ANGLE_DIFF
     Specify the value for 'weight.angle_diff' in the MET configuration file for MODE.

     | *Used by:* MODE

   MODE_WEIGHT_ASPECT_DIFF
     Specify the value for 'weight.aspect_diff' in the MET configuration file for MODE.

     | *Used by:* MODE

   MODE_WEIGHT_AREA_RATIO
     Specify the value for 'weight.area_ratio' in the MET configuration file for MODE.

     | *Used by:* MODE

   MODE_WEIGHT_INT_AREA_RATIO
     Specify the value for 'weight.int_area_ratio' in the MET configuration file for MODE.

     | *Used by:* MODE

   MODE_WEIGHT_CURVATURE_RATIO
     Specify the value for 'weight.curvature_ratio' in the MET configuration file for MODE.

     | *Used by:* MODE

   MODE_WEIGHT_COMPLEXITY_RATIO
     Specify the value for 'weight.complexity_ratio' in the MET configuration file for MODE.

     | *Used by:* MODE

   MODE_WEIGHT_INTEN_PERC_RATIO
     Specify the value for 'weight.inten_perc_ratio' in the MET configuration file for MODE.

     | *Used by:* MODE

   MODE_WEIGHT_INTEN_PERC_VALUE
     Specify the value for 'weight.inten_perc_value' in the MET configuration file for MODE.

     | *Used by:* MODE

   MODE_NC_PAIRS_FLAG_LATLON
     Specify the value for 'nc_pairs_flag.latlon' in the MET configuration file for MODE.

     | *Used by:* MODE

   MODE_NC_PAIRS_FLAG_RAW
     Specify the value for 'nc_pairs_flag.raw' in the MET configuration file for MODE.

     | *Used by:* MODE

   MODE_NC_PAIRS_FLAG_OBJECT_RAW
     Specify the value for 'nc_pairs_flag.object_raw' in the MET configuration file for MODE.

     | *Used by:* MODE

   MODE_NC_PAIRS_FLAG_OBJECT_ID
     Specify the value for 'nc_pairs_flag.object_id' in the MET configuration file for MODE.

     | *Used by:* MODE

   MODE_NC_PAIRS_FLAG_CLUSTER_ID
     Specify the value for 'nc_pairs_flag.cluster_id' in the MET configuration file for MODE.

     | *Used by:* MODE

   MODE_NC_PAIRS_FLAG_POLYLINES
     Specify the value for 'nc_pairs_flag.polylines' in the MET configuration file for MODE.

     | *Used by:* MODE

   MODE_MASK_GRID
     Specify the value for 'mask.grid' in the MET configuration file for MODE.

     | *Used by:* MODE

   MODE_MASK_GRID_FLAG
     Specify the value for 'mask.grid_flag' in the MET configuration file for MODE.

     | *Used by:* MODE

   MODE_MASK_POLY
     Specify the value for 'mask.poly' in the MET configuration file for MODE.

     | *Used by:* MODE

   MODE_MASK_POLY_FLAG
     Specify the value for 'mask.poly_flag' in the MET configuration file for MODE.

     | *Used by:* MODE

   MODE_MATCH_FLAG
     Specify the value for 'match_flag' in the MET configuration file for MODE.

     | *Used by:* MODE

   MODE_MAX_CENTROID_DIST
     Specify the value for 'max_centroid_dist' in the MET configuration file for MODE.

     | *Used by:* MODE

   MODE_TOTAL_INTEREST_THRESH
     Specify the value for 'total_interest_thresh' in the MET configuration file for MODE.

     | *Used by:* MODE

   MODE_INTEREST_FUNCTION_CENTROID_DIST
     Specify the value for 'interest_function.centroid_dist' in the MET configuration file for MODE.

     | *Used by:* MODE

   MODE_INTEREST_FUNCTION_BOUNDARY_DIST
     Specify the value for 'interest_function.boundary_dist' in the MET configuration file for MODE.

     | *Used by:* MODE

   MODE_INTEREST_FUNCTION_CONVEX_HULL_DIST
     Specify the value for 'interest_function.convex_hull_dist' in the MET configuration file for MODE.

     | *Used by:* MODE

   POINT_STAT_OBS_QUALITY_INC
     Specify the value for 'obs_quality_inc' in the MET configuration file for PointStat.

     | *Used by:* PointStat

   POINT_STAT_OBS_QUALITY_EXC
     Specify the value for 'obs_quality_exc' in the MET configuration file for PointStat.

     | *Used by:* PointStat

   POINT_STAT_OBS_QUALITY
     .. warning:: **DEPRECATED:** Please use :term:`POINT_STAT_OBS_QUALITY_INC` instead.

   POINT_STAT_OUTPUT_FLAG_FHO
     Specify the value for 'output_flag.fho' in the MET configuration file for PointStat.

     | *Used by:* PointStat

   POINT_STAT_OUTPUT_FLAG_CTC
     Specify the value for 'output_flag.ctc' in the MET configuration file for PointStat.

     | *Used by:* PointStat

   POINT_STAT_OUTPUT_FLAG_CTS
     Specify the value for 'output_flag.cts' in the MET configuration file for PointStat.

     | *Used by:* PointStat

   POINT_STAT_OUTPUT_FLAG_MCTC
     Specify the value for 'output_flag.mctc' in the MET configuration file for PointStat.

     | *Used by:* PointStat

   POINT_STAT_OUTPUT_FLAG_MCTS
     Specify the value for 'output_flag.mcts' in the MET configuration file for PointStat.

     | *Used by:* PointStat

   POINT_STAT_OUTPUT_FLAG_CNT
     Specify the value for 'output_flag.cnt' in the MET configuration file for PointStat.

     | *Used by:* PointStat

   POINT_STAT_OUTPUT_FLAG_SL1L2
     Specify the value for 'output_flag.sl1l2' in the MET configuration file for PointStat.

     | *Used by:* PointStat

   POINT_STAT_OUTPUT_FLAG_SAL1L2
     Specify the value for 'output_flag.sal1l2' in the MET configuration file for PointStat.

     | *Used by:* PointStat

   POINT_STAT_OUTPUT_FLAG_VL1L2
     Specify the value for 'output_flag.vl1l2' in the MET configuration file for PointStat.

     | *Used by:* PointStat

   POINT_STAT_OUTPUT_FLAG_VAL1L2
     Specify the value for 'output_flag.val1l2' in the MET configuration file for PointStat.

     | *Used by:* PointStat

   POINT_STAT_OUTPUT_FLAG_VCNT
     Specify the value for 'output_flag.vcnt' in the MET configuration file for PointStat.

     | *Used by:* PointStat

   POINT_STAT_OUTPUT_FLAG_PCT
     Specify the value for 'output_flag.pct' in the MET configuration file for PointStat.

     | *Used by:* PointStat

   POINT_STAT_OUTPUT_FLAG_PSTD
     Specify the value for 'output_flag.pstd' in the MET configuration file for PointStat.

     | *Used by:* PointStat

   POINT_STAT_OUTPUT_FLAG_PJC
     Specify the value for 'output_flag.pjc' in the MET configuration file for PointStat.

     | *Used by:* PointStat

   POINT_STAT_OUTPUT_FLAG_PRC
     Specify the value for 'output_flag.prc' in the MET configuration file for PointStat.

     | *Used by:* PointStat

   POINT_STAT_OUTPUT_FLAG_ECNT
     Specify the value for 'output_flag.ecnt' in the MET configuration file for PointStat.

     | *Used by:* PointStat

   POINT_STAT_OUTPUT_FLAG_RPS
     Specify the value for 'output_flag.rps' in the MET configuration file for PointStat.

     | *Used by:* PointStat

   POINT_STAT_OUTPUT_FLAG_ECLV
     Specify the value for 'output_flag.eclv' in the MET configuration file for PointStat.

     | *Used by:* PointStat

   POINT_STAT_OUTPUT_FLAG_MPR
     Specify the value for 'output_flag.mpr' in the MET configuration file for PointStat.

     | *Used by:* PointStat

   POINT_STAT_OUTPUT_FLAG_ORANK
     Specify the value for 'output_flag.orank' in the MET configuration file for PointStat.

     | *Used by:* PointStat

   POINT_STAT_INTERP_VLD_THRESH
     Specify the value for 'interp.vld_thresh' in the MET configuration file for PointStat.

     | *Used by:* PointStat

   POINT_STAT_INTERP_SHAPE
     Specify the value for 'interp.shape' in the MET configuration file for PointStat.

     | *Used by:* PointStat

   POINT_STAT_INTERP_TYPE_METHOD
     Specify the value for 'interp.type.method' in the MET configuration file for PointStat.

     | *Used by:* PointStat

   POINT_STAT_INTERP_TYPE_WIDTH
     Specify the value for 'interp.type.width' in the MET configuration file for PointStat.

     | *Used by:* PointStat

   POINT_STAT_CLIMO_MEAN_FILE_NAME
     Specify the value for 'climo_mean.file_name' in the MET configuration file for PointStat.

     | *Used by:* PointStat

   POINT_STAT_CLIMO_MEAN_FIELD
     Specify the value for 'climo_mean.field' in the MET configuration file for PointStat.

     | *Used by:* PointStat

   POINT_STAT_CLIMO_MEAN_REGRID_METHOD
     Specify the value for 'climo_mean.regrid.method' in the MET configuration file for PointStat.

     | *Used by:* PointStat

   POINT_STAT_CLIMO_MEAN_REGRID_WIDTH
     Specify the value for 'climo_mean.regrid.width' in the MET configuration file for PointStat.

     | *Used by:* PointStat

   POINT_STAT_CLIMO_MEAN_REGRID_VLD_THRESH
     Specify the value for 'climo_mean.regrid.vld_thresh' in the MET configuration file for PointStat.

     | *Used by:* PointStat

   POINT_STAT_CLIMO_MEAN_REGRID_SHAPE
     Specify the value for 'climo_mean.regrid.shape' in the MET configuration file for PointStat.

     | *Used by:* PointStat

   POINT_STAT_CLIMO_MEAN_TIME_INTERP_METHOD
     Specify the value for 'climo_mean.time_interp_method' in the MET configuration file for PointStat.

     | *Used by:* PointStat

   POINT_STAT_CLIMO_MEAN_MATCH_MONTH
     Specify the value for 'climo_mean.match_month' in the MET configuration file for PointStat.

     | *Used by:* PointStat

   POINT_STAT_CLIMO_MEAN_DAY_INTERVAL
     Specify the value for 'climo_mean.day_interval' in the MET configuration file for PointStat.

     | *Used by:* PointStat

   POINT_STAT_CLIMO_MEAN_HOUR_INTERVAL
     Specify the value for 'climo_mean.hour_interval' in the MET configuration file for PointStat.

     | *Used by:* PointStat

   POINT_STAT_CLIMO_STDEV_FILE_NAME
     Specify the value for 'climo_stdev.file_name' in the MET configuration file for PointStat.

     | *Used by:* PointStat

   POINT_STAT_CLIMO_STDEV_FIELD
     Specify the value for 'climo_stdev.field' in the MET configuration file for PointStat.

     | *Used by:* PointStat

   POINT_STAT_CLIMO_STDEV_REGRID_METHOD
     Specify the value for 'climo_stdev.regrid.method' in the MET configuration file for PointStat.

     | *Used by:* PointStat

   POINT_STAT_CLIMO_STDEV_REGRID_WIDTH
     Specify the value for 'climo_stdev.regrid.width' in the MET configuration file for PointStat.

     | *Used by:* PointStat

   POINT_STAT_CLIMO_STDEV_REGRID_VLD_THRESH
     Specify the value for 'climo_stdev.regrid.vld_thresh' in the MET configuration file for PointStat.

     | *Used by:* PointStat

   POINT_STAT_CLIMO_STDEV_REGRID_SHAPE
     Specify the value for 'climo_stdev.regrid.shape' in the MET configuration file for PointStat.

     | *Used by:* PointStat

   POINT_STAT_CLIMO_STDEV_TIME_INTERP_METHOD
     Specify the value for 'climo_stdev.time_interp_method' in the MET configuration file for PointStat.

     | *Used by:* PointStat

   POINT_STAT_CLIMO_STDEV_MATCH_MONTH
     Specify the value for 'climo_stdev.match_month' in the MET configuration file for PointStat.

     | *Used by:* PointStat

   POINT_STAT_CLIMO_STDEV_DAY_INTERVAL
     Specify the value for 'climo_stdev.day_interval' in the MET configuration file for PointStat.

     | *Used by:* PointStat

   POINT_STAT_CLIMO_STDEV_HOUR_INTERVAL
     Specify the value for 'climo_stdev.hour_interval' in the MET configuration file for PointStat.

     | *Used by:* PointStat

   GRID_STAT_INTERP_FIELD
     Specify the value for 'interp.field' in the MET configuration file for GridStat.

     | *Used by:* GridStat

   GRID_STAT_INTERP_VLD_THRESH
     Specify the value for 'interp.vld_thresh' in the MET configuration file for GridStat.

     | *Used by:* GridStat

   GRID_STAT_INTERP_SHAPE
     Specify the value for 'interp.shape' in the MET configuration file for GridStat.

     | *Used by:* GridStat

   GRID_STAT_INTERP_TYPE_METHOD
     Specify the value for 'interp.type.method' in the MET configuration file for GridStat.

     | *Used by:* GridStat

   GRID_STAT_INTERP_TYPE_WIDTH
     Specify the value for 'interp.type.width' in the MET configuration file for GridStat.

     | *Used by:* GridStat

   GRID_STAT_NC_PAIRS_VAR_NAME
     Specify the value for 'nc_pairs_var_name' in the MET configuration file for GridStat.

     | *Used by:* GridStat

   GRID_STAT_CLIMO_MEAN_FILE_NAME
     Specify the value for 'climo_mean.file_name' in the MET configuration file for GridStat.

     | *Used by:* GridStat

   GRID_STAT_CLIMO_MEAN_FIELD
     Specify the value for 'climo_mean.field' in the MET configuration file for GridStat.

     | *Used by:* GridStat

   GRID_STAT_CLIMO_MEAN_REGRID_METHOD
     Specify the value for 'climo_mean.regrid.method' in the MET configuration file for GridStat.

     | *Used by:* GridStat

   GRID_STAT_CLIMO_MEAN_REGRID_WIDTH
     Specify the value for 'climo_mean.regrid.width' in the MET configuration file for GridStat.

     | *Used by:* GridStat

   GRID_STAT_CLIMO_MEAN_REGRID_VLD_THRESH
     Specify the value for 'climo_mean.regrid.vld_thresh' in the MET configuration file for GridStat.

     | *Used by:* GridStat

   GRID_STAT_CLIMO_MEAN_REGRID_SHAPE
     Specify the value for 'climo_mean.regrid.shape' in the MET configuration file for GridStat.

     | *Used by:* GridStat

   GRID_STAT_CLIMO_MEAN_TIME_INTERP_METHOD
     Specify the value for 'climo_mean.time_interp_method' in the MET configuration file for GridStat.

     | *Used by:* GridStat

   GRID_STAT_CLIMO_MEAN_MATCH_MONTH
     Specify the value for 'climo_mean.match_month' in the MET configuration file for GridStat.

     | *Used by:* GridStat

   GRID_STAT_CLIMO_MEAN_DAY_INTERVAL
     Specify the value for 'climo_mean.day_interval' in the MET configuration file for GridStat.

     | *Used by:* GridStat

   GRID_STAT_CLIMO_MEAN_HOUR_INTERVAL
     Specify the value for 'climo_mean.hour_interval' in the MET configuration file for GridStat.

     | *Used by:* GridStat

   GRID_STAT_CLIMO_STDEV_FILE_NAME
     Specify the value for 'climo_stdev.file_name' in the MET configuration file for GridStat.

     | *Used by:* GridStat

   GRID_STAT_CLIMO_STDEV_FIELD
     Specify the value for 'climo_stdev.field' in the MET configuration file for GridStat.

     | *Used by:* GridStat

   GRID_STAT_CLIMO_STDEV_REGRID_METHOD
     Specify the value for 'climo_stdev.regrid.method' in the MET configuration file for GridStat.

     | *Used by:* GridStat

   GRID_STAT_CLIMO_STDEV_REGRID_WIDTH
     Specify the value for 'climo_stdev.regrid.width' in the MET configuration file for GridStat.

     | *Used by:* GridStat

   GRID_STAT_CLIMO_STDEV_REGRID_VLD_THRESH
     Specify the value for 'climo_stdev.regrid.vld_thresh' in the MET configuration file for GridStat.

     | *Used by:* GridStat

   GRID_STAT_CLIMO_STDEV_REGRID_SHAPE
     Specify the value for 'climo_stdev.regrid.shape' in the MET configuration file for GridStat.

     | *Used by:* GridStat

   GRID_STAT_CLIMO_STDEV_TIME_INTERP_METHOD
     Specify the value for 'climo_stdev.time_interp_method' in the MET configuration file for GridStat.

     | *Used by:* GridStat

   GRID_STAT_CLIMO_STDEV_MATCH_MONTH
     Specify the value for 'climo_stdev.match_month' in the MET configuration file for GridStat.

     | *Used by:* GridStat

   GRID_STAT_CLIMO_STDEV_DAY_INTERVAL
     Specify the value for 'climo_stdev.day_interval' in the MET configuration file for GridStat.

     | *Used by:* GridStat

   GRID_STAT_CLIMO_STDEV_HOUR_INTERVAL
     Specify the value for 'climo_stdev.hour_interval' in the MET configuration file for GridStat.

     | *Used by:* GridStat


   GRID_STAT_GRID_WEIGHT_FLAG
     Specify the value for 'grid_weight_flag' in the MET configuration file for GridStat.

     | *Used by:* GridStat

   FCST_GRID_STAT_FILE_TYPE
     Specify the value for 'fcst.file_type' in the MET configuration file for GridStat.

     | *Used by:* GridStat

   OBS_GRID_STAT_FILE_TYPE
     Specify the value for 'obs.file_type' in the MET configuration file for GridStat.

     | *Used by:* GridStat

   SERIES_ANALYSIS_CLIMO_MEAN_FILE_NAME
     Specify the value for 'climo_mean.file_name' in the MET configuration file for SeriesAnalysis.

     | *Used by:* SeriesAnalysis

   SERIES_ANALYSIS_CLIMO_MEAN_FIELD
     Specify the value for 'climo_mean.field' in the MET configuration file for SeriesAnalysis.

     | *Used by:* SeriesAnalysis

   SERIES_ANALYSIS_CLIMO_MEAN_REGRID_METHOD
     Specify the value for 'climo_mean.regrid.method' in the MET configuration file for SeriesAnalysis.

     | *Used by:* SeriesAnalysis

   SERIES_ANALYSIS_CLIMO_MEAN_REGRID_WIDTH
     Specify the value for 'climo_mean.regrid.width' in the MET configuration file for SeriesAnalysis.

     | *Used by:* SeriesAnalysis

   SERIES_ANALYSIS_CLIMO_MEAN_REGRID_VLD_THRESH
     Specify the value for 'climo_mean.regrid.vld_thresh' in the MET configuration file for SeriesAnalysis.

     | *Used by:* SeriesAnalysis

   SERIES_ANALYSIS_CLIMO_MEAN_REGRID_SHAPE
     Specify the value for 'climo_mean.regrid.shape' in the MET configuration file for SeriesAnalysis.

     | *Used by:* SeriesAnalysis

   SERIES_ANALYSIS_CLIMO_MEAN_TIME_INTERP_METHOD
     Specify the value for 'climo_mean.time_interp_method' in the MET configuration file for SeriesAnalysis.

     | *Used by:* SeriesAnalysis

   SERIES_ANALYSIS_CLIMO_MEAN_MATCH_MONTH
     Specify the value for 'climo_mean.match_month' in the MET configuration file for SeriesAnalysis.

     | *Used by:* SeriesAnalysis

   SERIES_ANALYSIS_CLIMO_MEAN_DAY_INTERVAL
     Specify the value for 'climo_mean.day_interval' in the MET configuration file for SeriesAnalysis.

     | *Used by:* SeriesAnalysis

   SERIES_ANALYSIS_CLIMO_MEAN_HOUR_INTERVAL
     Specify the value for 'climo_mean.hour_interval' in the MET configuration file for SeriesAnalysis.

     | *Used by:* SeriesAnalysis

   SERIES_ANALYSIS_CLIMO_STDEV_FILE_NAME
     Specify the value for 'climo_stdev.file_name' in the MET configuration file for SeriesAnalysis.

     | *Used by:* SeriesAnalysis

   SERIES_ANALYSIS_CLIMO_STDEV_FIELD
     Specify the value for 'climo_stdev.field' in the MET configuration file for SeriesAnalysis.

     | *Used by:* SeriesAnalysis

   SERIES_ANALYSIS_CLIMO_STDEV_REGRID_METHOD
     Specify the value for 'climo_stdev.regrid.method' in the MET configuration file for SeriesAnalysis.

     | *Used by:* SeriesAnalysis

   SERIES_ANALYSIS_CLIMO_STDEV_REGRID_WIDTH
     Specify the value for 'climo_stdev.regrid.width' in the MET configuration file for SeriesAnalysis.

     | *Used by:* SeriesAnalysis

   SERIES_ANALYSIS_CLIMO_STDEV_REGRID_VLD_THRESH
     Specify the value for 'climo_stdev.regrid.vld_thresh' in the MET configuration file for SeriesAnalysis.

     | *Used by:* SeriesAnalysis

   SERIES_ANALYSIS_CLIMO_STDEV_REGRID_SHAPE
     Specify the value for 'climo_stdev.regrid.shape' in the MET configuration file for SeriesAnalysis.

     | *Used by:* SeriesAnalysis

   SERIES_ANALYSIS_CLIMO_STDEV_TIME_INTERP_METHOD
     Specify the value for 'climo_stdev.time_interp_method' in the MET configuration file for SeriesAnalysis.

     | *Used by:* SeriesAnalysis

   SERIES_ANALYSIS_CLIMO_STDEV_MATCH_MONTH
     Specify the value for 'climo_stdev.match_month' in the MET configuration file for SeriesAnalysis.

     | *Used by:* SeriesAnalysis

   SERIES_ANALYSIS_CLIMO_STDEV_DAY_INTERVAL
     Specify the value for 'climo_stdev.day_interval' in the MET configuration file for SeriesAnalysis.

     | *Used by:* SeriesAnalysis

   SERIES_ANALYSIS_CLIMO_STDEV_HOUR_INTERVAL
     Specify the value for 'climo_stdev.hour_interval' in the MET configuration file for SeriesAnalysis.

     | *Used by:* SeriesAnalysis

   PB2NC_PB_REPORT_TYPE
     Specify the value for 'pb_report_type' in the MET configuration file for PB2NC.

     | *Used by:* PB2NC

   PB2NC_LEVEL_RANGE_BEG
     Specify the value for 'level_range.beg' in the MET configuration file for PB2NC.

     | *Used by:* PB2NC

   PB2NC_LEVEL_RANGE_END
     Specify the value for 'level_range.end' in the MET configuration file for PB2NC.

     | *Used by:* PB2NC

   PB2NC_LEVEL_CATEGORY
     Specify the value for 'level_category' in the MET configuration file for PB2NC.

     | *Used by:* PB2NC

   PB2NC_QUALITY_MARK_THRESH
     Specify the value for 'quality_mark_thresh' in the MET configuration file for PB2NC.

     | *Used by:* PB2NC

   TC_PAIRS_CONSENSUS<n>_NAME
     Specify the value for nth 'consensus.name' in the MET configuration file for TCPairs.

     | *Used by:* TCPairs

   TC_PAIRS_CONSENSUS<n>_MEMBERS
     Specify the value for nth 'consensus.members' in the MET configuration file for TCPairs.

     | *Used by:* TCPairs

   TC_PAIRS_CONSENSUS<n>_REQUIRED
     Specify the value for nth 'consensus.required' in the MET configuration file for TCPairs.

     | *Used by:* TCPairs

   TC_PAIRS_CONSENSUS<n>_MIN_REQ
     Specify the value for nth 'consensus.min_req' in the MET configuration file for TCPairs.

     | *Used by:* TCPairs

   FCST_SERIES_ANALYSIS_PROB_THRESH
     Threshold values to be used for probabilistic data in series_analysis. The value can be a single item or a comma separated list of items that must start with a comparison operator (>,>=,==,!=,<,<=,gt,ge,eq,ne,lt,le).

     | *Used by:* SeriesAnalysis

   EXTRACT_TILES_MTD_INPUT_DIR
     Directory containing MTD output to be read by ExtractTiles.

     | *Used by:*  ExtractTiles

   EXTRACT_TILES_MTD_INPUT_TEMPLATE
     Template used to specify a file generated by Mode Time Domain (MTD)
     to filter input data to be used in ExtractTiles. Must set either this
     variable OR :term:`EXTRACT_TILES_TC_STAT_INPUT_TEMPLATE` but not both.

     | *Used by:*  ExtractTiles

   TC_PAIRS_SKIP_LEAD_SEQ
     If True and a forecast lead sequence is set in the configuration, do not
     loop over list of leads and process for each. This is used for feature
     relative use cases where TCPairs is run for each storm initialization time
     and SeriesAnalysis is configured to filter the data by forecast leads.
     Default value is False.

     | *Used by:*  TCPairs

   USER_SCRIPT_INPUT_DIR
     Optional directory to look for input files. Prepended to each input
     template (see :term:`USER_SCRIPT_INPUT_TEMPLATE`).

     | *Used by:*  UserScript

   USER_SCRIPT_INPUT_TEMPLATE
     Optional list of input templates to use to look for input files.
     If :term:`USER_SCRIPT_INPUT_DIR` is set, prepend that path to each item.
     When the UserScript wrapper is run, the templates defined here will be
     used to populate a list of all of the files that match the template for
     each run time specified. Depending on the runtime frequency defined in
     :term:`USER_SCRIPT_RUNTIME_FREQ`, text files will be generated that
     contain a list of the file paths that correspond to the current run.
     If any files are not found on disk, then "missing" will be added in place
     of the file path. Each file list text file will be named after the current
     init/valid/lead values for that run and a label named input<n> where <n>
     is a zero-based index of the template, i.e. a single template will be
     labelled input0, two templates will be labelled input0 and input1, etc.
     Custom labels can be defined with
     :term:`USER_SCRIPT_INPUT_TEMPLATE_LABELS`. For each template, an
     environment variable named METPLUS_FILELIST_<label> will be set to the
     path of the appropriate file list text file. This environment variable
     can be referenced by the user-defined script to obtain the file list.

     | *Used by:*  UserScript

   USER_SCRIPT_INPUT_TEMPLATE_LABELS
     Optional list of labels that correspond to each input template defined.
     See :term:`USER_SCRIPT_INPUT_TEMPLATE`. Each template that does not have
     a label defined will be assigned a label with the format input<n> where
     <n> is the zero-based index of the template in the list.

     | *Used by:*  UserScript

   TC_PAIRS_RUN_ONCE
     If True and LOOP_ORDER = processes, TCPairs will be run once using the
     INIT_BEG or VALID_BEG value (depending on the value of LOOP_BY).
     This is the default setting and preserves the original logic of the
     wrapper. If this variable is set to False, then TCPairs will run once
     for each run time iteration. If LOOP_ORDER = times, then TCPairs will
     still run for each run time. The preferred configuration settings to
     run TCPairs once for a range of init or valid times is to set INIT_BEG
     to INIT_END (if LOOP_BY = INIT) and define the range of init times to
     filter the data inside TCPairs with TC_PAIRS_INIT_BEG and
     TC_PAIRS_INIT_END. The same applies for the VALID variables if
     LOOP_BY = VALID.

     | *Used by:*  TCPairs

   GFDL_TRACKER_BASE
     Path to directory that contains the GFDL Tracker executables such as
     grbindex.exe and gettrk.exe. In many installations, this is a directory
     named trk_exec.

     | *Used by:* GFDLTracker

   GFDL_TRACKER_INPUT_DIR
     Directory containing input data to read into GFDLTracker. This is optional
     as the entire path to the data can be set with
     :term:`GFDL_TRACKER_INPUT_TEMPLATE`.

     | *Used by:* GFDLTracker

   GFDL_TRACKER_INPUT_TEMPLATE
     Filename template that corresponds to the file naming convention of the
     input data read into GFDLTracker. This can be a full path to a file or
     a relative path if :term:`GFDL_TRACKER_INPUT_DIR` is set.

     | *Used by:* GFDLTracker

   GFDL_TRACKER_TC_VITALS_INPUT_DIR
     Directory containing the TCVitals file that is required to run the
     GFDLTracker. This is optional as the entire path to the data can be set
     with :term:`GFDL_TRACKER_TC_VITALS_INPUT_TEMPLATE`.

     | *Used by:* GFDLTracker

   GFDL_TRACKER_TC_VITALS_INPUT_TEMPLATE
     Filename template that corresponds to the file naming convention of the
     TCVitals file that is required to run the GFDLTracker.
     This can be a full path to a file or
     a relative path if :term:`GFDL_TRACKER_TC_VITALS_INPUT_DIR` is set.

     | *Used by:* GFDLTracker

   GFDL_TRACKER_OUTPUT_DIR
     Directory to write output data created by GFDLTracker. The tracker
     application must be run from the directory containing all of the data and
     configuration files used, so the wrapper will call the application from
     this directory. Symbolic links for each input file including the TCVitals
     file will be created in this directory and removed after a successful run.
     The fort.X files required to run the tracker will be generated in
     this directory. Also, the input.nml file that is generated from the
     template NML file (specified by :term:`GFDL_TRACKER_NML_TEMPLATE_FILE`)
     will be found in this directory.

     | *Used by:* GFDLTracker

   GFDL_TRACKER_OUTPUT_TEMPLATE
     The fort.64 output file that is generated from running the GFDLTracker
     can be renamed using this variable using filename template syntax to
     create an output file that contains useful information such as the date.

     | *Used by:* GFDLTracker

   GFDL_TRACKER_GRIB_VERSION
     Specifies the GRIB version of the input data. Valid values are 1 or 2.
     This determines which application to use to create the index files
     (grbindex.exe or grb2index.exe).

     | *Used by:* GFDLTracker

   GFDL_TRACKER_NML_TEMPLATE_FILE
     Path to the template NML file that matches the format of the input.nml
     file that is used by the GFDL Tracker. This file can contain string
     expressions that are substituted by values read from the METplus
     configuration variables, so this path likely does not need to be modified.

     | *Used by:* GFDLTracker

   GFDL_TRACKER_DATEIN_INP_MODEL
     Sets the value of &datein: inp%model in the template NML file.
     See :term:`GFDL_TRACKER_NML_TEMPLATE_FILE`.

     | *Used by:* GFDLTracker

   GFDL_TRACKER_DATEIN_INP_MODTYP
     Sets the value of &datein: inp%modtyp in the template NML file.
     See :term:`GFDL_TRACKER_NML_TEMPLATE_FILE`.

     | *Used by:* GFDLTracker

   GFDL_TRACKER_DATEIN_INP_LT_UNITS
     Sets the value of &datein: inp%lt_units in the template NML file.
     See :term:`GFDL_TRACKER_NML_TEMPLATE_FILE`.

     | *Used by:* GFDLTracker

   GFDL_TRACKER_DATEIN_INP_FILE_SEQ
     Sets the value of &datein: inp%file_seq in the template NML file.
     See :term:`GFDL_TRACKER_NML_TEMPLATE_FILE`.

     | *Used by:* GFDLTracker

   GFDL_TRACKER_DATEIN_INP_NESTTYP
     Sets the value of &datein: inp%nesttyp in the template NML file.
     See :term:`GFDL_TRACKER_NML_TEMPLATE_FILE`.

     | *Used by:* GFDLTracker

   GFDL_TRACKER_ATCFINFO_ATCFNUM
     Sets the value of &atcfinfo: atcfnum in the template NML file.
     See :term:`GFDL_TRACKER_NML_TEMPLATE_FILE`.

     | *Used by:* GFDLTracker

   GFDL_TRACKER_ATCFINFO_ATCFNAME
     Sets the value of &atcfinfo: atcfname in the template NML file.
     See :term:`GFDL_TRACKER_NML_TEMPLATE_FILE`.

     | *Used by:* GFDLTracker

   GFDL_TRACKER_ATCFINFO_ATCFFREQ
     Sets the value of &atcfinfo: atcffreq in the template NML file.
     See :term:`GFDL_TRACKER_NML_TEMPLATE_FILE`.

     | *Used by:* GFDLTracker

   GFDL_TRACKER_TRACKERINFO_TYPE
     Sets the value of &trackerinfo: trkrinfo%type in the template NML file.
     See :term:`GFDL_TRACKER_NML_TEMPLATE_FILE`.

     | *Used by:* GFDLTracker

   GFDL_TRACKER_TRACKERINFO_MSLPTHRESH
     Sets the value of &trackerinfo: trkrinfo%mslpthresh in the template NML file.
     See :term:`GFDL_TRACKER_NML_TEMPLATE_FILE`.

     | *Used by:* GFDLTracker

   GFDL_TRACKER_TRACKERINFO_USE_BACKUP_MSLP_GRAD_CHECK
     Sets the value of &trackerinfo: trkrinfo%use_backup_mslp_grad_check in the template NML file.
     See :term:`GFDL_TRACKER_NML_TEMPLATE_FILE`.

     | *Used by:* GFDLTracker

   GFDL_TRACKER_TRACKERINFO_V850THRESH
     Sets the value of &trackerinfo: trkrinfo%v850thresh in the template NML file.
     See :term:`GFDL_TRACKER_NML_TEMPLATE_FILE`.

     | *Used by:* GFDLTracker

   GFDL_TRACKER_TRACKERINFO_USE_BACKUP_850_VT_CHECK
     Sets the value of &trackerinfo: trkrinfo%use_backup_850_vt_check in the template NML file.
     See :term:`GFDL_TRACKER_NML_TEMPLATE_FILE`.

     | *Used by:* GFDLTracker

   GFDL_TRACKER_TRACKERINFO_ENABLE_TIMING
     Sets the value of &trackerinfo: trkrinfo%enable_timing in the template NML file.
     See :term:`GFDL_TRACKER_NML_TEMPLATE_FILE`.

     | *Used by:* GFDLTracker

   GFDL_TRACKER_TRACKERINFO_GRIDTYPE
     Sets the value of &trackerinfo: trkrinfo%gridtype in the template NML file.
     See :term:`GFDL_TRACKER_NML_TEMPLATE_FILE`.

     | *Used by:* GFDLTracker

   GFDL_TRACKER_TRACKERINFO_CONTINT
     Sets the value of &trackerinfo: trkrinfo%contint in the template NML file.
     See :term:`GFDL_TRACKER_NML_TEMPLATE_FILE`.

     | *Used by:* GFDLTracker

   GFDL_TRACKER_TRACKERINFO_WANT_OCI
     Sets the value of &trackerinfo: trkrinfo%want_oci in the template NML file.
     See :term:`GFDL_TRACKER_NML_TEMPLATE_FILE`.

     | *Used by:* GFDLTracker

   GFDL_TRACKER_TRACKERINFO_OUT_VIT
     Sets the value of &trackerinfo: trkrinfo%out_vit in the template NML file.
     See :term:`GFDL_TRACKER_NML_TEMPLATE_FILE`.

     | *Used by:* GFDLTracker

   GFDL_TRACKER_TRACKERINFO_USE_LAND_MASK
     Sets the value of &trackerinfo: trkrinfo%use_land_mask in the template NML file.
     See :term:`GFDL_TRACKER_NML_TEMPLATE_FILE`.

     | *Used by:* GFDLTracker

   GFDL_TRACKER_TRACKERINFO_INP_DATA_TYPE
     Sets the value of &trackerinfo: trkrinfo%inp_data_type in the template NML file.
     See :term:`GFDL_TRACKER_NML_TEMPLATE_FILE`.

     | *Used by:* GFDLTracker

   GFDL_TRACKER_TRACKERINFO_GRIBVER
     Sets the value of &trackerinfo: trkrinfo%gribver in the template NML file.
     See :term:`GFDL_TRACKER_NML_TEMPLATE_FILE`.

     | *Used by:* GFDLTracker

   GFDL_TRACKER_TRACKERINFO_G2_JPDTN
     Sets the value of &trackerinfo: trkrinfo%g2_jpdtn in the template NML file.
     See :term:`GFDL_TRACKER_NML_TEMPLATE_FILE`.

     | *Used by:* GFDLTracker

   GFDL_TRACKER_TRACKERINFO_G2_MSLP_PARM_ID
     Sets the value of &trackerinfo: trkrinfo%g2_mslp_parm_id in the template NML file.
     See :term:`GFDL_TRACKER_NML_TEMPLATE_FILE`.

     | *Used by:* GFDLTracker

   GFDL_TRACKER_TRACKERINFO_G1_MSLP_PARM_ID
     Sets the value of &trackerinfo: trkrinfo%g1_mslp_parm_id in the template NML file.
     See :term:`GFDL_TRACKER_NML_TEMPLATE_FILE`.

     | *Used by:* GFDLTracker

   GFDL_TRACKER_TRACKERINFO_G1_SFCWIND_LEV_TYP
     Sets the value of &trackerinfo: trkrinfo%g1_sfcwind_lev_typ in the template NML file.
     See :term:`GFDL_TRACKER_NML_TEMPLATE_FILE`.

     | *Used by:* GFDLTracker

   GFDL_TRACKER_TRACKERINFO_G1_SFCWIND_LEV_VAL
     Sets the value of &trackerinfo: trkrinfo%g1_sfcwind_lev_val in the template NML file.
     See :term:`GFDL_TRACKER_NML_TEMPLATE_FILE`.

     | *Used by:* GFDLTracker

   GFDL_TRACKER_PHASEINFO_PHASEFLAG
     Sets the value of &phaseinfo: phaseflag in the template NML file.
     See :term:`GFDL_TRACKER_NML_TEMPLATE_FILE`.

     | *Used by:* GFDLTracker

   GFDL_TRACKER_PHASEINFO_PHASESCHEME
     Sets the value of &phaseinfo: phasescheme in the template NML file.
     See :term:`GFDL_TRACKER_NML_TEMPLATE_FILE`.

     | *Used by:* GFDLTracker

   GFDL_TRACKER_PHASEINFO_WCORE_DEPTH
     Sets the value of &phaseinfo: wcore_depth in the template NML file.
     See :term:`GFDL_TRACKER_NML_TEMPLATE_FILE`.

     | *Used by:* GFDLTracker

   GFDL_TRACKER_STRUCTINFO_STRUCTFLAG
     Sets the value of &structinfo: structflag in the template NML file.
     See :term:`GFDL_TRACKER_NML_TEMPLATE_FILE`.

     | *Used by:* GFDLTracker

   GFDL_TRACKER_STRUCTINFO_IKEFLAG
     Sets the value of &structinfo: ikeflag in the template NML file.
     See :term:`GFDL_TRACKER_NML_TEMPLATE_FILE`.

     | *Used by:* GFDLTracker

   GFDL_TRACKER_FNAMEINFO_GMODNAME
     Sets the value of &fnameinfo: gmodname in the template NML file.
     See :term:`GFDL_TRACKER_NML_TEMPLATE_FILE`.

     | *Used by:* GFDLTracker

   GFDL_TRACKER_FNAMEINFO_RUNDESCR
     Sets the value of &fnameinfo: rundescr in the template NML file.
     See :term:`GFDL_TRACKER_NML_TEMPLATE_FILE`.

     | *Used by:* GFDLTracker

   GFDL_TRACKER_FNAMEINFO_ATCFDESCR
     Sets the value of &fnameinfo: atcfdescr in the template NML file.
     See :term:`GFDL_TRACKER_NML_TEMPLATE_FILE`.

     | *Used by:* GFDLTracker

   GFDL_TRACKER_WAITINFO_USE_WAITFOR
     Sets the value of &waitinfo: use_waitfor in the template NML file.
     See :term:`GFDL_TRACKER_NML_TEMPLATE_FILE`.

     | *Used by:* GFDLTracker

   GFDL_TRACKER_WAITINFO_WAIT_MIN_AGE
     Sets the value of &waitinfo: wait_min_age in the template NML file.
     See :term:`GFDL_TRACKER_NML_TEMPLATE_FILE`.

     | *Used by:* GFDLTracker

   GFDL_TRACKER_WAITINFO_WAIT_MIN_SIZE
     Sets the value of &waitinfo: wait_min_size in the template NML file.
     See :term:`GFDL_TRACKER_NML_TEMPLATE_FILE`.

     | *Used by:* GFDLTracker

   GFDL_TRACKER_WAITINFO_WAIT_MAX_WAIT
     Sets the value of &waitinfo: wait_max_wait in the template NML file.
     See :term:`GFDL_TRACKER_NML_TEMPLATE_FILE`.

     | *Used by:* GFDLTracker

   GFDL_TRACKER_WAITINFO_WAIT_SLEEPTIME
     Sets the value of &waitinfo: wait_sleeptime in the template NML file.
     See :term:`GFDL_TRACKER_NML_TEMPLATE_FILE`.

     | *Used by:* GFDLTracker

   GFDL_TRACKER_WAITINFO_USE_PER_FCST_COMMAND
     Sets the value of &waitinfo: use_per_fcst_command in the template NML file.
     See :term:`GFDL_TRACKER_NML_TEMPLATE_FILE`.

     | *Used by:* GFDLTracker

   GFDL_TRACKER_WAITINFO_PER_FCST_COMMAND
     Sets the value of &waitinfo: per_fcst_command in the template NML file.
     See :term:`GFDL_TRACKER_NML_TEMPLATE_FILE`.

     | *Used by:* GFDLTracker

   GFDL_TRACKER_NETCDFINFO_LAT_NAME
     Sets the value of &netcdflist: netcdfinfo%lat_name in the template NML file.
     See :term:`GFDL_TRACKER_NML_TEMPLATE_FILE`.

     | *Used by:* GFDLTracker

   GFDL_TRACKER_NETCDFINFO_LMASKNAME
     Sets the value of &netcdflist: netcdfinfo%lmaskname in the template NML file.
     See :term:`GFDL_TRACKER_NML_TEMPLATE_FILE`.

     | *Used by:* GFDLTracker

   GFDL_TRACKER_NETCDFINFO_LON_NAME
     Sets the value of &netcdflist: netcdfinfo%lon_name in the template NML file.
     See :term:`GFDL_TRACKER_NML_TEMPLATE_FILE`.

     | *Used by:* GFDLTracker

   GFDL_TRACKER_NETCDFINFO_MSLPNAME
     Sets the value of &netcdflist: netcdfinfo%mslpname in the template NML file.
     See :term:`GFDL_TRACKER_NML_TEMPLATE_FILE`.

     | *Used by:* GFDLTracker

   GFDL_TRACKER_NETCDFINFO_NETCDF_FILENAME
     Sets the value of &netcdflist: netcdfinfo%netcdf_filename in the template NML file.
     See :term:`GFDL_TRACKER_NML_TEMPLATE_FILE`.

     | *Used by:* GFDLTracker

   GFDL_TRACKER_NETCDFINFO_NUM_NETCDF_VARS
     Sets the value of &netcdflist: netcdfinfo%num_netcdf_vars in the template NML file.
     See :term:`GFDL_TRACKER_NML_TEMPLATE_FILE`.

     | *Used by:* GFDLTracker

   GFDL_TRACKER_NETCDFINFO_RV700NAME
     Sets the value of &netcdflist: netcdfinfo%rv700name in the template NML file.
     See :term:`GFDL_TRACKER_NML_TEMPLATE_FILE`.

     | *Used by:* GFDLTracker

   GFDL_TRACKER_NETCDFINFO_RV850NAME
     Sets the value of &netcdflist: netcdfinfo%rv850name in the template NML file.
     See :term:`GFDL_TRACKER_NML_TEMPLATE_FILE`.

     | *Used by:* GFDLTracker

   GFDL_TRACKER_NETCDFINFO_TIME_NAME
     Sets the value of &netcdflist: netcdfinfo%time_name in the template NML file.
     See :term:`GFDL_TRACKER_NML_TEMPLATE_FILE`.

     | *Used by:* GFDLTracker

   GFDL_TRACKER_NETCDFINFO_TIME_UNITS
     Sets the value of &netcdflist: netcdfinfo%time_units in the template NML file.
     See :term:`GFDL_TRACKER_NML_TEMPLATE_FILE`.

     | *Used by:* GFDLTracker

   GFDL_TRACKER_NETCDFINFO_TMEAN_300_500_NAME
     Sets the value of &netcdflist: netcdfinfo%tmean_300_500_name in the template NML file.
     See :term:`GFDL_TRACKER_NML_TEMPLATE_FILE`.

     | *Used by:* GFDLTracker

   GFDL_TRACKER_NETCDFINFO_U500NAME
     Sets the value of &netcdflist: netcdfinfo%u500name in the template NML file.
     See :term:`GFDL_TRACKER_NML_TEMPLATE_FILE`.

     | *Used by:* GFDLTracker

   GFDL_TRACKER_NETCDFINFO_U700NAME
     Sets the value of &netcdflist: netcdfinfo%u700name in the template NML file.
     See :term:`GFDL_TRACKER_NML_TEMPLATE_FILE`.

     | *Used by:* GFDLTracker

   GFDL_TRACKER_NETCDFINFO_U850NAME
     Sets the value of &netcdflist: netcdfinfo%u850name in the template NML file.
     See :term:`GFDL_TRACKER_NML_TEMPLATE_FILE`.

     | *Used by:* GFDLTracker

   GFDL_TRACKER_NETCDFINFO_USFCNAME
     Sets the value of &netcdflist: netcdfinfo%usfcname in the template NML file.
     See :term:`GFDL_TRACKER_NML_TEMPLATE_FILE`.

     | *Used by:* GFDLTracker

   GFDL_TRACKER_NETCDFINFO_V500NAME
     Sets the value of &netcdflist: netcdfinfo%v500name in the template NML file.
     See :term:`GFDL_TRACKER_NML_TEMPLATE_FILE`.

     | *Used by:* GFDLTracker

   GFDL_TRACKER_NETCDFINFO_V700NAME
     Sets the value of &netcdflist: netcdfinfo%v700name in the template NML file.
     See :term:`GFDL_TRACKER_NML_TEMPLATE_FILE`.

     | *Used by:* GFDLTracker

   GFDL_TRACKER_NETCDFINFO_V850NAME
     Sets the value of &netcdflist: netcdfinfo%v850name in the template NML file.
     See :term:`GFDL_TRACKER_NML_TEMPLATE_FILE`.

     | *Used by:* GFDLTracker

   GFDL_TRACKER_NETCDFINFO_VSFCNAME
     Sets the value of &netcdflist: netcdfinfo%vsfcname in the template NML file.
     See :term:`GFDL_TRACKER_NML_TEMPLATE_FILE`.

     | *Used by:* GFDLTracker

   GFDL_TRACKER_NETCDFINFO_Z200NAME
     Sets the value of &netcdflist: netcdfinfo%z200name in the template NML file.
     See :term:`GFDL_TRACKER_NML_TEMPLATE_FILE`.

     | *Used by:* GFDLTracker

   GFDL_TRACKER_NETCDFINFO_Z300NAME
     Sets the value of &netcdflist: netcdfinfo%z300name in the template NML file.
     See :term:`GFDL_TRACKER_NML_TEMPLATE_FILE`.

     | *Used by:* GFDLTracker

   GFDL_TRACKER_NETCDFINFO_Z350NAME
     Sets the value of &netcdflist: netcdfinfo%z350name in the template NML file.
     See :term:`GFDL_TRACKER_NML_TEMPLATE_FILE`.

     | *Used by:* GFDLTracker

   GFDL_TRACKER_NETCDFINFO_Z400NAME
     Sets the value of &netcdflist: netcdfinfo%z400name in the template NML file.
     See :term:`GFDL_TRACKER_NML_TEMPLATE_FILE`.

     | *Used by:* GFDLTracker

   GFDL_TRACKER_NETCDFINFO_Z450NAME
     Sets the value of &netcdflist: netcdfinfo%z450name in the template NML file.
     See :term:`GFDL_TRACKER_NML_TEMPLATE_FILE`.

     | *Used by:* GFDLTracker

   GFDL_TRACKER_NETCDFINFO_Z500NAME
     Sets the value of &netcdflist: netcdfinfo%z500name in the template NML file.
     See :term:`GFDL_TRACKER_NML_TEMPLATE_FILE`.

     | *Used by:* GFDLTracker

   GFDL_TRACKER_NETCDFINFO_Z550NAME
     Sets the value of &netcdflist: netcdfinfo%z550name in the template NML file.
     See :term:`GFDL_TRACKER_NML_TEMPLATE_FILE`.

     | *Used by:* GFDLTracker

   GFDL_TRACKER_NETCDFINFO_Z600NAME
     Sets the value of &netcdflist: netcdfinfo%z600name in the template NML file.
     See :term:`GFDL_TRACKER_NML_TEMPLATE_FILE`.

     | *Used by:* GFDLTracker

   GFDL_TRACKER_NETCDFINFO_Z650NAME
     Sets the value of &netcdflist: netcdfinfo%z650name in the template NML file.
     See :term:`GFDL_TRACKER_NML_TEMPLATE_FILE`.

     | *Used by:* GFDLTracker

   GFDL_TRACKER_NETCDFINFO_Z700NAME
     Sets the value of &netcdflist: netcdfinfo%z700name in the template NML file.
     See :term:`GFDL_TRACKER_NML_TEMPLATE_FILE`.

     | *Used by:* GFDLTracker

   GFDL_TRACKER_NETCDFINFO_Z750NAME
     Sets the value of &netcdflist: netcdfinfo%z750name in the template NML file.
     See :term:`GFDL_TRACKER_NML_TEMPLATE_FILE`.

     | *Used by:* GFDLTracker

   GFDL_TRACKER_NETCDFINFO_Z800NAME
     Sets the value of &netcdflist: netcdfinfo%z800name in the template NML file.
     See :term:`GFDL_TRACKER_NML_TEMPLATE_FILE`.

     | *Used by:* GFDLTracker

   GFDL_TRACKER_NETCDFINFO_Z850NAME
     Sets the value of &netcdflist: netcdfinfo%z850name in the template NML file.
     See :term:`GFDL_TRACKER_NML_TEMPLATE_FILE`.

     | *Used by:* GFDLTracker

   GFDL_TRACKER_NETCDFINFO_Z900NAME
     Sets the value of &netcdflist: netcdfinfo%z900name in the template NML file.
     See :term:`GFDL_TRACKER_NML_TEMPLATE_FILE`.

     | *Used by:* GFDLTracker

   GFDL_TRACKER_USER_WANTS_TO_TRACK_ZETA700
     Sets the value of &parmpreflist: user_wants_to_track_zeta700 in the template NML file.
     See :term:`GFDL_TRACKER_NML_TEMPLATE_FILE`.

     | *Used by:* GFDLTracker

   GFDL_TRACKER_USER_WANTS_TO_TRACK_WCIRC850
     Sets the value of &parmpreflist: user_wants_to_track_wcirc850 in the template NML file.
     See :term:`GFDL_TRACKER_NML_TEMPLATE_FILE`.

     | *Used by:* GFDLTracker

   GFDL_TRACKER_USER_WANTS_TO_TRACK_WCIRC700
     Sets the value of &parmpreflist: user_wants_to_track_wcirc700 in the template NML file.
     See :term:`GFDL_TRACKER_NML_TEMPLATE_FILE`.

     | *Used by:* GFDLTracker

   GFDL_TRACKER_USER_WANTS_TO_TRACK_GPH850
     Sets the value of &parmpreflist: user_wants_to_track_gph850 in the template NML file.
     See :term:`GFDL_TRACKER_NML_TEMPLATE_FILE`.

     | *Used by:* GFDLTracker

   GFDL_TRACKER_USER_WANTS_TO_TRACK_GPH700
     Sets the value of &parmpreflist: user_wants_to_track_gph700 in the template NML file.
     See :term:`GFDL_TRACKER_NML_TEMPLATE_FILE`.

     | *Used by:* GFDLTracker

   GFDL_TRACKER_USER_WANTS_TO_TRACK_MSLP
     Sets the value of &parmpreflist: user_wants_to_track_mslp in the template NML file.
     See :term:`GFDL_TRACKER_NML_TEMPLATE_FILE`.

     | *Used by:* GFDLTracker

   GFDL_TRACKER_USER_WANTS_TO_TRACK_WCIRCSFC
     Sets the value of &parmpreflist: user_wants_to_track_wcircsfc in the template NML file.
     See :term:`GFDL_TRACKER_NML_TEMPLATE_FILE`.

     | *Used by:* GFDLTracker

   GFDL_TRACKER_USER_WANTS_TO_TRACK_ZETASFC
     Sets the value of &parmpreflist: user_wants_to_track_zetasfc in the template NML file.
     See :term:`GFDL_TRACKER_NML_TEMPLATE_FILE`.

     | *Used by:* GFDLTracker

   GFDL_TRACKER_USER_WANTS_TO_TRACK_THICK500850
     Sets the value of &parmpreflist: user_wants_to_track_thick500850 in the template NML file.
     See :term:`GFDL_TRACKER_NML_TEMPLATE_FILE`.

     | *Used by:* GFDLTracker

   GFDL_TRACKER_USER_WANTS_TO_TRACK_THICK200500
     Sets the value of &parmpreflist: user_wants_to_track_thick200500 in the template NML file.
     See :term:`GFDL_TRACKER_NML_TEMPLATE_FILE`.

     | *Used by:* GFDLTracker

   GFDL_TRACKER_USER_WANTS_TO_TRACK_THICK200850
     Sets the value of &parmpreflist: user_wants_to_track_thick200850 in the template NML file.
     See :term:`GFDL_TRACKER_NML_TEMPLATE_FILE`.

     | *Used by:* GFDLTracker

   GFDL_TRACKER_USER_WANTS_TO_TRACK_ZETA850
     Sets the value of &parmpreflist: user_wants_to_track_zeta850 in the template NML file.
     See :term:`GFDL_TRACKER_NML_TEMPLATE_FILE`.

     | *Used by:* GFDLTracker

   GFDL_TRACKER_VERBOSE_VERB
     Sets the value of &verbose: verb in the template NML file.
     See :term:`GFDL_TRACKER_NML_TEMPLATE_FILE`.

     | *Used by:* GFDLTracker

   GFDL_TRACKER_VERBOSE_VERB_G2
     Sets the value of &verbose: verb_g2 in the template NML file.
     See :term:`GFDL_TRACKER_NML_TEMPLATE_FILE`.

     | *Used by:* GFDLTracker

   GRID_STAT_HSS_EC_VALUE
     Specify the value for 'hss_ec_value' in the MET configuration file for GridStat.

     | *Used by:* GridStat

   POINT_STAT_HSS_EC_VALUE
     Specify the value for 'hss_ec_value' in the MET configuration file for PointStat.

     | *Used by:* PointStat

   SERIES_ANALYSIS_HSS_EC_VALUE
     Specify the value for 'hss_ec_value' in the MET configuration file for SeriesAnalysis.

     | *Used by:* SeriesAnalysis

   STAT_ANALYSIS_HSS_EC_VALUE
     Specify the value for 'hss_ec_value' in the MET configuration file for StatAnalysis.

     | *Used by:* StatAnalysis

   GFDL_TRACKER_KEEP_INTERMEDIATE
     If True, do not scrub intermediate files created by the tracker. Useful
     for debugging issues.

     | *Used by:* GFDLTracker

   TCMPR_PLOTTER_READ_ALL_FILES
     If True, pass in input directory set by :term:`TCMPR_PLOTTER_TCMPR_DATA_DIR`
     to the script. If False, a list of all files that end with .tcst in the input
     directory is gathered and passed into the script. Defaults to False.

     | *Used by:* TCMPRPlotter

   TC_PAIRS_VALID_INCLUDE
     Specify the value for 'valid_inc' in the MET configuration file for TCPairs.

     | *Used by:* TCPairs

   TC_PAIRS_VALID_EXCLUDE
     Specify the value for 'valid_exc' in the MET configuration file for TCPairs.

     | *Used by:* TCPairs

   TC_PAIRS_WRITE_VALID
     Specify the value for 'write_valid' in the MET configuration file for TCPairs.

     | *Used by:* TCPairs

   GRID_STAT_DISTANCE_MAP_BADDELEY_P
     Specify the value for 'distance_map.baddeley_p' in the MET configuration file for GridStat.

     | *Used by:* GridStat

   GRID_STAT_DISTANCE_MAP_BADDELEY_MAX_DIST
     Specify the value for 'distance_map.baddeley_max_dist' in the MET configuration file for GridStat.

     | *Used by:* GridStat

   GRID_STAT_DISTANCE_MAP_FOM_ALPHA
     Specify the value for 'distance_map.fom_alpha' in the MET configuration file for GridStat.

     | *Used by:* GridStat

   GRID_STAT_DISTANCE_MAP_ZHU_WEIGHT
     Specify the value for 'distance_map.zhu_weight' in the MET configuration file for GridStat.

     | *Used by:* GridStat

   GRID_STAT_DISTANCE_MAP_BETA_VALUE_N
     Specify the value for 'distance_map.beta_value(n)' in the MET configuration file for GridStat.

     | *Used by:* GridStat

   GEN_ENS_PROD_INPUT_DIR
     Input directory for ensemble files to use with the MET tool gen_ens_prod.

     | *Used by:*  GenEnsProd

   GEN_ENS_PROD_INPUT_TEMPLATE
     Template used to specify ensemble input filenames for the
     MET tool gen_ens_prod.

     | *Used by:*  GenEnsProd

   GEN_ENS_PROD_CTRL_INPUT_DIR
     Input directory for optional control file to use with the
     MET tool gen_ens_prod.

     | *Used by:*  GenEnsProd

   GEN_ENS_PROD_CTRL_INPUT_TEMPLATE
     Template used to specify an optional control filename for the
     MET tool gen_ens_prod.

     | *Used by:*  GenEnsProd

   GEN_ENS_PROD_OUTPUT_DIR
     Specify the output directory where files from the MET gen_ens_prod
     tool are written.

     | *Used by:*  GenEnsProd

   GEN_ENS_PROD_OUTPUT_TEMPLATE
     Specify the output filename template for files written by gen_ens_prod.

     | *Used by:*  GenEnsProd

   GEN_ENS_PROD_DESC
     Specify the value for 'desc' in the MET configuration file for GenEnsProd.

     | *Used by:*  GenEnsProd

   GEN_ENS_PROD_REGRID_METHOD
     Specify the value for 'regrid.method' in the MET configuration file for GenEnsProd.

     | *Used by:* GenEnsProd

   GEN_ENS_PROD_REGRID_WIDTH
     Specify the value for 'regrid.width' in the MET configuration file for GenEnsProd.

     | *Used by:* GenEnsProd

   GEN_ENS_PROD_REGRID_VLD_THRESH
     Specify the value for 'regrid.vld_thresh' in the MET configuration file for GenEnsProd.

     | *Used by:* GenEnsProd

   GEN_ENS_PROD_REGRID_SHAPE
     Specify the value for 'regrid.shape' in the MET configuration file for GenEnsProd.

     | *Used by:* GenEnsProd

   GEN_ENS_PROD_REGRID_TO_GRID
     Specify the value for 'regrid.to_grid' in the MET configuration file for GenEnsProd.

     | *Used by:* GenEnsProd

   GEN_ENS_PROD_CENSOR_THRESH
     Specify the value for 'censor_thresh' in the MET configuration file for GenEnsProd.

     | *Used by:* GenEnsProd

   GEN_ENS_PROD_CENSOR_VAL
     Specify the value for 'censor_val' in the MET configuration file for GenEnsProd.

     | *Used by:* GenEnsProd

   GEN_ENS_PROD_CAT_THRESH
     Specify the value for 'cat_thresh' in the MET configuration file for GenEnsProd.

     | *Used by:* GenEnsProd

   GEN_ENS_PROD_NC_VAR_STR
     Specify the value for 'nc_var_str' in the MET configuration file for GenEnsProd.

     | *Used by:* GenEnsProd

   GEN_ENS_PROD_ENS_THRESH
     Specify the value for 'ens.ens_thresh' in the MET configuration file for GenEnsProd.

     | *Used by:* GenEnsProd

   GEN_ENS_PROD_ENS_VLD_THRESH
     Specify the value for 'ens.vld_thresh' in the MET configuration file for GenEnsProd.

     | *Used by:* GenEnsProd

   GEN_ENS_PROD_NBRHD_PROB_WIDTH
     Specify the value for 'nbrhd_prob.width' in the MET configuration file for GenEnsProd.

     | *Used by:*  GenEnsProd

   GEN_ENS_PROD_NBRHD_PROB_SHAPE
     Specify the value for 'nbrhd_prob.shape' in the MET configuration file for GenEnsProd.

     | *Used by:*  GenEnsProd

   GEN_ENS_PROD_NBRHD_PROB_VLD_THRESH
     Specify the value for 'nbrhd_prob.vld_thresh' in the MET configuration file for GenEnsProd.

     | *Used by:*  GenEnsProd

   GEN_ENS_PROD_NMEP_SMOOTH_GAUSSIAN_DX
     Specify the value for 'nmep_smooth.gaussian_dx' in the MET configuration file for GenEnsProd.

     | *Used by:*  GenEnsProd

   GEN_ENS_PROD_NMEP_SMOOTH_GAUSSIAN_RADIUS
     Specify the value for 'nmep_smooth.gaussian_radius' in the MET configuration file for GenEnsProd.

     | *Used by:*  GenEnsProd

   GEN_ENS_PROD_NMEP_SMOOTH_VLD_THRESH
     Specify the value for 'nmep_smooth.vld_thresh' in the MET configuration file for GenEnsProd.

     | *Used by:*  GenEnsProd

   GEN_ENS_PROD_NMEP_SMOOTH_SHAPE
     Specify the value for 'nmep_smooth.shape' in the MET configuration file for GenEnsProd.

     | *Used by:*  GenEnsProd

   GEN_ENS_PROD_NMEP_SMOOTH_METHOD
     Specify the value for 'nmep_smooth.type.method' in the MET configuration file for GenEnsProd.

     | *Used by:*  GenEnsProd

   GEN_ENS_PROD_NMEP_SMOOTH_WIDTH
     Specify the value for 'nmep_smooth.type.width' in the MET configuration file for GenEnsProd.

     | *Used by:*  GenEnsProd

   GEN_ENS_PROD_CLIMO_MEAN_FILE_NAME
     Specify the value for 'climo_mean.file_name' in the MET configuration file for GenEnsProd.

     | *Used by:* GenEnsProd

   GEN_ENS_PROD_CLIMO_MEAN_FIELD
     Specify the value for 'climo_mean.field' in the MET configuration file for GenEnsProd.

     | *Used by:* GenEnsProd

   GEN_ENS_PROD_CLIMO_MEAN_REGRID_METHOD
     Specify the value for 'climo_mean.regrid.method' in the MET configuration file for GenEnsProd.

     | *Used by:* GenEnsProd

   GEN_ENS_PROD_CLIMO_MEAN_REGRID_WIDTH
     Specify the value for 'climo_mean.regrid.width' in the MET configuration file for GenEnsProd.

     | *Used by:* GenEnsProd

   GEN_ENS_PROD_CLIMO_MEAN_REGRID_VLD_THRESH
     Specify the value for 'climo_mean.regrid.vld_thresh' in the MET configuration file for GenEnsProd.

     | *Used by:* GenEnsProd

   GEN_ENS_PROD_CLIMO_MEAN_REGRID_SHAPE
     Specify the value for 'climo_mean.regrid.shape' in the MET configuration file for GenEnsProd.

     | *Used by:* GenEnsProd

   GEN_ENS_PROD_CLIMO_MEAN_TIME_INTERP_METHOD
     Specify the value for 'climo_mean.time_interp_method' in the MET configuration file for GenEnsProd.

     | *Used by:* GenEnsProd

   GEN_ENS_PROD_CLIMO_MEAN_MATCH_MONTH
     Specify the value for 'climo_mean.match_month' in the MET configuration file for GenEnsProd.

     | *Used by:* GenEnsProd

   GEN_ENS_PROD_CLIMO_MEAN_DAY_INTERVAL
     Specify the value for 'climo_mean.day_interval' in the MET configuration file for GenEnsProd.

     | *Used by:* GenEnsProd

   GEN_ENS_PROD_CLIMO_MEAN_HOUR_INTERVAL
     Specify the value for 'climo_mean.hour_interval' in the MET configuration file for GenEnsProd.

     | *Used by:* GenEnsProd

   GEN_ENS_PROD_CLIMO_STDEV_FILE_NAME
     Specify the value for 'climo_stdev.file_name' in the MET configuration file for GenEnsProd.

     | *Used by:* GenEnsProd

   GEN_ENS_PROD_CLIMO_STDEV_FIELD
     Specify the value for 'climo_stdev.field' in the MET configuration file for GenEnsProd.

     | *Used by:* GenEnsProd

   GEN_ENS_PROD_CLIMO_STDEV_REGRID_METHOD
     Specify the value for 'climo_stdev.regrid.method' in the MET configuration file for GenEnsProd.

     | *Used by:* GenEnsProd

   GEN_ENS_PROD_CLIMO_STDEV_REGRID_WIDTH
     Specify the value for 'climo_stdev.regrid.width' in the MET configuration file for GenEnsProd.

     | *Used by:* GenEnsProd

   GEN_ENS_PROD_CLIMO_STDEV_REGRID_VLD_THRESH
     Specify the value for 'climo_stdev.regrid.vld_thresh' in the MET configuration file for GenEnsProd.

     | *Used by:* GenEnsProd

   GEN_ENS_PROD_CLIMO_STDEV_REGRID_SHAPE
     Specify the value for 'climo_stdev.regrid.shape' in the MET configuration file for GenEnsProd.

     | *Used by:* GenEnsProd

   GEN_ENS_PROD_CLIMO_STDEV_TIME_INTERP_METHOD
     Specify the value for 'climo_stdev.time_interp_method' in the MET configuration file for GenEnsProd.

     | *Used by:* GenEnsProd

   GEN_ENS_PROD_CLIMO_STDEV_MATCH_MONTH
     Specify the value for 'climo_stdev.match_month' in the MET configuration file for GenEnsProd.

     | *Used by:* GenEnsProd

   GEN_ENS_PROD_CLIMO_STDEV_DAY_INTERVAL
     Specify the value for 'climo_stdev.day_interval' in the MET configuration file for GenEnsProd.

     | *Used by:* GenEnsProd

   GEN_ENS_PROD_CLIMO_STDEV_HOUR_INTERVAL
     Specify the value for 'climo_stdev.hour_interval' in the MET configuration file for GenEnsProd.

     | *Used by:* GenEnsProd

   GEN_ENS_PROD_ENSEMBLE_FLAG_LATLON
     Specify the value for 'ensemble_flag.latlon' in the MET configuration file for GenEnsProd.

     | *Used by:*  GenEnsProd

   GEN_ENS_PROD_ENSEMBLE_FLAG_MEAN
     Specify the value for 'ensemble_flag.mean' in the MET configuration file for GenEnsProd.

     | *Used by:*  GenEnsProd

   GEN_ENS_PROD_ENSEMBLE_FLAG_STDEV
     Specify the value for 'ensemble_flag.stdev' in the MET configuration file for GenEnsProd.

     | *Used by:*  GenEnsProd

   GEN_ENS_PROD_ENSEMBLE_FLAG_MINUS
     Specify the value for 'ensemble_flag.minus' in the MET configuration file for GenEnsProd.

     | *Used by:*  GenEnsProd

   GEN_ENS_PROD_ENSEMBLE_FLAG_PLUS
     Specify the value for 'ensemble_flag.plus' in the MET configuration file for GenEnsProd.

     | *Used by:*  GenEnsProd

   GEN_ENS_PROD_ENSEMBLE_FLAG_MIN
     Specify the value for 'ensemble_flag.min' in the MET configuration file for GenEnsProd.

     | *Used by:*  GenEnsProd

   GEN_ENS_PROD_ENSEMBLE_FLAG_MAX
     Specify the value for 'ensemble_flag.max' in the MET configuration file for GenEnsProd.

     | *Used by:*  GenEnsProd

   GEN_ENS_PROD_ENSEMBLE_FLAG_RANGE
     Specify the value for 'ensemble_flag.range' in the MET configuration file for GenEnsProd.

     | *Used by:*  GenEnsProd

   GEN_ENS_PROD_ENSEMBLE_FLAG_VLD_COUNT
     Specify the value for 'ensemble_flag.vld_count' in the MET configuration file for GenEnsProd.

     | *Used by:*  GenEnsProd

   GEN_ENS_PROD_ENSEMBLE_FLAG_FREQUENCY
     Specify the value for 'ensemble_flag.frequency' in the MET configuration file for GenEnsProd.

     | *Used by:*  GenEnsProd

   GEN_ENS_PROD_ENSEMBLE_FLAG_NEP
     Specify the value for 'ensemble_flag.nep' in the MET configuration file for GenEnsProd.

     | *Used by:*  GenEnsProd

   GEN_ENS_PROD_ENSEMBLE_FLAG_NMEP
     Specify the value for 'ensemble_flag.nmep' in the MET configuration file for GenEnsProd.

     | *Used by:*  GenEnsProd

   GEN_ENS_PROD_ENSEMBLE_FLAG_CLIMO
     Specify the value for 'ensemble_flag.climo' in the MET configuration file for GenEnsProd.

     | *Used by:*  GenEnsProd

   GEN_ENS_PROD_ENSEMBLE_FLAG_CLIMO_CDF
     Specify the value for 'ensemble_flag.climo_cdf' in the MET configuration file for GenEnsProd.

     | *Used by:*  GenEnsProd

   LOG_GEN_ENS_PROD_VERBOSITY
     Overrides the log verbosity for GenEnsProd only. If not set, the verbosity level is controlled by :term:`LOG_MET_VERBOSITY`.

     | *Used by:* GenEnsProd

   GEN_ENS_PROD_MET_CONFIG_OVERRIDES
     Override any variables in the MET configuration file that are not
     supported by the wrapper. This should be set to the full variable name
     and value that you want to override, including the equal sign and the
     ending semi-colon. The value is directly appended to the end of the
     wrapped MET config file.

     Example:
     GEN_ENS_PROD_MET_CONFIG_OVERRIDES = desc = "override_desc"; model = "override_model";

     See :ref:`Overriding Unsupported MET config file settings<met-config-overrides>` for more information

     | *Used by:*  GenEnsProd

   GEN_ENS_PROD_ENS_FILE_TYPE
     Specify the value for 'ens.file_type' in the MET configuration file for GenEnsProd.

     | *Used by:* GenEnsProd

<<<<<<< HEAD
   LOG_IODA2NC_VERBOSITY
     Overrides the log verbosity for IODA2NC only.
     If not set, the verbosity level is controlled by :term:`LOG_MET_VERBOSITY`.

     | *Used by:* IODA2NC

   IODA2NC_CUSTOM_LOOP_LIST
    Sets custom string loop list for a specific wrapper.
    See :term:`CUSTOM_LOOP_LIST`.

     | *Used by:* IODA2NC

   IODA2NC_FILE_WINDOW_BEG
     Used to control the lower bound of the window around the valid time to
     determine if an IODA2NC input file should be used for processing.
     Overrides :term:`OBS_FILE_WINDOW_BEGIN`.
     See 'Use Windows to Find Valid Files' section for more information.

     | *Used by:* IODA2NC

   IODA2NC_FILE_WINDOW_END
     Used to control the upper bound of the window around the valid time to
     determine if an IODA2NC input file should be used for processing.
     Overrides :term:`OBS_FILE_WINDOW_END`.
     See 'Use Windows to Find Valid Files' section for more information.

     | *Used by:* IODA2NC

   IODA2NC_SKIP_IF_OUTPUT_EXISTS
     If True, do not run IODA2NC if output file already exists. Set to False to overwrite files.

     | *Used by:*  IODA2NC

   IODA2NC_INPUT_DIR
     Directory containing input data to IODA2NC.
     This variable is optional because you can specify the full path to the
     input files using :term:`IODA2NC_INPUT_TEMPLATE`.

     | *Used by:* IODA2NC

   IODA2NC_INPUT_TEMPLATE
     Filename template of the input file used by IODA2NC.
     See also :term:`IODA2NC_INPUT_DIR`.

     | *Used by:* IODA2NC

   IODA2NC_OUTPUT_DIR
     Directory to write output data generated by IODA2NC.
     This variable is optional because you can specify the full path to the
     output files using :term:`IODA2NC_OUTPUT_TEMPLATE`.

     | *Used by:* IODA2NC

   IODA2NC_OUTPUT_TEMPLATE
     Filename template of the output file generated by IODA2NC.
     See also :term:`IODA2NC_OUTPUT_DIR`.

     | *Used by:* IODA2NC

   IODA2NC_VALID_BEG
     Used to set the command line argument -valid_beg that controls the
     lower bound of valid times of data to use.
     Filename template notation can be used, i.e. {valid?fmt=%Y%m%d_%H%M%S}

     | *Used by:*  IODA2NC

   IODA2NC_VALID_END
     Used to set the command line argument -valid_end that controls the
     upper bound of valid times of data to use.
     Filename template notation can be used, i.e.
     {valid?fmt=%Y%m%d_%H%M%S?shift=1d} (valid time shifted forward one day)

     | *Used by:*  IODA2NC

   IODA2NC_NMSG
     Used to set the command line argument -nmsg for ioda2nc.

     | *Used by:*  IODA2NC

   IODA2NC_CONFIG_FILE
     Path to wrapped MET configuration file read by ioda2nc.
     If unset, {PARM_BASE}/met_config/IODA2NCConfig_wrapped will be used.

     | *Used by:* IODA2NC

   IODA2NC_MESSAGE_TYPE
     Specify the value for 'message_type' in the MET configuration file for IODA2NC.

     | *Used by:* IODA2NC

   IODA2NC_MESSAGE_TYPE_MAP
     Specify the value for 'message_type_map' in the MET configuration file for IODA2NC.

     | *Used by:* IODA2NC

   IODA2NC_MESSAGE_TYPE_GROUP_MAP
     Specify the value for 'message_type_group_map' in the MET configuration file for IODA2NC.

     | *Used by:* IODA2NC

   IODA2NC_STATION_ID
     Specify the value for 'station_id' in the MET configuration file for IODA2NC.

     | *Used by:* IODA2NC

   IODA2NC_OBS_WINDOW_BEG
     Specify the value for 'obs_window.beg' in the MET configuration file for IODA2NC.

     | *Used by:* IODA2NC

   IODA2NC_OBS_WINDOW_END
     Specify the value for 'obs_window.end' in the MET configuration file for IODA2NC.

     | *Used by:* IODA2NC

   IODA2NC_MASK_GRID
     Specify the value for 'mask.grid' in the MET configuration file for IODA2NC.

     | *Used by:* IODA2NC

   IODA2NC_MASK_POLY
     Specify the value for 'mask.poly' in the MET configuration file for IODA2NC.

     | *Used by:* IODA2NC

   IODA2NC_ELEVATION_RANGE_BEG
     Specify the value for 'elevation_range.beg' in the MET configuration file for IODA2NC.

     | *Used by:* IODA2NC

   IODA2NC_ELEVATION_RANGE_END
     Specify the value for 'elevation_range.end' in the MET configuration file for IODA2NC.

     | *Used by:* IODA2NC

   IODA2NC_LEVEL_RANGE_BEG
     Specify the value for 'level_range.beg' in the MET configuration file for IODA2NC.

     | *Used by:* IODA2NC

   IODA2NC_LEVEL_RANGE_END
     Specify the value for 'level_range.end' in the MET configuration file for IODA2NC.

     | *Used by:* IODA2NC

   IODA2NC_OBS_VAR
     Specify the value for 'obs_var' in the MET configuration file for IODA2NC.

     | *Used by:* IODA2NC

   IODA2NC_OBS_NAME_MAP
     Specify the value for 'obs_name_map' in the MET configuration
     file for IODA2NC.

     | *Used by:* IODA2NC

   IODA2NC_METADATA_MAP
     Specify the value for 'metadata_map' in the MET configuration
     file for IODA2NC.

     | *Used by:* IODA2NC

   IODA2NC_MISSING_THRESH
     Specify the value for 'missing_thresh' in the MET configuration
     file for IODA2NC.

     | *Used by:* IODA2NC

   IODA2NC_QUALITY_MARK_THRESH
     Specify the value for 'quality_mark_thresh' in the MET configuration
     file for IODA2NC.

     | *Used by:* IODA2NC

   IODA2NC_TIME_SUMMARY_FLAG
     Specify the value for 'time_summary.flag' in the MET configuration
     file for IODA2NC.

     | *Used by:* IODA2NC

   IODA2NC_TIME_SUMMARY_RAW_DATA
     Specify the value for 'time_summary.raw_data' in the MET configuration
     file for IODA2NC.

     | *Used by:* IODA2NC

   IODA2NC_TIME_SUMMARY_BEG
     Specify the value for 'time_summary.beg' in the MET configuration
     file for IODA2NC.

     | *Used by:* IODA2NC

   IODA2NC_TIME_SUMMARY_END
     Specify the value for 'time_summary.end' in the MET configuration
     file for IODA2NC.

     | *Used by:* IODA2NC

   IODA2NC_TIME_SUMMARY_STEP
     Specify the value for 'time_summary.step' in the MET configuration
     file for IODA2NC.

     | *Used by:* IODA2NC

   IODA2NC_TIME_SUMMARY_WIDTH
     Specify the value for 'time_summary.width' in the MET configuration
     file for IODA2NC.

     | *Used by:* IODA2NC

   IODA2NC_TIME_SUMMARY_GRIB_CODE
     Specify the value for 'time_summary.grib_code' in the MET configuration
     file for IODA2NC.

     | *Used by:* IODA2NC

   IODA2NC_TIME_SUMMARY_OBS_VAR
     Specify the value for 'time_summary.obs_var' in the MET configuration
     file for IODA2NC.

     | *Used by:* IODA2NC

   IODA2NC_TIME_SUMMARY_TYPE
     Specify the value for 'time_summary.type' in the MET configuration file
     for IODA2NC.

     | *Used by:* IODA2NC

   IODA2NC_TIME_SUMMARY_VLD_FREQ
     Specify the value for 'time_summary.vld_freq' in the MET configuration
     file for IODA2NC.

     | *Used by:* IODA2NC

   IODA2NC_TIME_SUMMARY_VLD_THRESH
     Specify the value for 'time_summary.vld_thresh' in the MET configuration
     file for IODA2NC.

     | *Used by:* IODA2NC

   IODA2NC_MET_CONFIG_OVERRIDES
     Override any variables in the MET configuration file that are not
     supported by the wrapper. This should be set to the full variable name
     and value that you want to override, including the equal sign and the
     ending semi-colon. The value is directly appended to the end of the
     wrapped MET config file.

     Example:
     IODA2NC_MET_CONFIG_OVERRIDES = desc = "override_desc"; model = "override_model";

     See :ref:`Overriding Unsupported MET config file settings<met-config-overrides>` for more information

     | *Used by:* IODA2NC
=======
   ENSEMBLE_STAT_OBS_QUALITY_INC
     Specify the value for 'obs_quality_inc' in the MET configuration file for EnsembleStat.

     | *Used by:* EnsembleStat

   ENSEMBLE_STAT_OBS_QUALITY_EXC
     Specify the value for 'obs_quality_exc' in the MET configuration file for EnsembleStat.

     | *Used by:* EnsembleStat
>>>>>>> b021341b
<|MERGE_RESOLUTION|>--- conflicted
+++ resolved
@@ -8266,7 +8266,6 @@
 
      | *Used by:* GenEnsProd
 
-<<<<<<< HEAD
    LOG_IODA2NC_VERBOSITY
      Overrides the log verbosity for IODA2NC only.
      If not set, the verbosity level is controlled by :term:`LOG_MET_VERBOSITY`.
@@ -8520,7 +8519,6 @@
      See :ref:`Overriding Unsupported MET config file settings<met-config-overrides>` for more information
 
      | *Used by:* IODA2NC
-=======
    ENSEMBLE_STAT_OBS_QUALITY_INC
      Specify the value for 'obs_quality_inc' in the MET configuration file for EnsembleStat.
 
@@ -8529,5 +8527,4 @@
    ENSEMBLE_STAT_OBS_QUALITY_EXC
      Specify the value for 'obs_quality_exc' in the MET configuration file for EnsembleStat.
 
-     | *Used by:* EnsembleStat
->>>>>>> b021341b
+     | *Used by:* EnsembleStat