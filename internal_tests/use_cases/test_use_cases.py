#!/usr/bin/env python3

"""
Program Name: test_use_cases.py
Contact(s): George McCabe
Abstract: Runs METplus use cases
History Log:  Initial version
Usage: test_use_cases.py <host> --config <config1>,<config2>,...<configN>
<host> is the name of the host running the test or ID for running on machines
 that don't have constant $HOSTNAME , i.e. docker
<config1>,<config2>,...<configN> are the set of use cases to read
Multiple instances of --config can be passed in to run multiple use cases
Condition codes: 0 on success, 1 on failure
"""

import os
import sys
from os.path import dirname, realpath
import glob
import shutil
import subprocess
import filecmp
import logging
import time
import calendar
import argparse

from metplus.util import config_metplus

# keep track of use cases that failed to report at the end of execution
failed_runs = []

metplus_home = dirname(dirname(dirname(realpath(__file__))))
use_case_dir = os.path.join(metplus_home, "parm/use_cases")

def get_param_list(param):
    conf = metplus_home+"/internal_tests/use_cases/system.conf"
    params = param.split(",")
    params = params + [conf]
    return params

def run_test_use_case(param, test_metplus_base):
    global failed_runs

    params = get_param_list(param)
    output_base = os.environ.get('METPLUS_TEST_OUTPUT_BASE')
    if not output_base:
        print("ERROR: Must set METPLUS_TEST_OUTPUT_BASE to run")
        sys.exit(1)

    # get list of actual param files (ignoring config value overrides)
    # to the 2nd last file to use as the output directory
    # last param file is always the system.conf file
    param_files = [param for param in params if os.path.exists(param)]

    out_dir = os.path.join(output_base, os.path.basename(param_files[-2]))

<<<<<<< HEAD
    cmd = os.path.join(test_metplus_base, "ush", "run_metplus.py")
=======
    cmd = os.path.join(test_metplus_base, "ush", "master_metplus.py")
    use_case_name = None
>>>>>>> a22ad67f
    for parm in params:
        if parm.startswith('config.USE_CASE_NAME'):
            use_case_name = parm.split('=', 1)[1]
        cmd += " -c "+parm

    if use_case_name is None:
        use_case_name = os.path.basename(params[-2])
        if use_case_name.endswith('.conf'):
            use_case_name = use_case_name[0: -5]

    output_dir = os.path.join(output_base, use_case_name)
    cmd += f" -c dir.OUTPUT_BASE={output_dir}"
    print("CMD:"+cmd)
    process = subprocess.Popen(cmd, shell=True)
    process.communicate()[0]
    returncode = process.returncode
    if returncode:
        failed_runs.append((cmd, out_dir))

def handle_output_directories(output_base, output_base_prev):
    """!if there are files in output base, prompt user to copy them to prev output base
        Args:
            @param output_base directory to write output from the current test run
            @param output_base_prev directory containing files written from previous run
            to compare to the current run
    """
    if os.path.exists(output_base) and os.listdir(output_base):

        # if prev exists, ask user to wipe it out
        if os.path.exists(output_base_prev):

            print("OUTPUT_BASE for previous run exists:" + output_base_prev)
            user_answer = input("Would you like to remove all files? (y/n)[n]")

            if user_answer and user_answer[0] == 'y':
                print("Removing " + output_base_prev + " and all files in it.")
                shutil.rmtree(output_base_prev)
            else:
                print("Directory must be empty to proceed with tests")
                sys.exit(1)

        print("Moving " + output_base + " to " + output_base_prev)
        os.rename(output_base, output_base_prev)

def main():
    global failed_runs

    if not os.environ.get('METPLUS_TEST_METPLUS_BASE'):
        test_metplus_base = metplus_home
    else:
        test_metplus_base = os.environ['METPLUS_TEST_METPLUS_BASE']

    print("Starting test script")
    print("Running " + test_metplus_base + " to test")

    output_base_prev = os.environ['METPLUS_TEST_PREV_OUTPUT_BASE']
    output_base = os.environ['METPLUS_TEST_OUTPUT_BASE']

    # read command line arguments to determine which use cases to run
    parser = argparse.ArgumentParser()
    parser.add_argument('host_id', action='store')
    parser.add_argument('--met_tool_wrapper', action='store_true', required=False)
    parser.add_argument('--climate', action='store_true', required=False)
    parser.add_argument('--convection_allowing_models', action='store_true', required=False)
    parser.add_argument('--cryosphere', action='store_true', required=False)
    parser.add_argument('--medium_range1', action='store_true', required=False)
    parser.add_argument('--medium_range2', action='store_true', required=False)
    parser.add_argument('--precipitation', action='store_true', required=False)
    parser.add_argument('--s2s', action='store_true', required=False)
    parser.add_argument('--space_weather', action='store_true', required=False)
    parser.add_argument('--tc_and_extra_tc', action='store_true', required=False)
    parser.add_argument('--all', action='store_true', required=False)
    parser.add_argument('--config', action='append', required=False)
    parser.add_argument('--skip_output_check',
                        action='store_true',
                        required=False)

    args = parser.parse_args()
    print(args.config)

    if args.skip_output_check:
        print("Skipping output directory check. Output from previous tests "
              "may be found in output directory")
    else:
        handle_output_directories(output_base, output_base_prev)

    # compile list of use cases to run
    use_cases_to_run = []

    if args.config:
        for use_case in args.config:
            config_args = use_case.split(',')
            config_list = []
            for config_arg in config_args:
                # if relative path, must be relative to parm/use_cases
                if not os.path.isabs(config_arg):
                    # check that the full path exists before adding
                    # use_case_dir in case item is a config value override
                    check_config_exists = os.path.join(use_case_dir, config_arg)
                    if os.path.exists(check_config_exists):
                        config_arg = check_config_exists

                config_list.append(config_arg)

            use_cases_to_run.append(','.join(config_list))

    # exit if use case list is empty
    if not use_cases_to_run:
        print("ERROR: No use cases specified")
        sys.exit(1)

    # run use cases
    for param_file in use_cases_to_run:
        param = param_file.replace(metplus_home, test_metplus_base)
        run_test_use_case(param, test_metplus_base)

    # compare results with commands if prev output base has files
    if not os.path.exists(output_base_prev) or not os.listdir(output_base_prev):
        print("No files were found in previous OUTPUT_BASE: " + output_base_prev +\
              "\nRun this script again to compare results to previous run")
    else:
        print("\nIf files or directories were only found in one run, they will appear when you run the following:\n")
        diff_cmd = f'diff -r {output_base_prev} {output_base} | grep "Only in" | less'
        print(diff_cmd)

        print("\nCompare the output from previous run (" + output_base_prev + ") to this run"+\
              " (" + output_base + ").\nRun the following to compare results:")
        print(f"diff -r {output_base_prev} {output_base} | grep -v Binary | grep -v SSH | grep -v CONDA | grep -v OLDPWD | grep -v tmp | grep -v CLOCK_TIME | grep -v XDG | grep -v GSL | grep -v METPLUS | grep -v \"METplus took\" | grep -v \"Finished\" | grep -v \"\-\-\-\" | egrep -v \"^[[:digit:]]*c[[:digit:]]*$\" | less")

    # list any commands that failed
    for failed_run, out_dir in failed_runs:
        print(f"ERROR: Use case failed: {failed_run}")
#        print_error_logs(out_dir)

    if len(failed_runs) > 0:
        print(f"\nERROR: {len(failed_runs)} use cases failed")
        sys.exit(1)

    print("\nINFO: All use cases returned 0. Success!")
    sys.exit(0)

if __name__ == "__main__":
    main()<|MERGE_RESOLUTION|>--- conflicted
+++ resolved
@@ -55,12 +55,8 @@
 
     out_dir = os.path.join(output_base, os.path.basename(param_files[-2]))
 
-<<<<<<< HEAD
     cmd = os.path.join(test_metplus_base, "ush", "run_metplus.py")
-=======
-    cmd = os.path.join(test_metplus_base, "ush", "master_metplus.py")
     use_case_name = None
->>>>>>> a22ad67f
     for parm in params:
         if parm.startswith('config.USE_CASE_NAME'):
             use_case_name = parm.split('=', 1)[1]
