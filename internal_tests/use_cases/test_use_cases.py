#!/usr/bin/env python3

"""
Program Name: test_use_cases.py
Contact(s): George McCabe
Abstract: Runs METplus use cases
History Log:  Initial version
Usage: test_use_cases.py <host> --config <config1>,<config2>,...<configN>
<host> is the name of the host running the test or ID for running on machines
 that don't have constant $HOSTNAME , i.e. docker
<config1>,<config2>,...<configN> are the set of use cases to read
Multiple instances of --config can be passed in to run multiple use cases
Condition codes: 0 on success, 1 on failure
"""

import os
import sys
from os.path import dirname, realpath
import glob
import shutil
import subprocess
import filecmp
import logging
import time
import calendar
import argparse

from metplus.util import config_metplus

# keep track of use cases that failed to report at the end of execution
failed_runs = []

metplus_home = dirname(dirname(dirname(realpath(__file__))))
use_case_dir = os.path.join(metplus_home, "parm/use_cases")

def get_param_list(param):
    conf = metplus_home+"/internal_tests/use_cases/system.conf"
    params = param.split(",")
    params = params + [conf]
    return params

def run_test_use_case(param, test_metplus_base):
    global failed_runs

    params = get_param_list(param)
    output_base = os.environ.get('METPLUS_TEST_OUTPUT_BASE')
    if not output_base:
        print("ERROR: Must set METPLUS_TEST_OUTPUT_BASE to run")
        sys.exit(1)

    # get list of actual param files (ignoring config value overrides)
    # to the 2nd last file to use as the output directory
    # last param file is always the system.conf file
    param_files = [param for param in params if os.path.exists(param)]

    out_dir = os.path.join(output_base, os.path.basename(param_files[-2]))

<<<<<<< HEAD
    cmd = os.path.join(test_metplus_base, "ush", "master_metplus.py")
=======
    cmd = os.path.join(test_metplus_base, "ush", "run_metplus.py")
>>>>>>> b6e6efb8
    use_case_name = None
    for parm in params:
        if parm.startswith('config.USE_CASE_NAME'):
            use_case_name = parm.split('=', 1)[1]
        cmd += " -c "+parm

    if use_case_name is None:
        use_case_name = os.path.basename(params[-2])
        if use_case_name.endswith('.conf'):
            use_case_name = use_case_name[0: -5]

    output_dir = os.path.join(output_base, use_case_name)
    cmd += f" -c dir.OUTPUT_BASE={output_dir}"
    print("CMD:"+cmd)
    process = subprocess.Popen(cmd, shell=True)
    process.communicate()[0]
    returncode = process.returncode
    if returncode:
        failed_runs.append((cmd, out_dir))

def handle_output_directories(output_base, output_base_prev):
    """!if there are files in output base, prompt user to copy them to prev output base
        Args:
            @param output_base directory to write output from the current test run
            @param output_base_prev directory containing files written from previous run
            to compare to the current run
    """
    if os.path.exists(output_base) and os.listdir(output_base):

        # if prev exists, ask user to wipe it out
        if os.path.exists(output_base_prev):

            print("OUTPUT_BASE for previous run exists:" + output_base_prev)
            user_answer = input("Would you like to remove all files? (y/n)[n]")

            if user_answer and user_answer[0] == 'y':
                print("Removing " + output_base_prev + " and all files in it.")
                shutil.rmtree(output_base_prev)
            else:
                print("Directory must be empty to proceed with tests")
                sys.exit(1)

        print("Moving " + output_base + " to " + output_base_prev)
        os.rename(output_base, output_base_prev)

def main():
    global failed_runs

    if not os.environ.get('METPLUS_TEST_METPLUS_BASE'):
        test_metplus_base = metplus_home
    else:
        test_metplus_base = os.environ['METPLUS_TEST_METPLUS_BASE']

    print("Starting test script")
    print("Running " + test_metplus_base + " to test")

    output_base_prev = os.environ['METPLUS_TEST_PREV_OUTPUT_BASE']
    output_base = os.environ['METPLUS_TEST_OUTPUT_BASE']

    # read command line arguments to determine which use cases to run
    parser = argparse.ArgumentParser()
    parser.add_argument('host_id', action='store')
    parser.add_argument('--met_tool_wrapper', action='store_true', required=False)
    parser.add_argument('--climate', action='store_true', required=False)
    parser.add_argument('--convection_allowing_models', action='store_true', required=False)
    parser.add_argument('--cryosphere', action='store_true', required=False)
    parser.add_argument('--medium_range1', action='store_true', required=False)
    parser.add_argument('--medium_range2', action='store_true', required=False)
    parser.add_argument('--precipitation', action='store_true', required=False)
    parser.add_argument('--s2s', action='store_true', required=False)
    parser.add_argument('--space_weather', action='store_true', required=False)
    parser.add_argument('--tc_and_extra_tc', action='store_true', required=False)
    parser.add_argument('--all', action='store_true', required=False)
    parser.add_argument('--config', action='append', required=False)
    parser.add_argument('--skip_output_check',
                        action='store_true',
                        required=False)

    args = parser.parse_args()
    print(args.config)

    if args.skip_output_check:
        print("Skipping output directory check. Output from previous tests "
              "may be found in output directory")
    else:
        handle_output_directories(output_base, output_base_prev)

    # compile list of use cases to run
    use_cases_to_run = []

    if args.config:
        for use_case in args.config:
            config_args = use_case.split(',')
            config_list = []
            for config_arg in config_args:
                # if relative path, must be relative to parm/use_cases
                if not os.path.isabs(config_arg):
                    # check that the full path exists before adding
                    # use_case_dir in case item is a config value override
                    check_config_exists = os.path.join(use_case_dir, config_arg)
                    if os.path.exists(check_config_exists):
                        config_arg = check_config_exists

                config_list.append(config_arg)

            use_cases_to_run.append(','.join(config_list))

    # exit if use case list is empty
    if not use_cases_to_run:
        print("ERROR: No use cases specified")
        sys.exit(1)

    # run use cases
    for param_file in use_cases_to_run:
        param = param_file.replace(metplus_home, test_metplus_base)
        run_test_use_case(param, test_metplus_base)

    # compare results with commands if prev output base has files
    if not os.path.exists(output_base_prev) or not os.listdir(output_base_prev):
        print("No files were found in previous OUTPUT_BASE: " + output_base_prev +\
              "\nRun this script again to compare results to previous run")
    else:
        print("\nIf files or directories were only found in one run, they will appear when you run the following:\n")
        diff_cmd = f'diff -r {output_base_prev} {output_base} | grep "Only in" | less'
        print(diff_cmd)

        print("\nCompare the output from previous run (" + output_base_prev + ") to this run"+\
              " (" + output_base + ").\nRun the following to compare results:")
        print(f"diff -r {output_base_prev} {output_base} | grep -v Binary | grep -v SSH | grep -v CONDA | grep -v OLDPWD | grep -v tmp | grep -v CLOCK_TIME | grep -v XDG | grep -v GSL | grep -v METPLUS | grep -v \"METplus took\" | grep -v \"Finished\" | grep -v \"\-\-\-\" | egrep -v \"^[[:digit:]]*c[[:digit:]]*$\" | less")

    # list any commands that failed
    for failed_run, out_dir in failed_runs:
        print(f"ERROR: Use case failed: {failed_run}")
#        print_error_logs(out_dir)

    if len(failed_runs) > 0:
        print(f"\nERROR: {len(failed_runs)} use cases failed")
        sys.exit(1)

    print("\nINFO: All use cases returned 0. Success!")
    sys.exit(0)

if __name__ == "__main__":
    main()<|MERGE_RESOLUTION|>--- conflicted
+++ resolved
@@ -55,11 +55,7 @@
 
     out_dir = os.path.join(output_base, os.path.basename(param_files[-2]))
 
-<<<<<<< HEAD
-    cmd = os.path.join(test_metplus_base, "ush", "master_metplus.py")
-=======
     cmd = os.path.join(test_metplus_base, "ush", "run_metplus.py")
->>>>>>> b6e6efb8
     use_case_name = None
     for parm in params:
         if parm.startswith('config.USE_CASE_NAME'):
