#!/usr/bin/env python3

import os
import sys
import re
import logging
from collections import namedtuple
import produtil
import pytest
import datetime
from metplus.wrappers.command_builder import CommandBuilder
from metplus.util import time_util

# ------------------------
#  test_find_data_no_dated
# ------------------------
@pytest.mark.parametrize(
    'data_type', [
        ("FCST_"),
        ("OBS_"),
        (""),
        ("MASK_"),
        ]
)
def test_find_data_no_dated(metplus_config, data_type):
    config = metplus_config()

    pcw = CommandBuilder(config)
    v = {}
    v['fcst_level'] = "6"
    v['obs_level'] = "6"
    task_info = {}
    task_info['valid'] = datetime.datetime.strptime("201802010000",'%Y%m%d%H%M')
    task_info['lead'] = 0
    time_info = time_util.ti_calculate(task_info)
    
    pcw.c_dict[f'{data_type}FILE_WINDOW_BEGIN'] = -3600
    pcw.c_dict[f'{data_type}FILE_WINDOW_END'] = 3600
    pcw.c_dict[f'{data_type}INPUT_DIR'] = pcw.config.getdir('METPLUS_BASE')+"/internal_tests/data/obs"
    pcw.c_dict[f'{data_type}INPUT_TEMPLATE'] = "{valid?fmt=%Y%m%d}_{valid?fmt=%H%M}"
    obs_file = pcw.find_data(time_info, v, data_type)
    assert(obs_file == pcw.c_dict[f'{data_type}INPUT_DIR']+'/20180201_0045')


# if the input dir/template combination is not a path, then find_data should just return that string
# i.e. for a grid definition G003, input dir is empty and input template is G003
@pytest.mark.parametrize(
    'data_type', [
        ("FCST_"),
        ("OBS_"),
        (""),
        ("MASK_"),
        ]
)
def test_find_data_not_a_path(metplus_config, data_type):
    config = metplus_config()
    
    pcw = CommandBuilder(config)
    task_info = {}
    task_info['valid'] = datetime.datetime.strptime("201802010000",'%Y%m%d%H%M')
    task_info['lead'] = 0
    time_info = time_util.ti_calculate(task_info)
    
    pcw.c_dict[f'{data_type}FILE_WINDOW_BEGIN'] = 0
    pcw.c_dict[f'{data_type}FILE_WINDOW_END'] = 0
    pcw.c_dict[f'{data_type}INPUT_DIR'] = ''
    pcw.c_dict[f'{data_type}INPUT_TEMPLATE'] = 'G003'
    obs_file = pcw.find_data(time_info, var_info=None, data_type=data_type)
    assert(obs_file == 'G003')

def test_find_obs_no_dated(metplus_config):
    config = metplus_config()

    pcw = CommandBuilder(config)
    v = {}
    v['obs_level'] = "6"
    task_info = {}
    task_info['valid'] = datetime.datetime.strptime("201802010000", '%Y%m%d%H%M')
    task_info['lead'] = 0
    time_info = time_util.ti_calculate(task_info)

    pcw.c_dict['OBS_FILE_WINDOW_BEGIN'] = -3600
    pcw.c_dict['OBS_FILE_WINDOW_END'] = 3600
    pcw.c_dict['OBS_INPUT_DIR'] = pcw.config.getdir('METPLUS_BASE') + "/internal_tests/data/obs"
    pcw.c_dict['OBS_INPUT_TEMPLATE'] = "{valid?fmt=%Y%m%d}_{valid?fmt=%H%M}"
    obs_file = pcw.find_obs(time_info, v)
    assert (obs_file == pcw.c_dict['OBS_INPUT_DIR'] + '/20180201_0045')

def test_find_obs_dated(metplus_config):
    config = metplus_config()
    
    pcw = CommandBuilder(config)
    v = {}
    v['obs_level'] = "6"
    task_info = {}
    task_info['valid'] = datetime.datetime.strptime("201802010000", '%Y%m%d%H%M')
    task_info['lead'] = 0
    time_info = time_util.ti_calculate(task_info)

    pcw.c_dict['OBS_FILE_WINDOW_BEGIN'] = -3600
    pcw.c_dict['OBS_FILE_WINDOW_END'] = 3600
    pcw.c_dict['OBS_INPUT_DIR'] = pcw.config.getdir('METPLUS_BASE')+"/internal_tests/data/obs"
    pcw.c_dict['OBS_INPUT_TEMPLATE'] = '{valid?fmt=%Y%m%d}/{valid?fmt=%Y%m%d}_{valid?fmt=%H%M}'
    obs_file = pcw.find_obs(time_info, v)
    assert(obs_file == pcw.c_dict['OBS_INPUT_DIR']+'/20180201/20180201_0013')

@pytest.mark.parametrize(
    'offsets, expected_file, offset_seconds', [
        ([2], '14z.prepbufr.tm02.20200201', 7200),
        ([6, 2], '18z.prepbufr.tm06.20200201', 21600),
        ([2, 6], '14z.prepbufr.tm02.20200201', 7200),
        ([3, 7, 2, 6], '14z.prepbufr.tm02.20200201', 7200),
        ([3, 7], None, None),
        ([], None, None),
        ]
)
def test_find_obs_offset(metplus_config, offsets, expected_file, offset_seconds):
    config = metplus_config()

    pcw = CommandBuilder(config)
    v = {}
    v['obs_level'] = "6"
    task_info = {}
    task_info['valid'] = datetime.datetime.strptime("2020020112", '%Y%m%d%H')
    task_info['lead'] = 0
    time_info = time_util.ti_calculate(task_info)

    pcw.c_dict['OFFSETS'] = offsets
    pcw.c_dict['OBS_INPUT_DIR'] = pcw.config.getdir('METPLUS_BASE') + "/internal_tests/data/obs"
    pcw.c_dict['OBS_INPUT_TEMPLATE'] = "{da_init?fmt=%2H}z.prepbufr.tm{offset?fmt=%2H}.{da_init?fmt=%Y%m%d}"
    obs_file, time_info = pcw.find_obs_offset(time_info, v)

    print(f"OBSFILE: {obs_file}")
    print(f"EXPECTED FILE: {expected_file}")

    if expected_file is None:
        assert(not obs_file)
    else:
        assert (os.path.basename(obs_file) == expected_file and time_info['offset'] == offset_seconds)

def test_find_obs_dated_previous_day(metplus_config):
    config = metplus_config()
    
    pcw = CommandBuilder(config)
    v = {}
    v['obs_level'] = "6"
    task_info = {}
    task_info['valid'] = datetime.datetime.strptime("201802010000", '%Y%m%d%H%M')
    task_info['lead'] = 0
    time_info = time_util.ti_calculate(task_info)

    pcw.c_dict['OBS_INPUT_DIR'] = pcw.config.getdir('METPLUS_BASE')+"/internal_tests/data/obs"
    pcw.c_dict['OBS_INPUT_TEMPLATE'] = '{valid?fmt=%Y%m%d}/{valid?fmt=%Y%m%d}_{valid?fmt=%H%M}'
    pcw.c_dict['OBS_FILE_WINDOW_BEGIN'] = -3600
    pcw.c_dict['OBS_FILE_WINDOW_END'] = 0
    obs_file = pcw.find_obs(time_info, v)
    assert(obs_file == pcw.c_dict['OBS_INPUT_DIR']+'/20180131/20180131_2345')

def test_find_obs_dated_next_day(metplus_config):
    config = metplus_config()
    
    pcw = CommandBuilder(config)
    v = {}
    v['obs_level'] = "6"
    task_info = {}
    task_info['valid'] = datetime.datetime.strptime("201802012345", '%Y%m%d%H%M')
    task_info['lead'] = 0
    time_info = time_util.ti_calculate(task_info)
    
    pcw.c_dict['OBS_INPUT_DIR'] = pcw.config.getdir('METPLUS_BASE')+"/internal_tests/data/obs"
    pcw.c_dict['OBS_INPUT_TEMPLATE'] = '{valid?fmt=%Y%m%d}/{valid?fmt=%Y%m%d}_{valid?fmt=%H%M}'
    pcw.c_dict['OBS_FILE_WINDOW_BEGIN'] = 0
    pcw.c_dict['OBS_FILE_WINDOW_END'] = 3600
    obs_file = pcw.find_obs(time_info, v)
    assert(obs_file == pcw.c_dict['OBS_INPUT_DIR']+'/20180202/20180202_0013')

@pytest.mark.parametrize(
    'overrides, c_dict', [
        ({'LOG_MET_VERBOSITY': '5', }, # string
         {'VERBOSITY': '5', }),
        ({'CUSTOM_LOOP_LIST': 'a,b,c', }, # list
         {'CUSTOM_LOOP_LIST': ['a', 'b', 'c'], }),
        ({'SKIP_TIMES': '"%H:12,18", "%Y%m%d:20200201"', },  # dict
         {'SKIP_TIMES': {'%H': ['12', '18'],
                         '%Y%m%d': ['20200201'], }}),
        ]
)
def test_override_config_in_c_dict(metplus_config, overrides, c_dict):
    config = metplus_config()

    pcw = CommandBuilder(config, config_overrides=overrides)
    for key, expected_value in c_dict.items():
        assert(pcw.c_dict.get(key) == expected_value)

@pytest.mark.parametrize(
    'overrides', [
        ({'LOG_MET_VERBOSITY': '5', }),
        ({'CUSTOM_LOOP_LIST': 'a,b,c', }),
        ({'SKIP_TIMES': '"%H:12,18", "%Y%m%d:20200201"', }),
        ({'FAKE_TEMPLATE': '{valid?fmt=%Y%m%d%H}', }),
        ]
)
def test_override_config(metplus_config, overrides):
    config = metplus_config()

    pcw = CommandBuilder(config, config_overrides=overrides)
    for key, expected_value in overrides.items():
        assert(pcw.config.getraw('config', key) == expected_value)

# dictionary items with values will be set in [test_section]
# items with value None will not be set, so it should use
# the value in [config], which is always 'default'
@pytest.mark.parametrize(
    'section_items', [
        # all values set in test_section
        ({'LOG_MET_VERBOSITY': '5',
          'CUSTOM_LOOP_LIST': 'a,b,c',
          'SKIP_TIMES': '"%H:12,18", "%Y%m%d:20200201"',
          'FAKE_TEMPLATE': '{valid?fmt=%Y%m%d%H}' }),
        # some values set in test_section, some not
        ({'LOG_MET_VERBOSITY': '5',
          'CUSTOM_LOOP_LIST': None,
          'SKIP_TIMES': '"%H:12,18", "%Y%m%d:20200201"',
          'FAKE_TEMPLATE': None }),
        # no values are set in test_section
        ({'FAKE_TEMPLATE': None}),
        ]
)
def test_override_by_instance(metplus_config, section_items):
    config = metplus_config()

    # set config variables to default
    for key in section_items:
        config.set('config', key, 'default')

    # set test_section variables to values
    config.add_section('test_section')
    for key, value in section_items.items():
        if value is not None:
            config.set('test_section', key, value)

    pcw = CommandBuilder(config, instance='test_section')
    for key, value in section_items.items():
        expected_value = 'default' if value is None else value
        assert(pcw.config.getraw('config', key) == expected_value)

@pytest.mark.parametrize(
    'filename, file_list, output_dir', [
        # write lists to staging dir
        ('my_ascii_file1', ['file1', 'file2', 'file3'], None),
        ('my_ascii_file2', ['file4', 'file5', 'file6'], None),
        ('my_ascii_file3', [], None),
        ('my_ascii_file1', ['file1', 'file2', 'file3'], 'write_list_test'),
        ('my_ascii_file2', ['file4', 'file5', 'file6'], 'write_list_test'),
        ('my_ascii_file3', [], 'write_list_test'),
    ]
)
def test_write_list_file(metplus_config, filename, file_list, output_dir):
    config = metplus_config()
    cbw = CommandBuilder(config)

    # use output_dir relative to OUTPUT_BASE if it is specified
    # otherwise use {STAGING_DIR}/file_lists
    if output_dir:
        output_dir = os.path.join(config.getdir('OUTPUT_BASE'),
                                  output_dir)
        check_dir = output_dir
    else:
        check_dir = os.path.join(config.getdir('STAGING_DIR'),
                                 'file_lists')

    check_file = os.path.join(check_dir, filename)
    # remove expected output file is it already exists
    if os.path.exists(check_file):
        os.remove(check_file)

    cbw.write_list_file(filename, file_list, output_dir=output_dir)

    # ensure file was written
    assert(os.path.exists(check_file))
    with open(check_file, 'r') as file_handle:
        lines = file_handle.readlines()

    # ensure number of lines written is 1 greater than provided list
    # to account for first line that contains 'file_list' text
    assert(len(lines) == len(file_list) + 1)

    # ensure content of file is as expected
    for actual_line, expected_line in zip(lines[1:], file_list):
        assert(actual_line.strip() == expected_line)

@pytest.mark.parametrize(
    'config_overrides, expected_value', [
        ({}, ''),
        ({'DESCRIPTION': 'generic_desc'}, 'desc = "generic_desc";'),
        ({'GRID_STAT_DESCRIPTION': 'gs_desc'}, 'desc = "gs_desc";'),
        ({'DESCRIPTION': 'generic_desc',
          'GRID_STAT_DESCRIPTION': 'gs_desc'}, 'desc = "gs_desc";'),
        # same but with quotes around value
        ({'DESCRIPTION': '"generic_desc"'}, 'desc = "generic_desc";'),
        ({'GRID_STAT_DESCRIPTION': '"gs_desc"'}, 'desc = "gs_desc";'),
        ({'DESCRIPTION': '"generic_desc"',
          'GRID_STAT_DESCRIPTION': '"gs_desc"'}, 'desc = "gs_desc";'),
    ]
)
def test_handle_description(metplus_config, config_overrides, expected_value):
    config = metplus_config()

    # set config values
    for key, value in config_overrides.items():
        config.set('config', key, value)

    cbw = CommandBuilder(config)

    # set app_name to grid_stat for testing
    cbw.app_name = 'grid_stat'

    # create empty dictionary for testing
    c_dict = {}

    cbw.handle_description(c_dict)
    assert(c_dict.get('DESC', '') == expected_value)

@pytest.mark.parametrize(
    'input, output', [
        ('', 'NONE'),
        ('NONE', 'NONE'),
        ('FCST', 'FCST'),
        ('OBS', 'OBS'),
        ('G002', '"G002"'),
    ]
)
def test_format_regrid_to_grid(metplus_config, input, output):
    cbw = CommandBuilder(metplus_config())
    assert(cbw.format_regrid_to_grid(input) == output)

@pytest.mark.parametrize(
    'config_overrides, set_to_grid, expected_dict', [
        ({}, True, {}),
        ({}, False, {}),
        ({'APP_REGRID_TO_GRID': 'G002'},
         True,
         {'REGRID_TO_GRID': 'to_grid = "G002";'}),
        ({'APP_REGRID_TO_GRID': 'G002'},
         False,
         {}),
        ({'APP_REGRID_METHOD': 'BILIN'},
         True,
         {'REGRID_METHOD': 'method = BILIN;'}),
        ({'APP_REGRID_WIDTH': '2'},
         True,
         {'REGRID_WIDTH': 'width = 2;'}),
        ({'APP_REGRID_VLD_THRESH': '0.8'},
         True,
         {'REGRID_VLD_THRESH': 'vld_thresh = 0.8;'}),
        ({'APP_REGRID_SHAPE': 'CIRCLE'},
         True,
         {'REGRID_SHAPE': 'shape = CIRCLE;'}),
    ]
)
def test_handle_c_dict_regrid(metplus_config, config_overrides, set_to_grid,
                              expected_dict):
    config = metplus_config()

    # set config values
    for key, value in config_overrides.items():
        config.set('config', key, value)

    cbw = CommandBuilder(config)

    # set app_name to grid_stat for testing
    cbw.app_name = 'app'

    # create empty dictionary for testing
    c_dict = {}

    cbw.handle_c_dict_regrid(c_dict, set_to_grid=set_to_grid)
    assert(len(c_dict) == len(expected_dict))
    for key, value in expected_dict.items():
        assert(c_dict.get(key, '') == value)

@pytest.mark.parametrize(
    'c_dict_values, expected_output', [
        ({}, ''),
        ({'REGRID_TO_GRID': 'to_grid = FCST;',},
         'regrid = {to_grid = FCST;}'),
        ({'REGRID_METHOD': 'method = BILIN;',},
         'regrid = {method = BILIN;}'),
        ({'REGRID_WIDTH': 'width = 2;',},
         'regrid = {width = 2;}'),
        ({'REGRID_VLD_THRESH': 'vld_thresh = 0.8;',},
         'regrid = {vld_thresh = 0.8;}'),
        ({'REGRID_SHAPE': 'shape = CIRCLE;',},
         'regrid = {shape = CIRCLE;}'),
        ({'REGRID_TO_GRID': 'to_grid = FCST;',
          'REGRID_WIDTH': 'width = 2;',
          'REGRID_SHAPE': 'shape = CIRCLE;',},
         'regrid = {to_grid = FCST;width = 2;shape = CIRCLE;}'),
        ({'REGRID_TO_GRID': 'to_grid = FCST;',
          'REGRID_METHOD': 'method = BILIN;',
          'REGRID_WIDTH': 'width = 2;',
          'REGRID_VLD_THRESH': 'vld_thresh = 0.8;',
          'REGRID_SHAPE': 'shape = CIRCLE;',},
         'regrid = {to_grid = FCST;method = BILIN;width = 2;vld_thresh = 0.8;shape = CIRCLE;}'),
    ]
)
def test_get_regrid_dict(metplus_config, c_dict_values, expected_output):
    cbw = CommandBuilder(metplus_config())

    for key, value in c_dict_values.items():
        cbw.c_dict[key] = value

<<<<<<< HEAD
    assert(cbw.get_regrid_dict() == expected_output)

@pytest.mark.parametrize(
    'mp_config_name,met_config_name,c_dict_key,remove_quotes,expected_output', [
        # var is set, use quotes
        ('TEST_STRING_1', 'test_string_1', None,
         False, 'test_string_1 = "value_1";'),
        # var is set, remove quotes
        ('TEST_STRING_1', 'test_string_1', None,
         True, 'test_string_1 = value_1;'),
        # var is not set
        ('TEST_STRING_2', 'test_string_2', None,
         False, ''),
        # var is set, use quotes, set c_dict key
        ('TEST_STRING_1', 'test_string_1', 'the_key',
         False, 'test_string_1 = "value_1";'),
        # var is set, remove quotes, set c_dict key
        ('TEST_STRING_1', 'test_string_1', 'the_key',
         True, 'test_string_1 = value_1;'),
    ]
)
def test_set_met_config_string(metplus_config, mp_config_name, met_config_name,
                               c_dict_key, remove_quotes, expected_output):
    cbw = CommandBuilder(metplus_config())

    # set some config variables to test
    cbw.config.set('config', 'TEST_STRING_1', 'value_1')

    c_dict = {}

    cbw.set_met_config_string(c_dict,
                              mp_config_name,
                              met_config_name,
                              c_dict_key=c_dict_key,
                              remove_quotes=remove_quotes)
    key = c_dict_key
    if key is None:
        key = met_config_name.upper()

    assert(c_dict.get(key, '') == expected_output)

@pytest.mark.parametrize(
    'mp_config_name,met_config_name,c_dict_key,uppercase,expected_output, is_ok', [
        # var is set to True, not uppercase
        ('TEST_BOOL_1', 'test_bool_1', None,
         False, 'test_bool_1 = True;', True),
        # var is set to True, uppercase
        ('TEST_BOOL_1', 'test_bool_1', None,
         True, 'test_bool_1 = TRUE;', True),
        # var is not set
        ('TEST_BOOL_2', 'test_bool_2', None,
         False, '', True),
        # var is set to False, not uppercase
        ('TEST_BOOL_3', 'test_bool_3', None,
         False, 'test_bool_3 = False;', True),
        # var is set to False, uppercase
        ('TEST_BOOL_3', 'test_bool_3', None,
         True, 'test_bool_3 = FALSE;', True),
        # var is set, not uppercase, set c_dict key
        ('TEST_BOOL_1', 'test_bool_1', 'the_key',
         False, 'test_bool_1 = True;', True),
        # var is set, uppercase, set c_dict key
        ('TEST_BOOL_1', 'test_bool_1', 'the_key',
         True, 'test_bool_1 = TRUE;', True),
        # var is set but not a valid boolean
        ('TEST_BOOL_4', 'test_bool_4', None,
         True, '', False),
    ]
)
def test_set_met_config_bool(metplus_config, mp_config_name, met_config_name,
                             c_dict_key, uppercase, expected_output, is_ok):
    cbw = CommandBuilder(metplus_config())

    # set some config variables to test
    cbw.config.set('config', 'TEST_BOOL_1', True)
    cbw.config.set('config', 'TEST_BOOL_3', False)
    cbw.config.set('config', 'TEST_BOOL_4', 'chicken')

    c_dict = {}

    cbw.set_met_config_bool(c_dict,
                            mp_config_name,
                            met_config_name,
                            c_dict_key=c_dict_key,
                            uppercase=uppercase)
    key = c_dict_key
    if key is None:
        key = met_config_name.upper()

    assert(c_dict.get(key, '') == expected_output)
    assert(cbw.isOK == is_ok)

# int
@pytest.mark.parametrize(
    'mp_config_name,met_config_name,c_dict_key,expected_output,is_ok', [
        # var is set to positive int
        ('TEST_INT_1', 'test_int_1', None,
         'test_int_1 = 7;', True),
        # var is not set
        ('TEST_INT_2', 'test_int_2', None,
         '', True),
        # var is set to negative int
        ('TEST_INT_3', 'test_int_3', None,
         'test_int_3 = -4;', True),
        # var is set, set c_dict key
        ('TEST_INT_1', 'test_int_1', 'the_key',
         'test_int_1 = 7;', True),
        # var is set but not a valid int
        ('TEST_INT_4', 'test_int_4', None,
         '', False),
    ]
)
def test_set_met_config_int(metplus_config, mp_config_name, met_config_name,
                             c_dict_key, expected_output, is_ok):
    cbw = CommandBuilder(metplus_config())

    # set some config variables to test
    cbw.config.set('config', 'TEST_INT_1', 7)
    cbw.config.set('config', 'TEST_INT_3', -4)
    cbw.config.set('config', 'TEST_INT_4', 'chicken')

    c_dict = {}

    cbw.set_met_config_int(c_dict,
                           mp_config_name,
                           met_config_name,
                           c_dict_key=c_dict_key)
    key = c_dict_key
    if key is None:
        key = met_config_name.upper()

    assert(c_dict.get(key, '') == expected_output)
    assert(cbw.isOK == is_ok)

@pytest.mark.parametrize(
    'mp_config_name,met_config_name,c_dict_key,expected_output,is_ok', [
        # var is set to float
        ('TEST_FLOAT_1', 'test_float_1', None,
         'test_float_1 = 7.0;', True),
        # var is not set
        ('TEST_FLOAT_2', 'test_float_2', None,
         '', True),
        # var is set to int
        ('TEST_FLOAT_3', 'test_float_3', None,
         'test_float_3 = 4.0;', True),
        # var is set, set c_dict key
        ('TEST_FLOAT_1', 'test_float_1', 'the_key',
         'test_float_1 = 7.0;', True),
        # var is set but not a valid int
        ('TEST_FLOAT_4', 'test_float_4', None,
         '', False),
    ]
)
def test_set_met_config_float(metplus_config, mp_config_name, met_config_name,
                             c_dict_key, expected_output, is_ok):
    cbw = CommandBuilder(metplus_config())

    # set some config variables to test
    cbw.config.set('config', 'TEST_FLOAT_1', 7.0)
    cbw.config.set('config', 'TEST_FLOAT_3', 4)
    cbw.config.set('config', 'TEST_FLOAT_4', 'chicken')

    c_dict = {}

    cbw.set_met_config_float(c_dict,
                             mp_config_name,
                             met_config_name,
                             c_dict_key=c_dict_key)
    key = c_dict_key
    if key is None:
        key = met_config_name.upper()

    assert(c_dict.get(key, '') == expected_output)
    assert(cbw.isOK == is_ok)

@pytest.mark.parametrize(
    'mp_config_name,met_config_name,c_dict_key,expected_output,is_ok', [
        # var is set to alphabet threshold
        ('TEST_THRESH_1', 'test_thresh_1', None,
         'test_thresh_1 = gt74;', True),
        # var is not set
        ('TEST_THRESH_2', 'test_thresh_2', None,
         '', True),
        # var is set to symbol threshold
        ('TEST_THRESH_3', 'test_thresh_3', None,
         'test_thresh_3 = >=74.4;', True),
        # var is set, set c_dict key
        ('TEST_THRESH_1', 'test_thresh_1', 'the_key',
         'test_thresh_1 = gt74;', True),
        # var is set but not a valid threshold
        ('TEST_THRESH_4', 'test_thresh_4', None,
         '', False),
        # var is set to complex threshold
        ('TEST_THRESH_5', 'test_thresh_5', None,
         'test_thresh_5 = >CDP40&&<=CDP50;', True),
        # var is set to NA
        ('TEST_THRESH_6', 'test_thresh_6', None,
         'test_thresh_6 = NA;', True),
    ]
)
def test_set_met_config_thresh(metplus_config, mp_config_name, met_config_name,
                               c_dict_key, expected_output, is_ok):
    cbw = CommandBuilder(metplus_config())

    # set some config variables to test
    cbw.config.set('config', 'TEST_THRESH_1', 'gt74')
    cbw.config.set('config', 'TEST_THRESH_3', '>=74.4')
    cbw.config.set('config', 'TEST_THRESH_4', 'chicken')
    cbw.config.set('config', 'TEST_THRESH_5', '>CDP40&&<=CDP50')
    cbw.config.set('config', 'TEST_THRESH_6', 'NA')

    c_dict = {}

    cbw.set_met_config_thresh(c_dict,
                              mp_config_name,
                              met_config_name,
                              c_dict_key=c_dict_key)
    key = c_dict_key
    if key is None:
        key = met_config_name.upper()

    assert(c_dict.get(key, '') == expected_output)
    assert(cbw.isOK == is_ok)

@pytest.mark.parametrize(
    'mp_config_name,met_config_name,c_dict_key,remove_quotes,expected_output', [
        # var is set, use quotes
        ('TEST_LIST_1', 'test_list_1', None,
         False, 'test_list_1 = ["value_1", "value2"];'),
        # var is set, remove quotes
        ('TEST_LIST_1', 'test_list_1', None,
         True, 'test_list_1 = [value_1, value2];'),
        # var is not set
        ('TEST_LIST_2', 'test_list_2', None,
         False, ''),
        # var is set, use quotes, set c_dict key
        ('TEST_LIST_1', 'test_list_1', 'the_key',
         False, 'test_list_1 = ["value_1", "value2"];'),
        # var is set, remove quotes, set c_dict key
        ('TEST_LIST_1', 'test_list_1', 'the_key',
         True, 'test_list_1 = [value_1, value2];'),
        # var is set with single quotes, remove quotes
        ('TEST_LIST_3', 'test_list_3', None,
         True, 'test_list_3 = [value_1, value2];'),
        # var is set with double quotes, remove quotes
        ('TEST_LIST_4', 'test_list_4', None,
         True, 'test_list_4 = [value_1, value2];'),
    ]
)
def test_set_met_config_list(metplus_config, mp_config_name, met_config_name,
                             c_dict_key, remove_quotes, expected_output):
    cbw = CommandBuilder(metplus_config())

    # set some config variables to test
    cbw.config.set('config', 'TEST_LIST_1', 'value_1,   value2')
    cbw.config.set('config', 'TEST_LIST_3', "'value_1',   'value2'")
    cbw.config.set('config', 'TEST_LIST_4', '"value_1",   "value2"')

    c_dict = {}

    cbw.set_met_config_list(c_dict,
                            mp_config_name,
                            met_config_name,
                            c_dict_key=c_dict_key,
                            remove_quotes=remove_quotes)
    key = c_dict_key
    if key is None:
        key = met_config_name.upper()

    assert(c_dict.get(key, '') == expected_output)
=======
    assert(cbw.get_regrid_dict() == expected_output)
>>>>>>> e37f1062
<|MERGE_RESOLUTION|>--- conflicted
+++ resolved
@@ -410,7 +410,6 @@
     for key, value in c_dict_values.items():
         cbw.c_dict[key] = value
 
-<<<<<<< HEAD
     assert(cbw.get_regrid_dict() == expected_output)
 
 @pytest.mark.parametrize(
@@ -681,6 +680,3 @@
         key = met_config_name.upper()
 
     assert(c_dict.get(key, '') == expected_output)
-=======
-    assert(cbw.get_regrid_dict() == expected_output)
->>>>>>> e37f1062
