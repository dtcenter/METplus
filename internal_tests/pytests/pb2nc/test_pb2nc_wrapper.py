#!/usr/bin/env python

import os
import sys
import re
import logging
from collections import namedtuple
import pytest
import datetime
<<<<<<< HEAD

import produtil

from metplus.util.config import config_metplus
from metplus.wrappers.pb2nc_wrapper import PB2NCWrapper
from metplus.util import met_util as util
from metplus.util import time_util
from metplus.util.config.string_template_substitution import StringSub
=======
from string_template_substitution import do_string_sub
>>>>>>> f015c8dc

# --------------------TEST CONFIGURATION and FIXTURE SUPPORT -------------
#
# The test configuration and fixture support the additional configuration
# files used in METplus
#              !!!!!!!!!!!!!!!
#              !!!IMPORTANT!!!
#              !!!!!!!!!!!!!!!
# The following two methods should be included in ALL pytest tests for METplus.
#
#
def pytest_addoption(parser):
    parser.addoption("-c", action="store", help=" -c <test config file>")


def cmdopt(request):
    return request.config.getoption("-c")


# -----------------FIXTURES THAT CAN BE USED BY ALL TESTS----------------
def pb2nc_wrapper():
    """! Returns a default PB2NCWrapper with /path/to entries in the
         metplus_system.conf and metplus_runtime.conf configuration
         files.  Subsequent tests can customize the final METplus configuration
         to over-ride these /path/to values."""

    # PB2NCWrapper with configuration values determined by what is set in
    # the pb2nc_test.conf file.
    config = metplus_config()
    return PB2NCWrapper(config, config.logger)

def metplus_config():
    """! Create a METplus configuration object that can be
    manipulated/modified to
         reflect different paths, directories, values, etc. for individual
         tests.
    """
    try:
        if 'JLOGFILE' in os.environ:
            produtil.setup.setup(send_dbn=False, jobname='PB2NCWrapper ',
                                 jlogfile=os.environ['JLOGFILE'])
        else:
            produtil.setup.setup(send_dbn=False, jobname='PB2NCWrapper ')
        produtil.log.postmsg('pb2nc_wrapper  is starting')

        # Read in the configuration object CONFIG
        config = config_metplus.setup(util.baseinputconfs)
        logger = util.get_logger(config)
        return config

    except Exception as e:
        produtil.log.jlogger.critical(
            'pb2nc_wrapper failed: %s' % (str(e),), exc_info=True)
        sys.exit(2)


# ------------------------ TESTS GO HERE --------------------------

# ---------------------
# test_reformat_grid_id
# ---------------------
@pytest.mark.parametrize(
    # key = grid_id, value = expected reformatted grid id
        'key, value', [
            ('G1', 'G001'),
            ('G100', 'G100'),
            ('G10', 'G010'),
            ('123', '123'),
            ('G1234', None),
            ('GG', None),
            ('G', None),
        ]
)
def test_reformat_grid_id(key, value):
    # Verify that reformatting of the grid id is correct
    pb = pb2nc_wrapper()
    reformatted = pb.reformat_grid_id(key)
    assert value == reformatted

# ---------------------
# test_find_and_check_output_file_skip
# test that find_and_check_output_file returns correctly based on
# if file exists and if 'skip if exists' is turned on
# ---------------------
@pytest.mark.parametrize(
    # key = grid_id, value = expected reformatted grid id
        'exists, skip, run', [
            (True, True, False),
            (True, False, True),
            (False, True, True),
            (False, False, True),
        ]
)
def test_find_and_check_output_file_skip(exists, skip, run):
    pb = pb2nc_wrapper()
    exist_file = 'wackyfilenametocreate'
    non_exist_file = 'wackyfilethatdoesntexist'

    # create fake file to test
    create_fullpath = os.path.join(pb.config.getdir('OUTPUT_BASE'), exist_file)
    open(create_fullpath, 'a').close()

    # set time_info, output template/dir, skip if output exists flag
    time_info = { 'valid' : datetime.datetime(2019, 2, 1, 0) }
    pb.c_dict['OUTPUT_DIR'] = pb.config.getdir('OUTPUT_BASE')

    pb.c_dict['SKIP_IF_OUTPUT_EXISTS'] = skip

    if exists:
        pb.c_dict['OUTPUT_TEMPLATE'] = exist_file
    else:
        pb.c_dict['OUTPUT_TEMPLATE'] = non_exist_file

    result = pb.find_and_check_output_file(time_info)

    # cast result to bool because None isn't equal to False
    assert bool(result) == run

# ---------------------
# test_get_command
# test that command is generated correctly
# ---------------------
@pytest.mark.parametrize(
    # list of input files
        'infiles', [
            [],
            ['file1'],
            ['file1', 'file2'],
            ['file1', 'file2', 'file3'],
        ]
)
def test_get_command(infiles):
    pb = pb2nc_wrapper()
    pb.outfile = 'outfilename.txt'
    pb.outdir = pb.config.getdir('OUTPUT_BASE')
    outpath = os.path.join(pb.outdir, pb.outfile)
    pb.infiles = infiles
    config_file = pb.c_dict['CONFIG_FILE']
    cmd = pb.get_command()
    if not infiles:
        expected_cmd = None
    else:
        expected_cmd = pb.app_path + ' -v 2 ' + infiles[0] + ' ' + outpath + ' ' + config_file
        if len(infiles) > 1:
            for infile in infiles[1:]:
                expected_cmd += ' -pbfile ' + infile

    assert cmd == expected_cmd

# ---------------------
# test_find_input_files
# test files can be found with find_input_files with varying offset lists
# ---------------------
@pytest.mark.parametrize(
    # offset = list of offsets to search
    # offset_to_find = expected offset file to find, None if no files should be found
        'offsets, offset_to_find', [
            ([6, 5, 4, 3], 5),
            ([6, 4, 3], 3),
            ([2, 3, 4, 5, 6], 3),
            ([2, 4, 6], None),
        ]
)
def test_find_input_files(offsets, offset_to_find):
    pb = pb2nc_wrapper()
    # for valid 20190201_12, offsets 3 and 5, create files to find
    # in the fake input directory based on input template
    input_dict = { 'valid' : datetime.datetime(2019, 2, 1, 12) }
    fake_input_dir = os.path.join(pb.config.getdir('OUTPUT_BASE'), 'pbin')

    if not os.path.exists(fake_input_dir):
        os.makedirs(fake_input_dir)

    pb.c_dict['OBS_INPUT_DIR'] = fake_input_dir

    for offset in [3, 5]:
        input_dict['offset'] = int(offset * 3600)
        time_info = time_util.ti_calculate(input_dict)

        create_file = do_string_sub(pb.c_dict['OBS_INPUT_TEMPLATE'],
                                    **time_info)
        create_fullpath = os.path.join(fake_input_dir, create_file)
        open(create_fullpath, 'a').close()


    # unset offset in time dictionary so it will be computed
    del input_dict['offset']

    # set offset list
    pb.c_dict['OFFSETS'] = offsets

    # look for input files based on offset list
    result = pb.find_input_files(input_dict)

    # check if correct offset file was found, if None expected, check against None
    if offset_to_find is None:
        assert result is None
    else:
        assert result['offset_hours'] == offset_to_find<|MERGE_RESOLUTION|>--- conflicted
+++ resolved
@@ -7,7 +7,6 @@
 from collections import namedtuple
 import pytest
 import datetime
-<<<<<<< HEAD
 
 import produtil
 
@@ -15,10 +14,7 @@
 from metplus.wrappers.pb2nc_wrapper import PB2NCWrapper
 from metplus.util import met_util as util
 from metplus.util import time_util
-from metplus.util.config.string_template_substitution import StringSub
-=======
-from string_template_substitution import do_string_sub
->>>>>>> f015c8dc
+from metplus.util import do_string_sub
 
 # --------------------TEST CONFIGURATION and FIXTURE SUPPORT -------------
 #
