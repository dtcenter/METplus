--- conflicted
+++ resolved
@@ -356,67 +356,6 @@
 )
 def test_tc_pairs_loop_order_processes(metplus_config, config_overrides,
                                        env_var_values):
-<<<<<<< HEAD
-
-    config = metplus_config()
-
-    set_minimum_config_settings(config)
-
-    test_data_dir = os.path.join(config.getdir('METPLUS_BASE'),
-                                 'internal_tests',
-                                 'data',
-                                 'tc_pairs')
-    bdeck_dir = os.path.join(test_data_dir, 'bdeck')
-    adeck_dir = os.path.join(test_data_dir, 'adeck')
-
-    config.set('config', 'TC_PAIRS_BDECK_INPUT_DIR', bdeck_dir)
-    config.set('config', 'TC_PAIRS_ADECK_INPUT_DIR', adeck_dir)
-
-    # LOOP_ORDER processes runs once, times runs once per time
-    config.set('config', 'LOOP_ORDER', 'processes')
-
-    # set config variable overrides
-    for key, value in config_overrides.items():
-        config.set('config', key, value)
-
-    if 'METPLUS_INIT_BEG' not in env_var_values:
-        env_var_values['METPLUS_INIT_BEG'] = f'init_beg = "{run_times[0]}";'
-
-    if 'METPLUS_INIT_END' not in env_var_values:
-        env_var_values['METPLUS_INIT_END'] = f'init_end = "{run_times[-1]}";'
-
-    wrapper = TCPairsWrapper(config)
-    assert wrapper.isOK
-
-    app_path = os.path.join(config.getdir('MET_BIN_DIR'), wrapper.app_name)
-    verbosity = f"-v {wrapper.c_dict['VERBOSITY']}"
-    config_file = wrapper.c_dict.get('CONFIG_FILE')
-    out_dir = wrapper.c_dict.get('OUTPUT_DIR')
-    expected_cmds = [(f"{app_path} {verbosity} "
-                      f"-bdeck {bdeck_dir}/bmlq2014123118.gfso.0104 "
-                      f"-adeck {adeck_dir}/amlq2014123118.gfso.0104 "
-                      f"-config {config_file} "
-                      f"-out {out_dir}/mlq2014121318.gfso.0104"),
-                     ]
-
-
-    all_cmds = wrapper.run_all_times()
-    print(f"ALL COMMANDS: {all_cmds}")
-    assert(len(all_cmds) == len(expected_cmds))
-
-    for (cmd, env_vars), expected_cmd in zip(all_cmds, expected_cmds):
-        # ensure commands are generated as expected
-        assert(cmd == expected_cmd)
-
-        # check that environment variables were set properly
-        for env_var_key in wrapper.WRAPPER_ENV_VAR_KEYS:
-            match = next((item for item in env_vars if
-                          item.startswith(env_var_key)), None)
-            assert(match is not None)
-            print(f'Checking env var: {env_var_key}')
-            actual_value = match.split('=', 1)[1]
-            assert(env_var_values.get(env_var_key, '') == actual_value)
-=======
     # run using init and valid time variables
     for loop_by in ['INIT', 'VALID']:
         remove_beg = remove_end = False
@@ -489,7 +428,6 @@
             del env_var_values[f'METPLUS_{loop_by}_BEG']
         if remove_end:
             del env_var_values[f'METPLUS_{loop_by}_END']
->>>>>>> 09be5139
 
 @pytest.mark.parametrize(
     'config_overrides, env_var_values', [
@@ -538,52 +476,6 @@
             f'{loop_by.lower()}_beg = "{run_times[0]}";'
         )
 
-<<<<<<< HEAD
-    wrapper = TCPairsWrapper(config)
-    assert wrapper.isOK
-
-    app_path = os.path.join(config.getdir('MET_BIN_DIR'), wrapper.app_name)
-    verbosity = f"-v {wrapper.c_dict['VERBOSITY']}"
-    config_file = wrapper.c_dict.get('CONFIG_FILE')
-    out_dir = wrapper.c_dict.get('OUTPUT_DIR')
-    expected_cmds = [(f"{app_path} {verbosity} "
-                      f"-bdeck {bdeck_dir} "
-                      f"-adeck {adeck_dir} "
-                      f"-config {config_file} "
-                      f"-out {out_dir}/tc_pairs"),
-                     ]
-
-    all_cmds = wrapper.run_all_times()
-    print(f"ALL COMMANDS: {all_cmds}")
-    assert(len(all_cmds) == len(expected_cmds))
-
-    for (cmd, env_vars), expected_cmd in zip(all_cmds, expected_cmds):
-        # check that environment variables were set properly
-        for env_var_key in wrapper.WRAPPER_ENV_VAR_KEYS:
-            match = next((item for item in env_vars if
-                          item.startswith(env_var_key)), None)
-            assert(match is not None)
-            print(f'Checking env var: {env_var_key}')
-            actual_value = match.split('=', 1)[1]
-            assert(env_var_values.get(env_var_key, '') == actual_value)
-
-def test_get_config_file(metplus_config):
-    fake_config_name = '/my/config/file'
-
-    config = metplus_config()
-    config.set('config', 'INIT_TIME_FMT', time_fmt)
-    config.set('config', 'INIT_BEG', run_times[0])
-    default_config_file = os.path.join(config.getdir('PARM_BASE'),
-                                       'met_config',
-                                       'TCPairsConfig_wrapped')
-
-    wrapper = TCPairsWrapper(config)
-    assert wrapper.c_dict['CONFIG_FILE'] == default_config_file
-
-    config.set('config', 'TC_PAIRS_CONFIG_FILE', fake_config_name)
-    wrapper = TCPairsWrapper(config)
-    assert wrapper.c_dict['CONFIG_FILE'] == fake_config_name
-=======
         env_var_values[f'METPLUS_{loop_by}_END'] = (
             f'{loop_by.lower()}_end = "{run_times[-1]}";'
         )
@@ -619,4 +511,20 @@
         # unset begin and end for next loop
         del env_var_values[f'METPLUS_{loop_by}_BEG']
         del env_var_values[f'METPLUS_{loop_by}_END']
->>>>>>> 09be5139
+
+def test_get_config_file(metplus_config):
+    fake_config_name = '/my/config/file'
+
+    config = metplus_config()
+    config.set('config', 'INIT_TIME_FMT', time_fmt)
+    config.set('config', 'INIT_BEG', run_times[0])
+    default_config_file = os.path.join(config.getdir('PARM_BASE'),
+                                       'met_config',
+                                       'TCPairsConfig_wrapped')
+
+    wrapper = TCPairsWrapper(config)
+    assert wrapper.c_dict['CONFIG_FILE'] == default_config_file
+
+    config.set('config', 'TC_PAIRS_CONFIG_FILE', fake_config_name)
+    wrapper = TCPairsWrapper(config)
+    assert wrapper.c_dict['CONFIG_FILE'] == fake_config_name