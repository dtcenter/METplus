--- conflicted
+++ resolved
@@ -4,10 +4,7 @@
 import pytest
 import datetime
 import os
-<<<<<<< HEAD
-import config_metplus
 from configparser import NoOptionError
-=======
 
 import produtil
 
@@ -15,7 +12,6 @@
 from metplus.util import met_util as util
 from metplus.wrappers.command_builder import CommandBuilder
 from metplus.util.config import config_metplus
->>>>>>> 4e079371
 
 #@pytest.fixture
 def metplus_config():
