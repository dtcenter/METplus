#!/usr/bin/env python

import sys
import pytest
import datetime
import os
import subprocess
import shutil
from dateutil.relativedelta import relativedelta
from csv import reader

import produtil

from metplus.util import met_util as util
from metplus.util import time_util
from metplus.util.config import config_metplus

#@pytest.fixture
def metplus_config():
    """! Create a METplus configuration object that can be
    manipulated/modified to
         reflect different paths, directories, values, etc. for individual
         tests.
    """
    try:
        if 'JLOGFILE' in os.environ:
            produtil.setup.setup(send_dbn=False, jobname='test ',
                                 jlogfile=os.environ['JLOGFILE'])
        else:
            produtil.setup.setup(send_dbn=False, jobname='test ')
        produtil.log.postmsg('met_util test is starting')

        # Read in the configuration object CONFIG
        config = config_metplus.setup(util.baseinputconfs)
        logger = util.get_logger(config)
        return config

    except Exception as e:
        produtil.log.jlogger.critical(
            'met_util test failed: %s' % (str(e),), exc_info=True)
        sys.exit(2)

@pytest.mark.parametrize(
    'before, after', [
        ('string', 'string'),
        ('"string"', 'string'),
        ('', ''),
        ('""', ''),
        (None, ''),
    ]
)
def test_remove_quotes(before, after):
    assert(util.remove_quotes(before) == after)

@pytest.mark.parametrize(
    'key, value', [
        ({"gt2.3", "gt5.5"}, True),
        ({"ge2.3", "ge5.5"}, True),
        ({"eq2.3"}, True),
        ({"ne2.3"}, True),
        ({"lt2.3", "lt1.1"}, True),
        ({"le2.3", "le1.1"}, True),
        ({">2.3", ">5.5"}, True),
        ({">=2.3", ">=5.5"}, True),
        ({"==2.3"}, True),
        ({"!=.3"}, True),
        ({"<2.3", "<1."}, True),
        ({"<=2.3", "<=1.1"}, True),
        ({"gta"}, False),
        ({">=a"}, False),
        ({"2.3"}, False),
        ({"<=2.3", "2.4", "gt2.7"}, False),
        ({"<=2.3||>=4.2", "gt2.3&&lt4.2"}, True),
        ({"gt2.3&&lt4.2a"}, False),
        ({"gt2sd.3&&lt4.2"}, False),
        ({"gt2.3&a&lt4.2"}, False),
        ({'gt4&&lt5&&ne4.5'}, True),
    ]
)
def test_threshold(key, value):
    assert(util.validate_thresholds(key) == value)

# parses a threshold and returns a list of tuples of
# comparison and number, i.e.:
# 'gt4' => [('gt', 4)]
# gt4&&lt5 => [('gt', 4), ('lt', 5)]

@pytest.mark.parametrize(
    'key, value', [
        ('gt4', [('gt', 4)]),
        ('gt4&&lt5', [('gt', 4), ('lt', 5)]),
        ('gt4&&lt5&&ne4.5', [('gt', 4), ('lt', 5), ('ne', 4.5)]),
        (">4.545", [('>', 4.545)]),
        (">=4.0", [('>=', 4.0)]),
        ("<4.5", [('<', 4.5)]),
        ("<=4.5", [('<=', 4.5)]),
        ("!=4.5", [('!=', 4.5)]),
        ("==4.5", [('==', 4.5)]),
        ("gt4.5", [('gt', 4.5)]),
        ("ge4.5", [('ge', 4.5)]),
        ("lt4.5", [('lt', 4.5)]),
        ("le4.5", [('le', 4.5)]),
        ("ne10.5", [('ne', 10.5)]),
        ("eq4.5", [('eq', 4.5)]),
        ("eq-4.5", [('eq', -4.5)]),
        ("eq+4.5", [('eq', 4.5)]),
        ("eq.5", [('eq', 0.5)]),
        ("eq5.", [('eq', 5)]),
        ("eq5.||ne0.0", [('eq', 5), ('ne', 0.0)]),

    ]
)
def test_get_threshold_via_regex(key, value):
    assert(util.get_threshold_via_regex(key) == value)

def test_preprocess_file_gz():
    conf = metplus_config()
    stage_dir = conf.getdir('STAGING_DIR', os.path.join(conf.getdir('OUTPUT_BASE'),"stage"))
    filepath = conf.getdir('METPLUS_BASE')+"/internal_tests/data/zip/testfile.txt.gz"
    stagepath = stage_dir + conf.getdir('METPLUS_BASE')+"/internal_tests/data/zip/testfile.txt"
    outpath = util.preprocess_file(filepath, None, conf)
    assert(stagepath == outpath and os.path.exists(outpath))

def test_preprocess_file_bz2():
    conf = metplus_config()
    stage_dir = conf.getdir('STAGING_DIR', os.path.join(conf.getdir('OUTPUT_BASE'),"stage"))
    filepath = conf.getdir('METPLUS_BASE')+"/internal_tests/data/zip/testfile2.txt.bz2"
    stagepath = stage_dir + conf.getdir('METPLUS_BASE')+"/internal_tests/data/zip/testfile2.txt"
    outpath = util.preprocess_file(filepath, None, conf)
    assert(stagepath == outpath and os.path.exists(outpath))

def test_preprocess_file_zip():
    conf = metplus_config()
    stage_dir = conf.getdir('STAGING_DIR', os.path.join(conf.getdir('OUTPUT_BASE'),"stage"))
    filepath = conf.getdir('METPLUS_BASE')+"/internal_tests/data/zip/testfile3.txt.zip"
    stagepath = stage_dir + conf.getdir('METPLUS_BASE')+"/internal_tests/data/zip/testfile3.txt"
    outpath = util.preprocess_file(filepath, None, conf)
    assert(stagepath == outpath and os.path.exists(outpath))

def test_preprocess_file_unzipped():
    conf = metplus_config()
    stage_dir = conf.getdir('STAGING_DIR', os.path.join(conf.getdir('OUTPUT_BASE'),"stage"))
    filepath = conf.getdir('METPLUS_BASE')+"/internal_tests/data/zip/testfile4.txt"
    outpath = util.preprocess_file(filepath, None, conf)
    assert(filepath == outpath and os.path.exists(outpath))

def test_preprocess_file_none():
    conf = metplus_config()
    outpath = util.preprocess_file(None, None, conf)
    assert(outpath is None)

def test_getlist():
    l = 'gt2.7, >3.6, eq42'
    test_list = util.getlist(l)
    assert(test_list == ['gt2.7', '>3.6', 'eq42'])

def test_getlist_int():
    l = '6, 7, 42'
    test_list = util.getlistint(l)
    assert(test_list == [6, 7, 42])

def test_getlist_float():
    l = '6.2, 7.8, 42.0'
    test_list = util.getlistfloat(l)
    assert(test_list == [6.2, 7.8, 42.0])

def test_getlist_has_commas():
    l = 'gt2.7, >3.6, eq42, "has,commas,in,it"'
    test_list = util.getlist(l)
    assert(test_list == ['gt2.7', '>3.6', 'eq42', 'has,commas,in,it'])

def test_getlist_empty():
    l = ''
    test_list = util.getlist(l)
    assert(test_list == [])

# field info only defined in the FCST_* variables
@pytest.mark.parametrize(
    'data_type, list_created', [
        (None, False),
        ('FCST', True),
        ('OBS', False),
    ]
)
def test_parse_var_list_fcst_only(data_type, list_created):
    conf = metplus_config()
    conf.set('config', 'FCST_VAR1_NAME', "NAME1")
    conf.set('config', 'FCST_VAR1_LEVELS', "LEVELS11, LEVELS12")
    conf.set('config', 'FCST_VAR2_NAME', "NAME2")
    conf.set('config', 'FCST_VAR2_LEVELS', "LEVELS21, LEVELS22")

    # this should not occur because OBS variables are missing
    if util.validate_configuration_variables(conf, force_check=True)[1]:
        assert(False)

    var_list = util.parse_var_list(conf, time_info=None, data_type=data_type)

    # list will be created if requesting just OBS, but it should not be created if
    # nothing was requested because FCST values are missing
    if list_created:
        assert(var_list[0]['fcst_name'] == "NAME1" and \
               var_list[1]['fcst_name'] == "NAME1" and \
               var_list[2]['fcst_name'] == "NAME2" and \
               var_list[3]['fcst_name'] == "NAME2" and \
               var_list[0]['fcst_level'] == "LEVELS11" and \
               var_list[1]['fcst_level'] == "LEVELS12" and \
               var_list[2]['fcst_level'] == "LEVELS21" and \
               var_list[3]['fcst_level'] == "LEVELS22")
    else:
        assert(not var_list)

# field info only defined in the OBS_* variables
@pytest.mark.parametrize(
    'data_type, list_created', [
        (None, False),
        ('OBS', True),
        ('FCST', False),
    ]
)
def test_parse_var_list_obs(data_type, list_created):
    conf = metplus_config()
    conf.set('config', 'OBS_VAR1_NAME', "NAME1")
    conf.set('config', 'OBS_VAR1_LEVELS', "LEVELS11, LEVELS12")
    conf.set('config', 'OBS_VAR2_NAME', "NAME2")
    conf.set('config', 'OBS_VAR2_LEVELS', "LEVELS21, LEVELS22")

    # this should not occur because FCST variables are missing
    if util.validate_configuration_variables(conf, force_check=True)[1]:
        assert(False)

    var_list = util.parse_var_list(conf, time_info=None, data_type=data_type)

    # list will be created if requesting just OBS, but it should not be created if
    # nothing was requested because FCST values are missing
    if list_created:
        assert(var_list[0]['obs_name'] == "NAME1" and \
               var_list[1]['obs_name'] == "NAME1" and \
               var_list[2]['obs_name'] == "NAME2" and \
               var_list[3]['obs_name'] == "NAME2" and \
               var_list[0]['obs_level'] == "LEVELS11" and \
               var_list[1]['obs_level'] == "LEVELS12" and \
               var_list[2]['obs_level'] == "LEVELS21" and \
               var_list[3]['obs_level'] == "LEVELS22")
    else:
        assert(not var_list)


# field info only defined in the BOTH_* variables
@pytest.mark.parametrize(
    'data_type, list_created', [
        (None, 'fcst:obs'),
        ('FCST', 'fcst'),
        ('OBS', 'obs'),
    ]
)
def test_parse_var_list_both(data_type, list_created):
    conf = metplus_config()
    conf.set('config', 'BOTH_VAR1_NAME', "NAME1")
    conf.set('config', 'BOTH_VAR1_LEVELS', "LEVELS11, LEVELS12")
    conf.set('config', 'BOTH_VAR2_NAME', "NAME2")
    conf.set('config', 'BOTH_VAR2_LEVELS', "LEVELS21, LEVELS22")

    # this should not occur because BOTH variables are used
    if not util.validate_configuration_variables(conf, force_check=True)[1]:
        assert(False)

    var_list = util.parse_var_list(conf, time_info=None, data_type=data_type)

    for list_to_check in list_created.split(':'):
        if not var_list[0][f'{list_to_check}_name']  == "NAME1" or \
           not var_list[1][f'{list_to_check}_name']  == "NAME1" or \
           not var_list[2][f'{list_to_check}_name']  == "NAME2" or \
           not var_list[3][f'{list_to_check}_name']  == "NAME2" or \
           not var_list[0][f'{list_to_check}_level'] == "LEVELS11" or \
           not var_list[1][f'{list_to_check}_level'] == "LEVELS12" or \
           not var_list[2][f'{list_to_check}_level'] == "LEVELS21" or \
           not var_list[3][f'{list_to_check}_level'] == "LEVELS22":
           assert(False)

# field info defined in both FCST_* and OBS_* variables
def test_parse_var_list_fcst_and_obs():
    conf = metplus_config()
    conf.set('config', 'FCST_VAR1_NAME', "FNAME1")
    conf.set('config', 'FCST_VAR1_LEVELS', "FLEVELS11, FLEVELS12")
    conf.set('config', 'FCST_VAR2_NAME', "FNAME2")
    conf.set('config', 'FCST_VAR2_LEVELS', "FLEVELS21, FLEVELS22")
    conf.set('config', 'OBS_VAR1_NAME', "ONAME1")
    conf.set('config', 'OBS_VAR1_LEVELS', "OLEVELS11, OLEVELS12")
    conf.set('config', 'OBS_VAR2_NAME', "ONAME2")
    conf.set('config', 'OBS_VAR2_LEVELS', "OLEVELS21, OLEVELS22")

    # this should not occur because FCST and OBS variables are found
    if not util.validate_configuration_variables(conf, force_check=True)[1]:
        assert(False)

    var_list = util.parse_var_list(conf)

    assert(var_list[0]['fcst_name'] == "FNAME1" and \
           var_list[0]['obs_name'] == "ONAME1" and \
           var_list[1]['fcst_name'] == "FNAME1" and \
           var_list[1]['obs_name'] == "ONAME1" and \
           var_list[2]['fcst_name'] == "FNAME2" and \
           var_list[2]['obs_name'] == "ONAME2" and \
           var_list[3]['fcst_name'] == "FNAME2" and \
           var_list[3]['obs_name'] == "ONAME2" and \
           var_list[0]['fcst_level'] == "FLEVELS11" and \
           var_list[0]['obs_level'] == "OLEVELS11" and \
           var_list[1]['fcst_level'] == "FLEVELS12" and \
           var_list[1]['obs_level'] == "OLEVELS12" and \
           var_list[2]['fcst_level'] == "FLEVELS21" and \
           var_list[2]['obs_level'] == "OLEVELS21" and \
           var_list[3]['fcst_level'] == "FLEVELS22" and \
           var_list[3]['obs_level'] == "OLEVELS22")

# VAR1 defined by FCST, VAR2 defined by OBS
def test_parse_var_list_fcst_and_obs_alternate():
    conf = metplus_config()
    conf.set('config', 'FCST_VAR1_NAME', "FNAME1")
    conf.set('config', 'FCST_VAR1_LEVELS', "FLEVELS11, FLEVELS12")
    conf.set('config', 'OBS_VAR2_NAME', "ONAME2")
    conf.set('config', 'OBS_VAR2_LEVELS', "OLEVELS21, OLEVELS22")

    # configuration is invalid and parse var list should not give any results
    assert(not util.validate_configuration_variables(conf, force_check=True)[1] and not util.parse_var_list(conf))

# VAR1 defined by OBS, VAR2 by FCST, VAR3 by both FCST AND OBS
@pytest.mark.parametrize(
    'data_type, list_len, name_levels', [
        (None, 0, None),
        ('FCST', 4, ('FNAME2:FLEVELS21','FNAME2:FLEVELS22','FNAME3:FLEVELS31','FNAME3:FLEVELS32')),
        ('OBS', 4, ('ONAME1:OLEVELS11','ONAME1:OLEVELS12','ONAME3:OLEVELS31','ONAME3:OLEVELS32')),
    ]
)
def test_parse_var_list_fcst_and_obs_and_both(data_type, list_len, name_levels):
    conf = metplus_config()
    conf.set('config', 'OBS_VAR1_NAME', "ONAME1")
    conf.set('config', 'OBS_VAR1_LEVELS', "OLEVELS11, OLEVELS12")
    conf.set('config', 'FCST_VAR2_NAME', "FNAME2")
    conf.set('config', 'FCST_VAR2_LEVELS', "FLEVELS21, FLEVELS22")
    conf.set('config', 'FCST_VAR3_NAME', "FNAME3")
    conf.set('config', 'FCST_VAR3_LEVELS', "FLEVELS31, FLEVELS32")
    conf.set('config', 'OBS_VAR3_NAME', "ONAME3")
    conf.set('config', 'OBS_VAR3_LEVELS', "OLEVELS31, OLEVELS32")

    # configuration is invalid and parse var list should not give any results
    if util.validate_configuration_variables(conf, force_check=True)[1]:
        assert(False)

    var_list = util.parse_var_list(conf, time_info=None, data_type=data_type)

    if len(var_list) != list_len:
        assert(False)

    if data_type is None:
        assert(len(var_list) == 0)

    if name_levels is not None:
        dt_lower = data_type.lower()
        expected = []
        for name_level in name_levels:
            name, level = name_level.split(':')
            expected.append({f'{dt_lower}_name': name,
                             f'{dt_lower}_level': level})

        for expect, reality in zip(expected,var_list):
            if expect[f'{dt_lower}_name'] != reality[f'{dt_lower}_name']:
                assert(False)

            if expect[f'{dt_lower}_level'] != reality[f'{dt_lower}_level']:
                assert(False)

        assert(True)

# option defined in obs only
@pytest.mark.parametrize(
    'data_type, list_len', [
        (None, 0),
        ('FCST', 2),
        ('OBS', 0),
    ]
)
def test_parse_var_list_fcst_only_options(data_type, list_len):
    conf = metplus_config()
    conf.set('config', 'FCST_VAR1_NAME', "NAME1")
    conf.set('config', 'FCST_VAR1_LEVELS', "LEVELS11, LEVELS12")
    conf.set('config', 'FCST_VAR1_THRESH', ">1, >2")
    conf.set('config', 'OBS_VAR1_OPTIONS', "OOPTIONS11")

    # this should not occur because OBS variables are missing
    if util.validate_configuration_variables(conf, force_check=True)[1]:
        assert(False)

    var_list = util.parse_var_list(conf, time_info=None, data_type=data_type)

    assert(len(var_list) == list_len)

@pytest.mark.parametrize(
    'met_tool, indices', [
        (None, {'1':['FCST']}),
        ('GRID_STAT', {'2':['FCST']}),
        ('ENSEMBLE_STAT', {}),
    ]
)
def test_find_var_indices_wrapper_specific(met_tool, indices):
    conf = metplus_config()
    data_type = 'FCST'
    conf.set('config', f'{data_type}_VAR1_NAME', "NAME1")
    conf.set('config', f'{data_type}_GRID_STAT_VAR2_NAME', "GSNAME2")

    var_name_indices = util.find_var_name_indices(conf, data_type=data_type,
                                                  met_tool=met_tool)

    assert(var_name_indices == indices)



def test_get_lead_sequence_lead():
    input_dict = { 'valid' : datetime.datetime(2019, 2, 1, 13) }
    conf = metplus_config()
    conf.set('config', 'LEAD_SEQ', "3,6,9,12")
    test_seq = util.get_lead_sequence(conf, input_dict)
    hour_seq = []
    for test in test_seq:
        hour_seq.append(time_util.ti_get_seconds_from_relativedelta(test) // 3600)
    lead_seq = [ 3, 6, 9, 12 ]
    assert(hour_seq == lead_seq)


@pytest.mark.parametrize(
    'key, value', [
        ('begin_end_incr(3,12,3)',  [ 3, 6, 9, 12]),
        ('begin_end_incr( 3,12 , 3)',  [ 3, 6, 9, 12]),
        ('begin_end_incr(0,10,2)',  [ 0, 2, 4, 6, 8, 10]),
        ('begin_end_incr(10,0,-2)',  [ 10, 8, 6, 4, 2, 0]),
        ('begin_end_incr(2,2,20)',  [ 2 ]),
        ('begin_end_incr(72,72,6)',  [ 72 ]),
        ('begin_end_incr(0,12,1), begin_end_incr(15,60,3)', [0,1,2,3,4,5,6,7,8,9,10,11,12,15,18,21,24,27,30,33,36,39,42,45,48,51,54,57,60]),
        ('begin_end_incr(0,10,2), 12',  [ 0, 2, 4, 6, 8, 10, 12]),
        ('begin_end_incr(0,10,2)H, 12',  [ 0, 2, 4, 6, 8, 10, 12]),
        ('begin_end_incr(0,10800,3600)S, 4H',  [ 0, 1, 2, 3, 4]),
    ]
)
def test_get_lead_sequence_lead_list(key, value):
    input_dict = { 'valid' : datetime.datetime(2019, 2, 1, 13) }
    conf = metplus_config()
    conf.set('config', 'LEAD_SEQ', key)
    test_seq = util.get_lead_sequence(conf, input_dict)
    hour_seq = []

    for test in test_seq:
        hour_seq.append(time_util.ti_get_seconds_from_relativedelta(test) // 3600)
    lead_seq = value
    assert(hour_seq == lead_seq)

@pytest.mark.parametrize(
    'list_string, output_list', [
        ('begin_end_incr(3,12,3)',
         ['3', '6', '9', '12']),

        ('1,2,3,4',
         ['1', '2', '3', '4']),

        (' 1,2,3,4',
         ['1', '2', '3', '4']),

        ('1,2,3,4 ',
         ['1', '2', '3', '4']),

        (' 1,2,3,4 ',
         ['1', '2', '3', '4']),

        ('1, 2,3,4',
         ['1', '2', '3', '4']),

        ('1,2, 3, 4',
         ['1', '2', '3', '4']),

        ('begin_end_incr( 3,12 , 3)',
         ['3', '6', '9', '12']),

        ('begin_end_incr(0,10,2)',
         ['0', '2', '4', '6', '8', '10']),

        ('begin_end_incr(10,0,-2)',
         ['10', '8', '6', '4', '2', '0']),

        ('begin_end_incr(2,2,20)',
         ['2']),

        ('begin_end_incr(0,2,1), begin_end_incr(3,9,3)',
         ['0','1','2','3','6','9']),

        ('mem_begin_end_incr(0,2,1), mem_begin_end_incr(3,9,3)',
         ['mem_0','mem_1','mem_2','mem_3','mem_6','mem_9']),

        ('mem_begin_end_incr(0,2,1,3), mem_begin_end_incr(3,12,3,3)',
         ['mem_000', 'mem_001', 'mem_002', 'mem_003', 'mem_006', 'mem_009', 'mem_012']),

        ('begin_end_incr(0,10,2)H, 12',  [ '0H', '2H', '4H', '6H', '8H', '10H', '12']),

        ('begin_end_incr(0,10800,3600)S, 4H',  [ '0S', '3600S', '7200S', '10800S', '4H']),

        ('data.{init?fmt=%Y%m%d%H?shift=begin_end_incr(0, 3, 3)H}.ext',
         ['data.{init?fmt=%Y%m%d%H?shift=0H}.ext',
          'data.{init?fmt=%Y%m%d%H?shift=3H}.ext',
          ]),

    ]
)
def test_getlist_begin_end_incr(list_string, output_list):
    assert(util.getlist(list_string) == output_list)

# @pytest.mark.parametrize(
#     'key, value', [
#         (0,  [ 0, 12, 24, 36]),
#         (1,  [ 1, 13, 25 ]),
#         (2,  [ 2, 14, 26 ]),
#         (3,  [ 3, 15, 27 ]),
#         (4,  [ 4, 16, 28 ]),
#         (5,  [ 5, 17, 29 ]),
#         (6,  [ 6, 18, 30 ]),
#         (7,  [ 7, 19, 31 ]),
#         (8,  [ 8, 20, 32 ]),
#         (9,  [ 9, 21, 33 ]),
#         (10, [ 10, 22, 34 ]),
#         (11, [ 11, 23, 35 ]),
#         (12, [ 0, 12, 24, 36 ]),
#         (13, [ 1, 13, 25 ]),
#         (14, [ 2, 14, 26 ]),
#         (15, [ 3, 15, 27 ]),
#         (16, [ 4, 16, 28 ]),
#         (17, [ 5, 17, 29 ]),
#         (18, [ 6, 18, 30 ]),
#         (19, [ 7, 19, 31 ]),
#         (20, [ 8, 20, 32 ]),
#         (21, [ 9, 21, 33 ]),
#         (22, [ 10, 22, 34 ]),
#         (23, [ 11, 23, 35 ])
#     ]
# )
# def test_get_lead_sequence_init(key, value):
#     input_dict = { 'valid' : datetime.datetime(2019, 2, 1, key) }
#     conf = metplus_config()
#     conf.set('config', 'INIT_SEQ', "0, 12")
#     conf.set('config', 'LEAD_SEQ_MAX', 36)
#     test_seq = util.get_lead_sequence(conf, input_dict)
#     lead_seq = value
#     assert(test_seq == [relativedelta(hours=lead) for lead in lead_seq])
#
# def test_get_lead_sequence_init_min_10():
#     input_dict = { 'valid' : datetime.datetime(2019, 2, 1, 12) }
#     conf = metplus_config()
#     conf.set('config', 'INIT_SEQ', "0, 12")
#     conf.set('config', 'LEAD_SEQ_MAX', 24)
#     conf.set('config', 'LEAD_SEQ_MIN', 10)
#     test_seq = util.get_lead_sequence(conf, input_dict)
#     lead_seq = [ 12, 24 ]
#     assert(test_seq == [relativedelta(hours=lead) for lead in lead_seq])
#
@pytest.mark.parametrize(
    'item_list, is_valid', [
        (['FCST'], False),
        (['OBS'], False),
        (['FCST', 'OBS'], True),
        (['BOTH'], True),
        (['FCST', 'OBS', 'BOTH'], False),
        (['FCST', 'ENS'], False),
        (['OBS', 'ENS'], False),
        (['FCST', 'OBS', 'ENS'], True),
        (['BOTH', 'ENS'], True),
        (['FCST', 'OBS', 'BOTH', 'ENS'], False),
    ]
)

def test_is_var_item_valid(item_list, is_valid):
    conf = metplus_config()
    assert(util.is_var_item_valid(item_list, '1', 'NAME', conf)[0] == is_valid)

def test_remove_staged_files():
    ''' Verify that the remove_staged_files correctly removes
        the files with a filename pattern specified by the
        filename_regex that are owned by the current are
        removed, leaving all other files intact.

    '''

    # Create filter files (which are to be deleted later on) and some
    # other files with a different filename pattern
    staged_dir = '/tmp/test_cleanup'
    util.mkdir_p(staged_dir)
    filename_regex = 'filter_.*'
    files_to_create = ['foo.txt', 'bar.txt', 'baz.csv', 'filter_20191214_00', 'filter-do-not-delete-me.txt', 'filter_20121212.tcst']
    expected_deleted = ['filter_20191214_00','filter_20121212.tcst' ]

    for cur_file in files_to_create:
        full_file = os.path.join(staged_dir, cur_file)
        subprocess.run(['touch', full_file])

    util.remove_staged_files(staged_dir, filename_regex, None)

    # Now check the /tmp/test_cleanup dir and verify that we no longer have the two filter_xyz files
    # we deleted
    actual_remaining_files = util.get_files(staged_dir, ".*", None)
    for cur_deleted in expected_deleted:
        assert (cur_deleted not in actual_remaining_files)


    # Now clean up your /tmp/test_cleanup directory so we don't leave
    # unused files and directories remaining...
    shutil.rmtree(staged_dir)

@pytest.mark.parametrize(
    'process_list, has_plotter', [
        (['PCPCombine'], False),
        (['PCPCombine', 'GridStat'], False),
        (['PCPCombine', 'RegridDataPlane', 'GridStat'], False),
        (['CyclonePlotter'], True),
        (['PCPCombine', 'CyclonePlotter', 'Other'], True),
        (['MakePlots', 'Other'], True),
        (['TCMPRPlotter'], True),
        (['TCMPRPlotter', 'Other'], True),
        (['Other', 'TCMPRPlotter'], True),
        ([], False),
        (['CyclonePlotter', 'TCMPRPlotter'], True),
        (['CyclonePlotter', 'TCMPRPlotter', 'MakePlots'], True),
    ]
)
def test_is_plotter_in_process_list(process_list, has_plotter):
    assert(util.is_plotter_in_process_list(process_list) == has_plotter)

# test that if wrapper specific field info is specified, it only gets
# values from that list. All generic values should be read if no
# wrapper specific field info variables are specified
def test_parse_var_list_wrapper_specific():
    conf = metplus_config()
    conf.set('config', 'FCST_VAR1_NAME', "ENAME1")
    conf.set('config', 'FCST_VAR1_LEVELS', "ELEVELS11, ELEVELS12")
    conf.set('config', 'FCST_VAR2_NAME', "ENAME2")
    conf.set('config', 'FCST_VAR2_LEVELS', "ELEVELS21, ELEVELS22")
    conf.set('config', 'FCST_GRID_STAT_VAR1_NAME', "GNAME1")
    conf.set('config', 'FCST_GRID_STAT_VAR1_LEVELS', "GLEVELS11, GLEVELS12")

    e_var_list = util.parse_var_list(conf,
                                     time_info=None,
                                     data_type='FCST',
                                     met_tool='ensemble_stat')

    g_var_list = util.parse_var_list(conf,
                                     time_info=None,
                                     data_type='FCST',
                                     met_tool='grid_stat')

    assert(len(e_var_list) == 4 and len(g_var_list) == 2 and
           e_var_list[0]['fcst_name'] == "ENAME1" and
           e_var_list[1]['fcst_name'] == "ENAME1" and
           e_var_list[2]['fcst_name'] == "ENAME2" and
           e_var_list[3]['fcst_name'] == "ENAME2" and
           e_var_list[0]['fcst_level'] == "ELEVELS11" and
           e_var_list[1]['fcst_level'] == "ELEVELS12" and
           e_var_list[2]['fcst_level'] == "ELEVELS21" and
           e_var_list[3]['fcst_level'] == "ELEVELS22" and
           g_var_list[0]['fcst_name'] == "GNAME1" and
           g_var_list[1]['fcst_name'] == "GNAME1" and
           g_var_list[0]['fcst_level'] == "GLEVELS11" and
           g_var_list[1]['fcst_level'] == "GLEVELS12")

@pytest.mark.parametrize(
    'input_list, expected_list', [
        ('Point2Grid', ['Point2Grid']),
        # MET documentation syntax (with dashes)
        ('Pcp-Combine, Grid-Stat, Ensemble-Stat', ['PCPCombine', 'GridStat', 'EnsembleStat']),
        ('Point-Stat', ['PointStat']),
        ('Mode, MODE Time Domain', ['MODE', 'MTD']),
        # actual tool name (lower case underscore)
        ('point_stat, grid_stat, ensemble_stat', ['PointStat', 'GridStat', 'EnsembleStat']),
        ('mode, mtd', ['MODE', 'MTD']),
        ('ascii2nc, pb2nc, regrid_data_plane', ['ASCII2NC', 'PB2NC', 'RegridDataPlane']),
        ('pcp_combine, tc_pairs, tc_stat', ['PCPCombine', 'TCPairs', 'TCStat']),
        ('gen_vx_mask, stat_analysis, series_analysis', ['GenVxMask', 'StatAnalysis', 'SeriesAnalysis']),
        # old capitalization format
        ('PcpCombine, Ascii2Nc, TcStat, TcPairs', ['PCPCombine', 'ASCII2NC', 'TCStat', 'TCPairs']),

    ]
)
def test_get_process_list(input_list, expected_list):
    conf = metplus_config()
    conf.set('config', 'PROCESS_LIST', input_list)
    output_list = util.get_process_list(conf)
    assert(output_list == expected_list)

@pytest.mark.parametrize(
    'time_from_conf, fmt, is_datetime', [
        ('', '%Y', False),
        ('a', '%Y', False),
        ('1987', '%Y', True),
        ('1987', '%Y%m', False),
        ('198702', '%Y%m', True),
        ('198702', '%Y%m%d', False),
        ('19870201', '%Y%m%d', True),
        ('19870201', '%Y%m%d%H', False),
        ('{now?fmt=%Y%m%d}', '%Y%m%d', True),
        ('{now?fmt=%Y%m%d}', '%Y%m%d%H', True),
        ('{now?fmt=%Y%m%d}00', '%Y%m%d%H', True),
        ('{today}', '%Y%m%d', True),
        ('{today}', '%Y%m%d%H', True),
    ]
)
def test_get_time_obj(time_from_conf, fmt, is_datetime):
    clock_time = datetime.datetime(2019, 12, 31, 15, 30)

    time_obj = util.get_time_obj(time_from_conf, fmt, clock_time)

    assert(isinstance(time_obj, datetime.datetime) == is_datetime)

@pytest.mark.parametrize(
     'list_str, expected_fixed_list', [
         ('some,items,here', ['some',
                              'items',
                              'here']),
         ('(*,*)', ['(*,*)']),
        ("-type solar_alt -thresh 'ge45' -name solar_altitude_ge_45_mask -input_field 'name=\"TEC\"; level=\"(0,*,*)\"; file_type=NETCDF_NCCF;' -mask_field 'name=\"TEC\"; level=\"(0,*,*)\"; file_type=NETCDF_NCCF;\'",
        ["-type solar_alt -thresh 'ge45' -name solar_altitude_ge_45_mask -input_field 'name=\"TEC\"; level=\"(0,*,*)\"; file_type=NETCDF_NCCF;' -mask_field 'name=\"TEC\"; level=\"(0,*,*)\"; file_type=NETCDF_NCCF;\'"]),
        ("(*,*),'level=\"(0,*,*)\"' -censor_thresh [lt12.3,gt8.8],other", ['(*,*)',
                                                                           "'level=\"(0,*,*)\"' -censor_thresh [lt12.3,gt8.8]",
                                                                           'other']),
     ]
)
def test_fix_list(list_str, expected_fixed_list):
    item_list = list(reader([list_str]))[0]
    fixed_list = util.fix_list(item_list)
    print("FIXED LIST:")
    for fixed in fixed_list:
        print(f"ITEM: {fixed}")

    print("EXPECTED LIST")
    for expected in expected_fixed_list:
        print(f"ITEM: {expected}")

    assert(fixed_list == expected_fixed_list)

@pytest.mark.parametrize(
    'camel, underscore', [
        ('ASCII2NCWrapper', 'ascii2nc_wrapper'),
        ('CyclonePlotterWrapper', 'cyclone_plotter_wrapper'),
        ('EnsembleStatWrapper', 'ensemble_stat_wrapper'),
        ('ExampleWrapper', 'example_wrapper'),
        ('ExtractTilesWrapper', 'extract_tiles_wrapper'),
        ('GempakToCFWrapper', 'gempak_to_cf_wrapper'),
        ('GenVxMaskWrapper', 'gen_vx_mask_wrapper'),
        ('GridStatWrapper', 'grid_stat_wrapper'),
        ('MakePlotsWrapper', 'make_plots_wrapper'),
        ('MODEWrapper', 'mode_wrapper'),
        ('MTDWrapper', 'mtd_wrapper'),
        ('PB2NCWrapper', 'pb2nc_wrapper'),
        ('PCPCombineWrapper', 'pcp_combine_wrapper'),
        ('Point2GridWrapper', 'point2grid_wrapper'),
        ('PointStatWrapper', 'point_stat_wrapper'),
        ('PyEmbedWrapper', 'py_embed_wrapper'),
        ('RegridDataPlaneWrapper', 'regrid_data_plane_wrapper'),
        ('SeriesAnalysisWrapper', 'series_analysis_wrapper'),
        ('SeriesByInitWrapper', 'series_by_init_wrapper'),
        ('SeriesByLeadWrapper', 'series_by_lead_wrapper'),
        ('StatAnalysisWrapper', 'stat_analysis_wrapper'),
        ('TCMPRPlotterWrapper', 'tcmpr_plotter_wrapper'),
        ('TCPairsWrapper', 'tc_pairs_wrapper'),
        ('TCStatWrapper', 'tc_stat_wrapper'),
    ]
)
def test_camel_to_underscore(camel, underscore):
    assert(util.camel_to_underscore(camel) == underscore)

@pytest.mark.parametrize(
    'filepath, template, expected_result', [
        (os.getcwd(), 'file.{valid?fmt=%Y%m%d%H}.ext', None),
        ('file.2019020104.ext', 'file.{valid?fmt=%Y%m%d%H}.ext', datetime.datetime(2019, 2, 1, 4)),
        ('filename.2019020104.ext', 'file.{valid?fmt=%Y%m%d%H}.ext', None),
        ('file.2019020104.ext.gz', 'file.{valid?fmt=%Y%m%d%H}.ext', datetime.datetime(2019, 2, 1, 4)),
        ('filename.2019020104.ext.gz', 'file.{valid?fmt=%Y%m%d%H}.ext', None),
    ]
)
def test_get_time_from_file(filepath, template, expected_result):
    result = util.get_time_from_file(filepath, template)

    if result is None:
        assert(expected_result is None)
    else:
        assert(result['valid'] == expected_result)

@pytest.mark.parametrize(
<<<<<<< HEAD
    'value, expected_result', [
        (3.3, 3.5),
        (3.1, 3.0),
        (-3.2, -3.0),
        (-3.8, -4.0),
    ]
)
def test_round_0p5(value, expected_result):
    assert(util.round_0p5(value) == expected_result)
=======
    'expression, expected_result', [
        ('gt3', 'gt3'),
        ('>3', 'gt3'),
        ('le3.5', 'le3.5'),
        ('<=3.5', 'le3.5'),
        ('==4', 'eq4'),
        ('!=3.5', 'ne3.5'),
    ]
)
def test_comparison_to_letter_format(expression, expected_result):
    assert(util.comparison_to_letter_format(expression) == expected_result)

@pytest.mark.parametrize(
    'conf_items, met_tool, expected_result', [
        ({'CUSTOM_LOOP_LIST': "one, two, three"}, '', ['one', 'two', 'three']),
        ({'CUSTOM_LOOP_LIST': "one, two, three",
          'GRID_STAT_CUSTOM_LOOP_LIST': "four, five",}, 'grid_stat', ['four', 'five']),
        ({'CUSTOM_LOOP_LIST': "one, two, three",
          'GRID_STAT_CUSTOM_LOOP_LIST': "four, five",}, 'point_stat', ['one', 'two', 'three']),
        ({'CUSTOM_LOOP_LIST': "one, two, three",
          'ASCII2NC_CUSTOM_LOOP_LIST': "four, five",}, 'ascii2nc', ['four', 'five']),
        # fails to read custom loop list for point2grid because there are underscores in name
        ({'CUSTOM_LOOP_LIST': "one, two, three",
          'POINT_2_GRID_CUSTOM_LOOP_LIST': "four, five",}, 'point2grid', ['one', 'two', 'three']),
        ({'CUSTOM_LOOP_LIST': "one, two, three",
          'POINT2GRID_CUSTOM_LOOP_LIST': "four, five",}, 'point2grid', ['four', 'five']),
    ]
)
def test_get_custom_string_list(conf_items, met_tool, expected_result):
    config = metplus_config()
    for conf_key, conf_value in conf_items.items():
        config.set('config', conf_key, conf_value)

    assert(util.get_custom_string_list(config, met_tool) == expected_result)

@pytest.mark.parametrize(
    'skip_times_conf, expected_dict', [
        ('"%d:30,31"', {'%d': ['30','31']}),
        ('"%m:begin_end_incr(3,11,1)"', {'%m': ['3', '4', '5', '6', '7', '8', '9', '10', '11']}),
        ('"%d:30,31", "%m:begin_end_incr(3,11,1)"', {'%d': ['30','31'],
                                                     '%m': ['3', '4', '5', '6', '7', '8', '9', '10', '11']}),
        ('"%Y%m%d:20201031"', {'%Y%m%d': ['20201031']}),
        ('"%Y%m%d:20201031", "%Y:2019"', {'%Y%m%d': ['20201031'],
                                          '%Y': ['2019']}),
    ]
)
def test_get_skip_times(skip_times_conf, expected_dict):
    conf = metplus_config()
    conf.set('config', 'SKIP_TIMES', skip_times_conf)

    assert(util.get_skip_times(conf) == expected_dict)

@pytest.mark.parametrize(
    'skip_times_conf, expected_dict', [
        ('"%d:30,31"', {'%d': ['30','31']}),
        ('"%m:begin_end_incr(3,11,1)"', {'%m': ['3', '4', '5', '6', '7', '8', '9', '10', '11']}),
        ('"%d:30,31", "%m:begin_end_incr(3,11,1)"', {'%d': ['30','31'],
                                                     '%m': ['3', '4', '5', '6', '7', '8', '9', '10', '11']}),
        ('"%Y%m%d:20201031"', {'%Y%m%d': ['20201031']}),
        ('"%Y%m%d:20201031", "%Y:2019"', {'%Y%m%d': ['20201031'],
                                          '%Y': ['2019']}),
    ]
)
def test_get_skip_times_wrapper(skip_times_conf, expected_dict):
    conf = metplus_config()

    # set wrapper specific skip times, then ensure it is found
    conf.set('config', 'GRID_STAT_SKIP_TIMES', skip_times_conf)

    assert(util.get_skip_times(conf, 'grid_stat') == expected_dict)

@pytest.mark.parametrize(
    'skip_times_conf, expected_dict', [
        ('"%d:30,31"', {'%d': ['30','31']}),
        ('"%m:begin_end_incr(3,11,1)"', {'%m': ['3', '4', '5', '6', '7', '8', '9', '10', '11']}),
        ('"%d:30,31", "%m:begin_end_incr(3,11,1)"', {'%d': ['30','31'],
                                                     '%m': ['3', '4', '5', '6', '7', '8', '9', '10', '11']}),
        ('"%Y%m%d:20201031"', {'%Y%m%d': ['20201031']}),
        ('"%Y%m%d:20201031", "%Y:2019"', {'%Y%m%d': ['20201031'],
                                          '%Y': ['2019']}),
    ]
)
def test_get_skip_times_wrapper_not_used(skip_times_conf, expected_dict):
    conf = metplus_config()

    # set generic SKIP_TIMES, then request grid_stat to ensure it uses generic
    conf.set('config', 'SKIP_TIMES', skip_times_conf)

    assert(util.get_skip_times(conf, 'grid_stat') == expected_dict)

@pytest.mark.parametrize(
    'run_time, skip_times, expected_result', [
        (datetime.datetime(2019, 12, 30), {'%d': ['30', '31']}, True),
        (datetime.datetime(2019, 12, 30), {'%d': ['29', '31']}, False),
        (datetime.datetime(2019, 2, 27), {'%m': ['3', '4', '5', '6', '7', '8', '9', '10', '11']}, False),
        (datetime.datetime(2019, 3, 30), {'%m': ['3', '4', '5', '6', '7', '8', '9', '10', '11']}, True),
        (datetime.datetime(2019, 3, 30), {'%d': ['30', '31'],
                                          '%m': ['3', '4', '5', '6', '7', '8', '9', '10', '11']}, True),
        (datetime.datetime(2019, 3, 29), {'%d': ['30', '31'],
                                          '%m': ['3', '4', '5', '6', '7', '8', '9', '10', '11']}, True),
        (datetime.datetime(2019, 1, 29), {'%d': ['30', '31'],
                                          '%m': ['3', '4', '5', '6', '7', '8', '9', '10', '11']}, False),
        (datetime.datetime(2020, 10, 31), {'%Y%m%d': ['20201031']}, True),
        (datetime.datetime(2020, 3, 31), {'%Y%m%d': ['20201031']}, False),
        (datetime.datetime(2020, 10, 30), {'%Y%m%d': ['20201031']}, False),
        (datetime.datetime(2019, 10, 31), {'%Y%m%d': ['20201031']}, False),
        (datetime.datetime(2020, 10, 31), {'%Y%m%d': ['20201031'],
                                          '%Y': ['2019']}, True),
        (datetime.datetime(2019, 10, 31), {'%Y%m%d': ['20201031'],
                                          '%Y': ['2019']}, True),
        (datetime.datetime(2019, 1, 13), {'%Y%m%d': ['20201031'],
                                          '%Y': ['2019']}, True),
        (datetime.datetime(2018, 10, 31), {'%Y%m%d': ['20201031'],
                                          '%Y': ['2019']}, False),
        (datetime.datetime(2019, 12, 30, 12), {'%H': ['12', '18']}, True),
        (datetime.datetime(2019, 12, 30, 13), {'%H': ['12', '18']}, False),
    ]
)
def test_get_skip_time(run_time, skip_times, expected_result):
    time_info = time_util.ti_calculate({'valid': run_time})
    assert(util.skip_time(time_info, skip_times) == expected_result)

def test_get_skip_time_no_valid():
    input_dict ={'init': datetime.datetime(2019, 1, 29)}
    assert(util.skip_time(input_dict, {'%Y': ['2019']}) == False)
>>>>>>> 3786992d
<|MERGE_RESOLUTION|>--- conflicted
+++ resolved
@@ -787,7 +787,6 @@
         assert(result['valid'] == expected_result)
 
 @pytest.mark.parametrize(
-<<<<<<< HEAD
     'value, expected_result', [
         (3.3, 3.5),
         (3.1, 3.0),
@@ -797,7 +796,8 @@
 )
 def test_round_0p5(value, expected_result):
     assert(util.round_0p5(value) == expected_result)
-=======
+
+@pytest.mark.parametrize(
     'expression, expected_result', [
         ('gt3', 'gt3'),
         ('>3', 'gt3'),
@@ -923,4 +923,3 @@
 def test_get_skip_time_no_valid():
     input_dict ={'init': datetime.datetime(2019, 1, 29)}
     assert(util.skip_time(input_dict, {'%Y': ['2019']}) == False)
->>>>>>> 3786992d
