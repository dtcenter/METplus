#!/usr/bin/env python

import sys
import pytest
import datetime
import os
import subprocess
import shutil
from dateutil.relativedelta import relativedelta
from csv import reader

import produtil

from metplus.util import met_util as util
from metplus.util import time_util
from metplus.util.config import config_metplus

#@pytest.fixture
def metplus_config():
    """! Create a METplus configuration object that can be
    manipulated/modified to
         reflect different paths, directories, values, etc. for individual
         tests.
    """
    try:
        if 'JLOGFILE' in os.environ:
            produtil.setup.setup(send_dbn=False, jobname='test ',
                                 jlogfile=os.environ['JLOGFILE'])
        else:
            produtil.setup.setup(send_dbn=False, jobname='test ')
        produtil.log.postmsg('met_util test is starting')

        # Read in the configuration object CONFIG
        config = config_metplus.setup(util.baseinputconfs)
        logger = util.get_logger(config)
        return config

    except Exception as e:
        produtil.log.jlogger.critical(
            'met_util test failed: %s' % (str(e),), exc_info=True)
        sys.exit(2)

@pytest.mark.parametrize(
    'before, after', [
        ('string', 'string'),
        ('"string"', 'string'),
        ('', ''),
        ('""', ''),
        (None, ''),
    ]
)
def test_remove_quotes(before, after):
    assert(util.remove_quotes(before) == after)

@pytest.mark.parametrize(
    'key, value', [
        ({"gt2.3", "gt5.5"}, True),
        ({"ge2.3", "ge5.5"}, True),
        ({"eq2.3"}, True),
        ({"ne2.3"}, True),
        ({"lt2.3", "lt1.1"}, True),
        ({"le2.3", "le1.1"}, True),
        ({">2.3", ">5.5"}, True),
        ({">=2.3", ">=5.5"}, True),
        ({"==2.3"}, True),
        ({"!=.3"}, True),
        ({"<2.3", "<1."}, True),
        ({"<=2.3", "<=1.1"}, True),
        ({"gta"}, False),
        ({">=a"}, False),
        ({"2.3"}, False),
        ({"<=2.3", "2.4", "gt2.7"}, False),
        ({"<=2.3||>=4.2", "gt2.3&&lt4.2"}, True),
        ({"gt2.3&&lt4.2a"}, False),
        ({"gt2sd.3&&lt4.2"}, False),
        ({"gt2.3&a&lt4.2"}, False),
        ({'gt4&&lt5&&ne4.5'}, True),
    ]
)
def test_threshold(key, value):
    assert(util.validate_thresholds(key) == value)

# parses a threshold and returns a list of tuples of
# comparison and number, i.e.:
# 'gt4' => [('gt', 4)]
# gt4&&lt5 => [('gt', 4), ('lt', 5)]

@pytest.mark.parametrize(
    'key, value', [
        ('gt4', [('gt', 4)]),
        ('gt4&&lt5', [('gt', 4), ('lt', 5)]),
        ('gt4&&lt5&&ne4.5', [('gt', 4), ('lt', 5), ('ne', 4.5)]),
        (">4.545", [('>', 4.545)]),
        (">=4.0", [('>=', 4.0)]),
        ("<4.5", [('<', 4.5)]),
        ("<=4.5", [('<=', 4.5)]),
        ("!=4.5", [('!=', 4.5)]),
        ("==4.5", [('==', 4.5)]),
        ("gt4.5", [('gt', 4.5)]),
        ("ge4.5", [('ge', 4.5)]),
        ("lt4.5", [('lt', 4.5)]),
        ("le4.5", [('le', 4.5)]),
        ("ne10.5", [('ne', 10.5)]),
        ("eq4.5", [('eq', 4.5)]),
        ("eq-4.5", [('eq', -4.5)]),
        ("eq+4.5", [('eq', 4.5)]),
        ("eq.5", [('eq', 0.5)]),
        ("eq5.", [('eq', 5)]),
        ("eq5.||ne0.0", [('eq', 5), ('ne', 0.0)]),

    ]
)
def test_get_threshold_via_regex(key, value):
    assert(util.get_threshold_via_regex(key) == value)

def test_preprocess_file_gz():
    conf = metplus_config()
    stage_dir = conf.getdir('STAGING_DIR', os.path.join(conf.getdir('OUTPUT_BASE'),"stage"))
    filepath = conf.getdir('METPLUS_BASE')+"/internal_tests/data/zip/testfile.txt.gz"
    stagepath = stage_dir + conf.getdir('METPLUS_BASE')+"/internal_tests/data/zip/testfile.txt"
    outpath = util.preprocess_file(filepath, None, conf)
    assert(stagepath == outpath and os.path.exists(outpath))

def test_preprocess_file_bz2():
    conf = metplus_config()
    stage_dir = conf.getdir('STAGING_DIR', os.path.join(conf.getdir('OUTPUT_BASE'),"stage"))
    filepath = conf.getdir('METPLUS_BASE')+"/internal_tests/data/zip/testfile2.txt.bz2"
    stagepath = stage_dir + conf.getdir('METPLUS_BASE')+"/internal_tests/data/zip/testfile2.txt"
    outpath = util.preprocess_file(filepath, None, conf)
    assert(stagepath == outpath and os.path.exists(outpath))

def test_preprocess_file_zip():
    conf = metplus_config()
    stage_dir = conf.getdir('STAGING_DIR', os.path.join(conf.getdir('OUTPUT_BASE'),"stage"))
    filepath = conf.getdir('METPLUS_BASE')+"/internal_tests/data/zip/testfile3.txt.zip"
    stagepath = stage_dir + conf.getdir('METPLUS_BASE')+"/internal_tests/data/zip/testfile3.txt"
    outpath = util.preprocess_file(filepath, None, conf)
    assert(stagepath == outpath and os.path.exists(outpath))

def test_preprocess_file_unzipped():
    conf = metplus_config()
    stage_dir = conf.getdir('STAGING_DIR', os.path.join(conf.getdir('OUTPUT_BASE'),"stage"))
    filepath = conf.getdir('METPLUS_BASE')+"/internal_tests/data/zip/testfile4.txt"
    outpath = util.preprocess_file(filepath, None, conf)
    assert(filepath == outpath and os.path.exists(outpath))

def test_preprocess_file_none():
    conf = metplus_config()
    outpath = util.preprocess_file(None, None, conf)
    assert(outpath is None)

def test_getlist():
    l = 'gt2.7, >3.6, eq42'
    test_list = util.getlist(l)
    assert(test_list == ['gt2.7', '>3.6', 'eq42'])

def test_getlist_int():
    l = '6, 7, 42'
    test_list = util.getlistint(l)
    assert(test_list == [6, 7, 42])

def test_getlist_float():
    l = '6.2, 7.8, 42.0'
    test_list = util.getlistfloat(l)
    assert(test_list == [6.2, 7.8, 42.0])

def test_getlist_has_commas():
    l = 'gt2.7, >3.6, eq42, "has,commas,in,it"'
    test_list = util.getlist(l)
    assert(test_list == ['gt2.7', '>3.6', 'eq42', 'has,commas,in,it'])

def test_getlist_empty():
    l = ''
    test_list = util.getlist(l)
    assert(test_list == [])

# field info only defined in the FCST_* variables
@pytest.mark.parametrize(
    'data_type, list_created', [
        (None, False),
        ('FCST', True),
        ('OBS', False),
    ]
)
def test_parse_var_list_fcst_only(data_type, list_created):
    conf = metplus_config()
    conf.set('config', 'FCST_VAR1_NAME', "NAME1")
    conf.set('config', 'FCST_VAR1_LEVELS', "LEVELS11, LEVELS12")
    conf.set('config', 'FCST_VAR2_NAME', "NAME2")
    conf.set('config', 'FCST_VAR2_LEVELS', "LEVELS21, LEVELS22")

    # this should not occur because OBS variables are missing
    if util.validate_configuration_variables(conf, force_check=True)[1]:
        assert(False)

    var_list = util.parse_var_list(conf, time_info=None, data_type=data_type)

    # list will be created if requesting just OBS, but it should not be created if
    # nothing was requested because FCST values are missing
    if list_created:
        assert(var_list[0]['fcst_name'] == "NAME1" and \
               var_list[1]['fcst_name'] == "NAME1" and \
               var_list[2]['fcst_name'] == "NAME2" and \
               var_list[3]['fcst_name'] == "NAME2" and \
               var_list[0]['fcst_level'] == "LEVELS11" and \
               var_list[1]['fcst_level'] == "LEVELS12" and \
               var_list[2]['fcst_level'] == "LEVELS21" and \
               var_list[3]['fcst_level'] == "LEVELS22")
    else:
        assert(not var_list)

# field info only defined in the OBS_* variables
@pytest.mark.parametrize(
    'data_type, list_created', [
        (None, False),
        ('OBS', True),
        ('FCST', False),
    ]
)
def test_parse_var_list_obs(data_type, list_created):
    conf = metplus_config()
    conf.set('config', 'OBS_VAR1_NAME', "NAME1")
    conf.set('config', 'OBS_VAR1_LEVELS', "LEVELS11, LEVELS12")
    conf.set('config', 'OBS_VAR2_NAME', "NAME2")
    conf.set('config', 'OBS_VAR2_LEVELS', "LEVELS21, LEVELS22")

    # this should not occur because FCST variables are missing
    if util.validate_configuration_variables(conf, force_check=True)[1]:
        assert(False)

    var_list = util.parse_var_list(conf, time_info=None, data_type=data_type)

    # list will be created if requesting just OBS, but it should not be created if
    # nothing was requested because FCST values are missing
    if list_created:
        assert(var_list[0]['obs_name'] == "NAME1" and \
               var_list[1]['obs_name'] == "NAME1" and \
               var_list[2]['obs_name'] == "NAME2" and \
               var_list[3]['obs_name'] == "NAME2" and \
               var_list[0]['obs_level'] == "LEVELS11" and \
               var_list[1]['obs_level'] == "LEVELS12" and \
               var_list[2]['obs_level'] == "LEVELS21" and \
               var_list[3]['obs_level'] == "LEVELS22")
    else:
        assert(not var_list)


# field info only defined in the BOTH_* variables
@pytest.mark.parametrize(
    'data_type, list_created', [
        (None, 'fcst:obs'),
        ('FCST', 'fcst'),
        ('OBS', 'obs'),
    ]
)
def test_parse_var_list_both(data_type, list_created):
    conf = metplus_config()
    conf.set('config', 'BOTH_VAR1_NAME', "NAME1")
    conf.set('config', 'BOTH_VAR1_LEVELS', "LEVELS11, LEVELS12")
    conf.set('config', 'BOTH_VAR2_NAME', "NAME2")
    conf.set('config', 'BOTH_VAR2_LEVELS', "LEVELS21, LEVELS22")

    # this should not occur because BOTH variables are used
    if not util.validate_configuration_variables(conf, force_check=True)[1]:
        assert(False)

    var_list = util.parse_var_list(conf, time_info=None, data_type=data_type)

    for list_to_check in list_created.split(':'):
        if not var_list[0][f'{list_to_check}_name']  == "NAME1" or \
           not var_list[1][f'{list_to_check}_name']  == "NAME1" or \
           not var_list[2][f'{list_to_check}_name']  == "NAME2" or \
           not var_list[3][f'{list_to_check}_name']  == "NAME2" or \
           not var_list[0][f'{list_to_check}_level'] == "LEVELS11" or \
           not var_list[1][f'{list_to_check}_level'] == "LEVELS12" or \
           not var_list[2][f'{list_to_check}_level'] == "LEVELS21" or \
           not var_list[3][f'{list_to_check}_level'] == "LEVELS22":
           assert(False)

# field info defined in both FCST_* and OBS_* variables
def test_parse_var_list_fcst_and_obs():
    conf = metplus_config()
    conf.set('config', 'FCST_VAR1_NAME', "FNAME1")
    conf.set('config', 'FCST_VAR1_LEVELS', "FLEVELS11, FLEVELS12")
    conf.set('config', 'FCST_VAR2_NAME', "FNAME2")
    conf.set('config', 'FCST_VAR2_LEVELS', "FLEVELS21, FLEVELS22")
    conf.set('config', 'OBS_VAR1_NAME', "ONAME1")
    conf.set('config', 'OBS_VAR1_LEVELS', "OLEVELS11, OLEVELS12")
    conf.set('config', 'OBS_VAR2_NAME', "ONAME2")
    conf.set('config', 'OBS_VAR2_LEVELS', "OLEVELS21, OLEVELS22")

    # this should not occur because FCST and OBS variables are found
    if not util.validate_configuration_variables(conf, force_check=True)[1]:
        assert(False)

    var_list = util.parse_var_list(conf)

    assert(var_list[0]['fcst_name'] == "FNAME1" and \
           var_list[0]['obs_name'] == "ONAME1" and \
           var_list[1]['fcst_name'] == "FNAME1" and \
           var_list[1]['obs_name'] == "ONAME1" and \
           var_list[2]['fcst_name'] == "FNAME2" and \
           var_list[2]['obs_name'] == "ONAME2" and \
           var_list[3]['fcst_name'] == "FNAME2" and \
           var_list[3]['obs_name'] == "ONAME2" and \
           var_list[0]['fcst_level'] == "FLEVELS11" and \
           var_list[0]['obs_level'] == "OLEVELS11" and \
           var_list[1]['fcst_level'] == "FLEVELS12" and \
           var_list[1]['obs_level'] == "OLEVELS12" and \
           var_list[2]['fcst_level'] == "FLEVELS21" and \
           var_list[2]['obs_level'] == "OLEVELS21" and \
           var_list[3]['fcst_level'] == "FLEVELS22" and \
           var_list[3]['obs_level'] == "OLEVELS22")

# VAR1 defined by FCST, VAR2 defined by OBS
def test_parse_var_list_fcst_and_obs_alternate():
    conf = metplus_config()
    conf.set('config', 'FCST_VAR1_NAME', "FNAME1")
    conf.set('config', 'FCST_VAR1_LEVELS', "FLEVELS11, FLEVELS12")
    conf.set('config', 'OBS_VAR2_NAME', "ONAME2")
    conf.set('config', 'OBS_VAR2_LEVELS', "OLEVELS21, OLEVELS22")

    # configuration is invalid and parse var list should not give any results
    assert(not util.validate_configuration_variables(conf, force_check=True)[1] and not util.parse_var_list(conf))

# VAR1 defined by OBS, VAR2 by FCST, VAR3 by both FCST AND OBS
@pytest.mark.parametrize(
    'data_type, list_len, name_levels', [
        (None, 0, None),
        ('FCST', 4, ('FNAME2:FLEVELS21','FNAME2:FLEVELS22','FNAME3:FLEVELS31','FNAME3:FLEVELS32')),
        ('OBS', 4, ('ONAME1:OLEVELS11','ONAME1:OLEVELS12','ONAME3:OLEVELS31','ONAME3:OLEVELS32')),
    ]
)
def test_parse_var_list_fcst_and_obs_and_both(data_type, list_len, name_levels):
    conf = metplus_config()
    conf.set('config', 'OBS_VAR1_NAME', "ONAME1")
    conf.set('config', 'OBS_VAR1_LEVELS', "OLEVELS11, OLEVELS12")
    conf.set('config', 'FCST_VAR2_NAME', "FNAME2")
    conf.set('config', 'FCST_VAR2_LEVELS', "FLEVELS21, FLEVELS22")
    conf.set('config', 'FCST_VAR3_NAME', "FNAME3")
    conf.set('config', 'FCST_VAR3_LEVELS', "FLEVELS31, FLEVELS32")
    conf.set('config', 'OBS_VAR3_NAME', "ONAME3")
    conf.set('config', 'OBS_VAR3_LEVELS', "OLEVELS31, OLEVELS32")

    # configuration is invalid and parse var list should not give any results
    if util.validate_configuration_variables(conf, force_check=True)[1]:
        assert(False)

    var_list = util.parse_var_list(conf, time_info=None, data_type=data_type)

    if len(var_list) != list_len:
        assert(False)

    if data_type is None:
        assert(len(var_list) == 0)

    if name_levels is not None:
        dt_lower = data_type.lower()
        expected = []
        for name_level in name_levels:
            name, level = name_level.split(':')
            expected.append({f'{dt_lower}_name': name,
                             f'{dt_lower}_level': level})

        for expect, reality in zip(expected,var_list):
            if expect[f'{dt_lower}_name'] != reality[f'{dt_lower}_name']:
                assert(False)

            if expect[f'{dt_lower}_level'] != reality[f'{dt_lower}_level']:
                assert(False)

        assert(True)

# option defined in obs only
@pytest.mark.parametrize(
    'data_type, list_len', [
        (None, 0),
        ('FCST', 2),
        ('OBS', 0),
    ]
)
def test_parse_var_list_fcst_only_options(data_type, list_len):
    conf = metplus_config()
    conf.set('config', 'FCST_VAR1_NAME', "NAME1")
    conf.set('config', 'FCST_VAR1_LEVELS', "LEVELS11, LEVELS12")
    conf.set('config', 'FCST_VAR1_THRESH', ">1, >2")
    conf.set('config', 'OBS_VAR1_OPTIONS', "OOPTIONS11")

    # this should not occur because OBS variables are missing
    if util.validate_configuration_variables(conf, force_check=True)[1]:
        assert(False)

    var_list = util.parse_var_list(conf, time_info=None, data_type=data_type)

    assert(len(var_list) == list_len)

@pytest.mark.parametrize(
    'met_tool, indices', [
        (None, {'1':['FCST']}),
        ('GRID_STAT', {'2':['FCST']}),
        ('ENSEMBLE_STAT', {}),
    ]
)
def test_find_var_indices_wrapper_specific(met_tool, indices):
    conf = metplus_config()
    data_type = 'FCST'
    conf.set('config', f'{data_type}_VAR1_NAME', "NAME1")
    conf.set('config', f'{data_type}_GRID_STAT_VAR2_NAME', "GSNAME2")

    var_name_indices = util.find_var_name_indices(conf, data_type=data_type,
                                                  met_tool=met_tool)

    assert(var_name_indices == indices)



def test_get_lead_sequence_lead():
    input_dict = { 'valid' : datetime.datetime(2019, 2, 1, 13) }
    conf = metplus_config()
    conf.set('config', 'LEAD_SEQ', "3,6,9,12")
    test_seq = util.get_lead_sequence(conf, input_dict)
    hour_seq = []
    for test in test_seq:
        hour_seq.append(time_util.ti_get_seconds_from_relativedelta(test) // 3600)
    lead_seq = [ 3, 6, 9, 12 ]
    assert(hour_seq == lead_seq)


@pytest.mark.parametrize(
    'key, value', [
        ('begin_end_incr(3,12,3)',  [ 3, 6, 9, 12]),
        ('begin_end_incr( 3,12 , 3)',  [ 3, 6, 9, 12]),
        ('begin_end_incr(0,10,2)',  [ 0, 2, 4, 6, 8, 10]),
        ('begin_end_incr(10,0,-2)',  [ 10, 8, 6, 4, 2, 0]),
        ('begin_end_incr(2,2,20)',  [ 2 ]),
        ('begin_end_incr(72,72,6)',  [ 72 ]),
        ('begin_end_incr(0,12,1), begin_end_incr(15,60,3)', [0,1,2,3,4,5,6,7,8,9,10,11,12,15,18,21,24,27,30,33,36,39,42,45,48,51,54,57,60]),
        ('begin_end_incr(0,10,2), 12',  [ 0, 2, 4, 6, 8, 10, 12]),
        ('begin_end_incr(0,10,2)H, 12',  [ 0, 2, 4, 6, 8, 10, 12]),
        ('begin_end_incr(0,10800,3600)S, 4H',  [ 0, 1, 2, 3, 4]),
    ]
)
def test_get_lead_sequence_lead_list(key, value):
    input_dict = { 'valid' : datetime.datetime(2019, 2, 1, 13) }
    conf = metplus_config()
    conf.set('config', 'LEAD_SEQ', key)
    test_seq = util.get_lead_sequence(conf, input_dict)
    hour_seq = []

    for test in test_seq:
        hour_seq.append(time_util.ti_get_seconds_from_relativedelta(test) // 3600)
    lead_seq = value
    assert(hour_seq == lead_seq)

@pytest.mark.parametrize(
    'list_string, output_list', [
        ('begin_end_incr(3,12,3)',
         ['3', '6', '9', '12']),

        ('1,2,3,4',
         ['1', '2', '3', '4']),

        (' 1,2,3,4',
         ['1', '2', '3', '4']),

        ('1,2,3,4 ',
         ['1', '2', '3', '4']),

        (' 1,2,3,4 ',
         ['1', '2', '3', '4']),

        ('1, 2,3,4',
         ['1', '2', '3', '4']),

        ('1,2, 3, 4',
         ['1', '2', '3', '4']),

        ('begin_end_incr( 3,12 , 3)',
         ['3', '6', '9', '12']),

        ('begin_end_incr(0,10,2)',
         ['0', '2', '4', '6', '8', '10']),

        ('begin_end_incr(10,0,-2)',
         ['10', '8', '6', '4', '2', '0']),

        ('begin_end_incr(2,2,20)',
         ['2']),

        ('begin_end_incr(0,2,1), begin_end_incr(3,9,3)',
         ['0','1','2','3','6','9']),

        ('mem_begin_end_incr(0,2,1), mem_begin_end_incr(3,9,3)',
         ['mem_0','mem_1','mem_2','mem_3','mem_6','mem_9']),

        ('mem_begin_end_incr(0,2,1,3), mem_begin_end_incr(3,12,3,3)',
         ['mem_000', 'mem_001', 'mem_002', 'mem_003', 'mem_006', 'mem_009', 'mem_012']),

        ('begin_end_incr(0,10,2)H, 12',  [ '0H', '2H', '4H', '6H', '8H', '10H', '12']),

        ('begin_end_incr(0,10800,3600)S, 4H',  [ '0S', '3600S', '7200S', '10800S', '4H']),

        ('data.{init?fmt=%Y%m%d%H?shift=begin_end_incr(0, 3, 3)H}.ext',
         ['data.{init?fmt=%Y%m%d%H?shift=0H}.ext',
          'data.{init?fmt=%Y%m%d%H?shift=3H}.ext',
          ]),

    ]
)
def test_getlist_begin_end_incr(list_string, output_list):
    assert(util.getlist(list_string) == output_list)

# @pytest.mark.parametrize(
#     'key, value', [
#         (0,  [ 0, 12, 24, 36]),
#         (1,  [ 1, 13, 25 ]),
#         (2,  [ 2, 14, 26 ]),
#         (3,  [ 3, 15, 27 ]),
#         (4,  [ 4, 16, 28 ]),
#         (5,  [ 5, 17, 29 ]),
#         (6,  [ 6, 18, 30 ]),
#         (7,  [ 7, 19, 31 ]),
#         (8,  [ 8, 20, 32 ]),
#         (9,  [ 9, 21, 33 ]),
#         (10, [ 10, 22, 34 ]),
#         (11, [ 11, 23, 35 ]),
#         (12, [ 0, 12, 24, 36 ]),
#         (13, [ 1, 13, 25 ]),
#         (14, [ 2, 14, 26 ]),
#         (15, [ 3, 15, 27 ]),
#         (16, [ 4, 16, 28 ]),
#         (17, [ 5, 17, 29 ]),
#         (18, [ 6, 18, 30 ]),
#         (19, [ 7, 19, 31 ]),
#         (20, [ 8, 20, 32 ]),
#         (21, [ 9, 21, 33 ]),
#         (22, [ 10, 22, 34 ]),
#         (23, [ 11, 23, 35 ])
#     ]
# )
# def test_get_lead_sequence_init(key, value):
#     input_dict = { 'valid' : datetime.datetime(2019, 2, 1, key) }
#     conf = metplus_config()
#     conf.set('config', 'INIT_SEQ', "0, 12")
#     conf.set('config', 'LEAD_SEQ_MAX', 36)
#     test_seq = util.get_lead_sequence(conf, input_dict)
#     lead_seq = value
#     assert(test_seq == [relativedelta(hours=lead) for lead in lead_seq])
#
# def test_get_lead_sequence_init_min_10():
#     input_dict = { 'valid' : datetime.datetime(2019, 2, 1, 12) }
#     conf = metplus_config()
#     conf.set('config', 'INIT_SEQ', "0, 12")
#     conf.set('config', 'LEAD_SEQ_MAX', 24)
#     conf.set('config', 'LEAD_SEQ_MIN', 10)
#     test_seq = util.get_lead_sequence(conf, input_dict)
#     lead_seq = [ 12, 24 ]
#     assert(test_seq == [relativedelta(hours=lead) for lead in lead_seq])
#
@pytest.mark.parametrize(
    'item_list, is_valid', [
        (['FCST'], False),
        (['OBS'], False),
        (['FCST', 'OBS'], True),
        (['BOTH'], True),
        (['FCST', 'OBS', 'BOTH'], False),
        (['FCST', 'ENS'], False),
        (['OBS', 'ENS'], False),
        (['FCST', 'OBS', 'ENS'], True),
        (['BOTH', 'ENS'], True),
        (['FCST', 'OBS', 'BOTH', 'ENS'], False),
    ]
)

def test_is_var_item_valid(item_list, is_valid):
    conf = metplus_config()
    assert(util.is_var_item_valid(item_list, '1', 'NAME', conf)[0] == is_valid)

def test_remove_staged_files():
    ''' Verify that the remove_staged_files correctly removes
        the files with a filename pattern specified by the
        filename_regex that are owned by the current are
        removed, leaving all other files intact.

    '''

    # Create filter files (which are to be deleted later on) and some
    # other files with a different filename pattern
    staged_dir = '/tmp/test_cleanup'
    util.mkdir_p(staged_dir)
    filename_regex = 'filter_.*'
    files_to_create = ['foo.txt', 'bar.txt', 'baz.csv', 'filter_20191214_00', 'filter-do-not-delete-me.txt', 'filter_20121212.tcst']
    expected_deleted = ['filter_20191214_00','filter_20121212.tcst' ]

    for cur_file in files_to_create:
        full_file = os.path.join(staged_dir, cur_file)
        subprocess.run(['touch', full_file])

    util.remove_staged_files(staged_dir, filename_regex, None)

    # Now check the /tmp/test_cleanup dir and verify that we no longer have the two filter_xyz files
    # we deleted
    actual_remaining_files = util.get_files(staged_dir, ".*", None)
    for cur_deleted in expected_deleted:
        assert (cur_deleted not in actual_remaining_files)


    # Now clean up your /tmp/test_cleanup directory so we don't leave
    # unused files and directories remaining...
    shutil.rmtree(staged_dir)

@pytest.mark.parametrize(
    'process_list, has_plotter', [
        (['PCPCombine'], False),
        (['PCPCombine', 'GridStat'], False),
        (['PCPCombine', 'RegridDataPlane', 'GridStat'], False),
        (['CyclonePlotter'], True),
        (['PCPCombine', 'CyclonePlotter', 'Other'], True),
        (['MakePlots', 'Other'], True),
        (['TCMPRPlotter'], True),
        (['TCMPRPlotter', 'Other'], True),
        (['Other', 'TCMPRPlotter'], True),
        ([], False),
        (['CyclonePlotter', 'TCMPRPlotter'], True),
        (['CyclonePlotter', 'TCMPRPlotter', 'MakePlots'], True),
    ]
)
def test_is_plotter_in_process_list(process_list, has_plotter):
    assert(util.is_plotter_in_process_list(process_list) == has_plotter)

# test that if wrapper specific field info is specified, it only gets
# values from that list. All generic values should be read if no
# wrapper specific field info variables are specified
def test_parse_var_list_wrapper_specific():
    conf = metplus_config()
    conf.set('config', 'FCST_VAR1_NAME', "ENAME1")
    conf.set('config', 'FCST_VAR1_LEVELS', "ELEVELS11, ELEVELS12")
    conf.set('config', 'FCST_VAR2_NAME', "ENAME2")
    conf.set('config', 'FCST_VAR2_LEVELS', "ELEVELS21, ELEVELS22")
    conf.set('config', 'FCST_GRID_STAT_VAR1_NAME', "GNAME1")
    conf.set('config', 'FCST_GRID_STAT_VAR1_LEVELS', "GLEVELS11, GLEVELS12")

    e_var_list = util.parse_var_list(conf,
                                     time_info=None,
                                     data_type='FCST',
                                     met_tool='ensemble_stat')

    g_var_list = util.parse_var_list(conf,
                                     time_info=None,
                                     data_type='FCST',
                                     met_tool='grid_stat')

    assert(len(e_var_list) == 4 and len(g_var_list) == 2 and
           e_var_list[0]['fcst_name'] == "ENAME1" and
           e_var_list[1]['fcst_name'] == "ENAME1" and
           e_var_list[2]['fcst_name'] == "ENAME2" and
           e_var_list[3]['fcst_name'] == "ENAME2" and
           e_var_list[0]['fcst_level'] == "ELEVELS11" and
           e_var_list[1]['fcst_level'] == "ELEVELS12" and
           e_var_list[2]['fcst_level'] == "ELEVELS21" and
           e_var_list[3]['fcst_level'] == "ELEVELS22" and
           g_var_list[0]['fcst_name'] == "GNAME1" and
           g_var_list[1]['fcst_name'] == "GNAME1" and
           g_var_list[0]['fcst_level'] == "GLEVELS11" and
           g_var_list[1]['fcst_level'] == "GLEVELS12")

@pytest.mark.parametrize(
    'input_list, expected_list', [
        ('Point2Grid', ['Point2Grid']),
        # MET documentation syntax (with dashes)
        ('Pcp-Combine, Grid-Stat, Ensemble-Stat', ['PCPCombine', 'GridStat', 'EnsembleStat']),
        ('Point-Stat', ['PointStat']),
        ('Mode, MODE Time Domain', ['MODE', 'MTD']),
        # actual tool name (lower case underscore)
        ('point_stat, grid_stat, ensemble_stat', ['PointStat', 'GridStat', 'EnsembleStat']),
        ('mode, mtd', ['MODE', 'MTD']),
        ('ascii2nc, pb2nc, regrid_data_plane', ['ASCII2NC', 'PB2NC', 'RegridDataPlane']),
        ('pcp_combine, tc_pairs, tc_stat', ['PCPCombine', 'TCPairs', 'TCStat']),
        ('gen_vx_mask, stat_analysis, series_analysis', ['GenVxMask', 'StatAnalysis', 'SeriesAnalysis']),
        # old capitalization format
        ('PcpCombine, Ascii2Nc, TcStat, TcPairs', ['PCPCombine', 'ASCII2NC', 'TCStat', 'TCPairs']),

    ]
)
def test_get_process_list(input_list, expected_list):
    conf = metplus_config()
    conf.set('config', 'PROCESS_LIST', input_list)
    output_list = util.get_process_list(conf)
    assert(output_list == expected_list)

@pytest.mark.parametrize(
    'time_from_conf, fmt, is_datetime', [
        ('', '%Y', False),
        ('a', '%Y', False),
        ('1987', '%Y', True),
        ('1987', '%Y%m', False),
        ('198702', '%Y%m', True),
        ('198702', '%Y%m%d', False),
        ('19870201', '%Y%m%d', True),
        ('19870201', '%Y%m%d%H', False),
        ('{now?fmt=%Y%m%d}', '%Y%m%d', True),
        ('{now?fmt=%Y%m%d}', '%Y%m%d%H', True),
        ('{now?fmt=%Y%m%d}00', '%Y%m%d%H', True),
        ('{today}', '%Y%m%d', True),
        ('{today}', '%Y%m%d%H', True),
    ]
)
def test_get_time_obj(time_from_conf, fmt, is_datetime):
    clock_time = datetime.datetime(2019, 12, 31, 15, 30)

    time_obj = util.get_time_obj(time_from_conf, fmt, clock_time)

    assert(isinstance(time_obj, datetime.datetime) == is_datetime)

@pytest.mark.parametrize(
     'list_str, expected_fixed_list', [
         ('some,items,here', ['some',
                              'items',
                              'here']),
         ('(*,*)', ['(*,*)']),
        ("-type solar_alt -thresh 'ge45' -name solar_altitude_ge_45_mask -input_field 'name=\"TEC\"; level=\"(0,*,*)\"; file_type=NETCDF_NCCF;' -mask_field 'name=\"TEC\"; level=\"(0,*,*)\"; file_type=NETCDF_NCCF;\'",
        ["-type solar_alt -thresh 'ge45' -name solar_altitude_ge_45_mask -input_field 'name=\"TEC\"; level=\"(0,*,*)\"; file_type=NETCDF_NCCF;' -mask_field 'name=\"TEC\"; level=\"(0,*,*)\"; file_type=NETCDF_NCCF;\'"]),
        ("(*,*),'level=\"(0,*,*)\"' -censor_thresh [lt12.3,gt8.8],other", ['(*,*)',
                                                                           "'level=\"(0,*,*)\"' -censor_thresh [lt12.3,gt8.8]",
                                                                           'other']),
     ]
)
def test_fix_list(list_str, expected_fixed_list):
    item_list = list(reader([list_str]))[0]
    fixed_list = util.fix_list(item_list)
    print("FIXED LIST:")
    for fixed in fixed_list:
        print(f"ITEM: {fixed}")

    print("EXPECTED LIST")
    for expected in expected_fixed_list:
        print(f"ITEM: {expected}")

    assert(fixed_list == expected_fixed_list)

@pytest.mark.parametrize(
    'camel, underscore', [
        ('ASCII2NCWrapper', 'ascii2nc_wrapper'),
        ('CyclonePlotterWrapper', 'cyclone_plotter_wrapper'),
        ('EnsembleStatWrapper', 'ensemble_stat_wrapper'),
        ('ExampleWrapper', 'example_wrapper'),
        ('ExtractTilesWrapper', 'extract_tiles_wrapper'),
        ('GempakToCFWrapper', 'gempak_to_cf_wrapper'),
        ('GenVxMaskWrapper', 'gen_vx_mask_wrapper'),
        ('GridStatWrapper', 'grid_stat_wrapper'),
        ('MakePlotsWrapper', 'make_plots_wrapper'),
        ('MODEWrapper', 'mode_wrapper'),
        ('MTDWrapper', 'mtd_wrapper'),
        ('PB2NCWrapper', 'pb2nc_wrapper'),
        ('PCPCombineWrapper', 'pcp_combine_wrapper'),
        ('Point2GridWrapper', 'point2grid_wrapper'),
        ('PointStatWrapper', 'point_stat_wrapper'),
        ('PyEmbedWrapper', 'py_embed_wrapper'),
        ('RegridDataPlaneWrapper', 'regrid_data_plane_wrapper'),
        ('SeriesAnalysisWrapper', 'series_analysis_wrapper'),
        ('SeriesByInitWrapper', 'series_by_init_wrapper'),
        ('SeriesByLeadWrapper', 'series_by_lead_wrapper'),
        ('StatAnalysisWrapper', 'stat_analysis_wrapper'),
        ('TCMPRPlotterWrapper', 'tcmpr_plotter_wrapper'),
        ('TCPairsWrapper', 'tc_pairs_wrapper'),
        ('TCStatWrapper', 'tc_stat_wrapper'),
    ]
)
def test_camel_to_underscore(camel, underscore):
    assert(util.camel_to_underscore(camel) == underscore)

@pytest.mark.parametrize(
    'filepath, template, expected_result', [
        (os.getcwd(), 'file.{valid?fmt=%Y%m%d%H}.ext', None),
        ('file.2019020104.ext', 'file.{valid?fmt=%Y%m%d%H}.ext', datetime.datetime(2019, 2, 1, 4)),
        ('filename.2019020104.ext', 'file.{valid?fmt=%Y%m%d%H}.ext', None),
        ('file.2019020104.ext.gz', 'file.{valid?fmt=%Y%m%d%H}.ext', datetime.datetime(2019, 2, 1, 4)),
        ('filename.2019020104.ext.gz', 'file.{valid?fmt=%Y%m%d%H}.ext', None),
    ]
)
def test_get_time_from_file(filepath, template, expected_result):
    result = util.get_time_from_file(filepath, template)

    if result is None:
        assert(expected_result is None)
    else:
        assert(result['valid'] == expected_result)

@pytest.mark.parametrize(
<<<<<<< HEAD
    'expression, expected_result', [
        ('gt3', 'gt3'),
        ('>3', 'gt3'),
        ('le3.5', 'le3.5'),
        ('<=3.5', 'le3.5'),
        ('==4', 'eq4'),
        ('!=3.5', 'ne3.5'),
    ]
)
def test_comparison_to_letter_format(expression, expected_result):
    assert(util.comparison_to_letter_format(expression) == expected_result)
=======
    'skip_times_conf, expected_dict', [
        ('"%d:30,31"', {'%d': ['30','31']}),
        ('"%m:begin_end_incr(3,11,1)"', {'%m': ['3', '4', '5', '6', '7', '8', '9', '10', '11']}),
        ('"%d:30,31", "%m:begin_end_incr(3,11,1)"', {'%d': ['30','31'],
                                                     '%m': ['3', '4', '5', '6', '7', '8', '9', '10', '11']}),
        ('"%Y%m%d:20201031"', {'%Y%m%d': ['20201031']}),
        ('"%Y%m%d:20201031", "%Y:2019"', {'%Y%m%d': ['20201031'],
                                          '%Y': ['2019']}),
    ]
)
def test_get_skip_times(skip_times_conf, expected_dict):
    conf = metplus_config()
    conf.set('config', 'SKIP_TIMES', skip_times_conf)

    assert(util.get_skip_times(conf) == expected_dict)

@pytest.mark.parametrize(
    'skip_times_conf, expected_dict', [
        ('"%d:30,31"', {'%d': ['30','31']}),
        ('"%m:begin_end_incr(3,11,1)"', {'%m': ['3', '4', '5', '6', '7', '8', '9', '10', '11']}),
        ('"%d:30,31", "%m:begin_end_incr(3,11,1)"', {'%d': ['30','31'],
                                                     '%m': ['3', '4', '5', '6', '7', '8', '9', '10', '11']}),
        ('"%Y%m%d:20201031"', {'%Y%m%d': ['20201031']}),
        ('"%Y%m%d:20201031", "%Y:2019"', {'%Y%m%d': ['20201031'],
                                          '%Y': ['2019']}),
    ]
)
def test_get_skip_times_wrapper(skip_times_conf, expected_dict):
    conf = metplus_config()

    # set wrapper specific skip times, then ensure it is found
    conf.set('config', 'GRID_STAT_SKIP_TIMES', skip_times_conf)

    assert(util.get_skip_times(conf, 'grid_stat') == expected_dict)

@pytest.mark.parametrize(
    'skip_times_conf, expected_dict', [
        ('"%d:30,31"', {'%d': ['30','31']}),
        ('"%m:begin_end_incr(3,11,1)"', {'%m': ['3', '4', '5', '6', '7', '8', '9', '10', '11']}),
        ('"%d:30,31", "%m:begin_end_incr(3,11,1)"', {'%d': ['30','31'],
                                                     '%m': ['3', '4', '5', '6', '7', '8', '9', '10', '11']}),
        ('"%Y%m%d:20201031"', {'%Y%m%d': ['20201031']}),
        ('"%Y%m%d:20201031", "%Y:2019"', {'%Y%m%d': ['20201031'],
                                          '%Y': ['2019']}),
    ]
)
def test_get_skip_times_wrapper_not_used(skip_times_conf, expected_dict):
    conf = metplus_config()

    # set generic SKIP_TIMES, then request grid_stat to ensure it uses generic
    conf.set('config', 'SKIP_TIMES', skip_times_conf)

    assert(util.get_skip_times(conf, 'grid_stat') == expected_dict)

@pytest.mark.parametrize(
    'run_time, skip_times, expected_result', [
        (datetime.datetime(2019, 12, 30), {'%d': ['30', '31']}, True),
        (datetime.datetime(2019, 12, 30), {'%d': ['29', '31']}, False),
        (datetime.datetime(2019, 2, 27), {'%m': ['3', '4', '5', '6', '7', '8', '9', '10', '11']}, False),
        (datetime.datetime(2019, 3, 30), {'%m': ['3', '4', '5', '6', '7', '8', '9', '10', '11']}, True),
        (datetime.datetime(2019, 3, 30), {'%d': ['30', '31'],
                                          '%m': ['3', '4', '5', '6', '7', '8', '9', '10', '11']}, True),
        (datetime.datetime(2019, 3, 29), {'%d': ['30', '31'],
                                          '%m': ['3', '4', '5', '6', '7', '8', '9', '10', '11']}, True),
        (datetime.datetime(2019, 1, 29), {'%d': ['30', '31'],
                                          '%m': ['3', '4', '5', '6', '7', '8', '9', '10', '11']}, False),
        (datetime.datetime(2020, 10, 31), {'%Y%m%d': ['20201031']}, True),
        (datetime.datetime(2020, 3, 31), {'%Y%m%d': ['20201031']}, False),
        (datetime.datetime(2020, 10, 30), {'%Y%m%d': ['20201031']}, False),
        (datetime.datetime(2019, 10, 31), {'%Y%m%d': ['20201031']}, False),
        (datetime.datetime(2020, 10, 31), {'%Y%m%d': ['20201031'],
                                          '%Y': ['2019']}, True),
        (datetime.datetime(2019, 10, 31), {'%Y%m%d': ['20201031'],
                                          '%Y': ['2019']}, True),
        (datetime.datetime(2019, 1, 13), {'%Y%m%d': ['20201031'],
                                          '%Y': ['2019']}, True),
        (datetime.datetime(2018, 10, 31), {'%Y%m%d': ['20201031'],
                                          '%Y': ['2019']}, False),
        (datetime.datetime(2019, 12, 30, 12), {'%H': ['12', '18']}, True),
        (datetime.datetime(2019, 12, 30, 13), {'%H': ['12', '18']}, False),
    ]
)
def test_get_skip_time(run_time, skip_times, expected_result):
    time_info = time_util.ti_calculate({'valid': run_time})
    assert(util.skip_time(time_info, skip_times) == expected_result)

def test_get_skip_time_no_valid():
    input_dict ={'init': datetime.datetime(2019, 1, 29)}
    assert(util.skip_time(input_dict, {'%Y': ['2019']}) == False)
>>>>>>> 456fb7fd
<|MERGE_RESOLUTION|>--- conflicted
+++ resolved
@@ -787,7 +787,6 @@
         assert(result['valid'] == expected_result)
 
 @pytest.mark.parametrize(
-<<<<<<< HEAD
     'expression, expected_result', [
         ('gt3', 'gt3'),
         ('>3', 'gt3'),
@@ -799,7 +798,8 @@
 )
 def test_comparison_to_letter_format(expression, expected_result):
     assert(util.comparison_to_letter_format(expression) == expected_result)
-=======
+
+@pytest.mark.parametrize(
     'skip_times_conf, expected_dict', [
         ('"%d:30,31"', {'%d': ['30','31']}),
         ('"%m:begin_end_incr(3,11,1)"', {'%m': ['3', '4', '5', '6', '7', '8', '9', '10', '11']}),
@@ -888,5 +888,4 @@
 
 def test_get_skip_time_no_valid():
     input_dict ={'init': datetime.datetime(2019, 1, 29)}
-    assert(util.skip_time(input_dict, {'%Y': ['2019']}) == False)
->>>>>>> 456fb7fd
+    assert(util.skip_time(input_dict, {'%Y': ['2019']}) == False)