--- conflicted
+++ resolved
@@ -89,15 +89,9 @@
 # install all of the dependencies you need here
 install:
   - pip install --upgrade pip;
-<<<<<<< HEAD
-  if [ ! -z ${EXTRA_PACKAGES+x} ]; then
-    pip install $EXTRA_PACKAGES;
-  fi
-=======
   - if [ ! -z ${EXTRA_PACKAGES+x} ]; then
-      pip install $EXTRA_PACKAGES
-    fi;
->>>>>>> dee537ec
+      pip install $EXTRA_PACKAGES;
+    fi
   - pip list
 
 # execute all of the commands which 
