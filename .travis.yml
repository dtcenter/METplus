# After changing this file, check it on:
#   http://lint.travis-ci.org/

# Help: https://config.travis-ci.com/

# ASSUMPTIONS USED IN THIS TRAVIS CONFIGURATION
# Literal assumptions: 
# If these assumptions are not true, than build will break.
#  Docker Hub organization repository: dtcenter/metplus:develop
#  Docker Hub user repository: user_name is the same as 
#  the Travis Ci account owner_name 
#  and uses a tag named test.
#     <user_name>/metplus:test
#
# Configuration assumptions
# These are configurable
#  DOCKERHUB_USE_DEFAULT
#  branches to build: develop
#
 
language: python
dist: xenial #Ubuntu Xenial 16.04
os: linux

# Travis docs indicate, need define the docker service, was able 
# to run docker without this ... basically it runs this command
# to start the service: sudo systemctl start docker
# But note, the docker service is started and running anyway.
# How do you know, If you comment out and run this command to show
# the state of all services, is shows that docker is running.
# systemctl list-units --type=service
services:
  - docker

# Note: even though defining python versions with the 
# python key which expands jobs...
# We are not running METplus in these versions since
# METplus is running in the docker container space
# NOT on the travis vm space.
python:
  - 3.6

git:
  depth: 25

# This defines what is allowed to build.
# Build only the safelist
branches:
  only:
  - develop
  - /^feature_.*/
  - /^main_.*/
  - /^bugfix_.*/  

cache:
  - pip

# HOME=/home/travis
# TRAVIS_BUILD_DIR=/home/travis/build/owner_name/repo_name
# TRAVIS_REPO_SLUG=owner_name/repo_name
# OWNER_BUILD_DIR=/home/travis/build/owner_name
env:
  global:
    - DO_GIT_CLONE=false
    - REPO_NAME=METplus
    - REPO_NAME_lc=metplus
    - CURRENT_BRANCH=${TRAVIS_PULL_REQUEST_BRANCH:-$TRAVIS_BRANCH}
    - GH_PAGES_DIR=${HOME}/gh-pages
    - PYTHON_PACKAGES=""
    - OWNER_BUILD_DIR=`dirname ${TRAVIS_BUILD_DIR}`
    - DOCKER_WORK_DIR=/metplus
    - GITHUB_REPO_ORG=DTCenter
    - DOCKERHUB_DEFAULT_REPO=dtcenter/metplus
    - DOCKERHUB_DEFAULT_TAGNAME=develop
    - DOCKERHUB_MET_TAGNAME=develop
    - DOCKER_DATA_DIR=/data
    # The DOCKERHUB_USER_REPO setting ASSUMES your owner_name 
    # in travis ci IS THE SAME as your docker hub user_name,
    # since it is setting it  based on the travis repo slug.
    - DOCKERHUB_USER_REPO="`dirname ${TRAVIS_REPO_SLUG}| awk '{print tolower($0)}'`/metplus"
    - DOCKERHUB_USER_TAGNAME=develop
    # set to true to use default settings
    # if set to false, to use DOCKER_USER_* settings, your dockerhub container.
    - DOCKERHUB_USE_DEFAULT=true

script:
  - pwd

# install all of the dependencies you need here
install:

  - if [ ! -z "$PYTHON_PACKAGES" ]; then
      pip install --upgrade pip;
      pip install $PYTHON_PACKAGES;
    fi
  - pip list

# execute all of the commands which 
# should make the build pass or fail
before_script:

  # This block defines which docker image to pull and use in all
  # the jobs for the build.
  - if [[ ${DOCKERHUB_USE_DEFAULT} == true ]]; then
      export DOCKERHUB_TAG=${DOCKERHUB_DEFAULT_REPO}:${DOCKERHUB_DEFAULT_TAGNAME};
    else
      export DOCKERHUB_TAG=${DOCKERHUB_USER_REPO}:${DOCKERHUB_USER_TAGNAME};
    fi;
  - echo ${DOCKERHUB_TAG};
    echo ${GITHUB_REPO_ORG};
    echo ${TRAVIS_REPO_SLUG};
    echo ${TRAVIS_BUILD_DIR};
    echo ${OWNER_BUILD_DIR};

jobs:
  allow_failures:
    - stage: "Documentation"

  include:
    - stage: "Documentation"
      before_install: export PYTHON_PACKAGES="$PYTHON_PACKAGES sphinx_rtd_theme doc8"
      script:
        - doc8 docs/index.rst docs/Users_Guide/ docs/Contributors_Guide/
    - stage: "Docker Setup"
<<<<<<< HEAD
      - name: "Update Data Volumes"
        before_install: export PYTHON_PACKAGES="$PYTHON_PACKAGES bs4 python-dateutil requests"
        script:
=======
      name: "Update Data Volumes"
      before_install: export PYTHON_PACKAGES="$PYTHON_PACKAGES bs4 python-dateutil"
      script:
>>>>>>> d4d11e06
        - ${TRAVIS_BUILD_DIR}/ci/travis_jobs/docker_update_data_volumes.py
    - name: "Get METplus Image"
      script:
        - echo "DOCKERHUB_TAG is set to *${DOCKERHUB_TAG}*"
        - ${TRAVIS_BUILD_DIR}/ci/travis_jobs/docker_setup.sh
    - stage: "Tests"
      name: "Pytest Unit Tests"
      script:
        - ${TRAVIS_BUILD_DIR}/ci/travis_jobs/test_unit.sh
    - name: "Use Case Tests - met_tool_wrapper"
      script:
        - ${TRAVIS_BUILD_DIR}/ci/travis_jobs/test_use_cases_met_tool_wrapper.sh
    - name: "Use Case Tests - cryosphere"
      script:
        # add travis_wait before command because a case takes longer than 10 minutes to return
       - travis_wait 30 ${TRAVIS_BUILD_DIR}/ci/travis_jobs/test_use_cases_model_applications.sh --cryosphere
    - name: "Use Case Tests - convection_allowing_models"
      script:
        - ${TRAVIS_BUILD_DIR}/ci/travis_jobs/test_use_cases_model_applications.sh --convection_allowing_models
    - name: "Use Case Tests - climate"
      script:
        - ${TRAVIS_BUILD_DIR}/ci/travis_jobs/test_use_cases_model_applications.sh --climate
    - name: "Use Case Tests - medium_range1"
      script:
        - ${TRAVIS_BUILD_DIR}/ci/travis_jobs/test_use_cases_model_applications.sh --medium_range1
    - name: "Use Case Tests - medium_range2"
      script:
        - ${TRAVIS_BUILD_DIR}/ci/travis_jobs/test_use_cases_model_applications.sh --medium_range2
# medium_range3 is TCStat_SeriesAnalysis_fcstGFS_obsGFS_FeatureRelative_SeriesByLead_PyEmbed_IVT.conf
    - name: "Use Case Tests - medium_range3"
      script:
        - ${TRAVIS_BUILD_DIR}/ci/travis_jobs/test_use_cases_medium_range3.sh
    - name: "Use Case Tests - precipitation"
      script:
        - ${TRAVIS_BUILD_DIR}/ci/travis_jobs/test_use_cases_model_applications.sh --precipitation
    - name: "Use Case Tests - s2s, space_weather, tc_and_extra_tc"
      script:
        - ${TRAVIS_BUILD_DIR}/ci/travis_jobs/test_use_cases_model_applications.sh --s2s --space_weather --tc_and_extra_tc<|MERGE_RESOLUTION|>--- conflicted
+++ resolved
@@ -122,15 +122,9 @@
       script:
         - doc8 docs/index.rst docs/Users_Guide/ docs/Contributors_Guide/
     - stage: "Docker Setup"
-<<<<<<< HEAD
-      - name: "Update Data Volumes"
+      name: "Update Data Volumes"
         before_install: export PYTHON_PACKAGES="$PYTHON_PACKAGES bs4 python-dateutil requests"
-        script:
-=======
-      name: "Update Data Volumes"
-      before_install: export PYTHON_PACKAGES="$PYTHON_PACKAGES bs4 python-dateutil"
       script:
->>>>>>> d4d11e06
         - ${TRAVIS_BUILD_DIR}/ci/travis_jobs/docker_update_data_volumes.py
     - name: "Get METplus Image"
       script:
