--- conflicted
+++ resolved
@@ -120,17 +120,6 @@
     - stage: "Documentation"
       before_install: export PYTHON_PACKAGES="$PYTHON_PACKAGES sphinx_rtd_theme doc8"
       script:
-<<<<<<< HEAD
-        - echo "DOCKERHUB_TAG is set to *${DOCKERHUB_TAG}*"
-        - ${TRAVIS_BUILD_DIR}/ci/travis_jobs/docker_setup.sh
-        - echo "Saving Docker Images"
-        - docker images
-#       - docker save -o docker_images/images.tar $(docker images -a -q)
-        - echo docker save -o docker_images/images.tar ${DOCKERHUB_TAG}
-        - docker save -o docker_images/images.tar ${DOCKERHUB_TAG}
-    - stage: "Stage 4"
-      name: "Pytest Unit Tests"
-=======
         - doc8 docs/index.rst docs/Users_Guide/ docs/Contributors_Guide/
     - stage: "Docker Setup"
       name: "Update Data Volumes"
@@ -138,7 +127,6 @@
       script:
         - ${TRAVIS_BUILD_DIR}/ci/travis_jobs/docker_update_data_volumes.py
     - name: "Get METplus Image"
->>>>>>> 7c60ae80
       script:
         - ${TRAVIS_BUILD_DIR}/ci/travis_jobs/docker_setup.sh
     - stage: "Tests"
@@ -176,69 +164,4 @@
         - ${TRAVIS_BUILD_DIR}/ci/travis_jobs/test_use_cases_model_applications.sh --precipitation
     - name: "Use Case Tests - s2s, space_weather, tc_and_extra_tc"
       script:
-<<<<<<< HEAD
-        - ${TRAVIS_BUILD_DIR}/ci/travis_jobs/test_use_cases_model_applications.sh --s2s --space_weather --tc_and_extra_tc
-
-  # stage 1 fails due to doc8 has errors.
-  # This allows stage 1 to fail so the build can continue.
-  # Must align with matrix include keys
-  #allow_failures:
-    # This will only work if it matches matrix: docs
-    # if matrix: "docs" is quoted than TASK="docs" must
-    # be quoted
-    # I really only wanted to allow stage 1 to fail.
-    # Since TASK is defined in all jobs this allows
-    # all jobs to fail, so I will comment out for now.
-    #- env: TASK=docs
-
-#  allow_failures:
-#    - python: "3.7"
-#    - python: "3.6"
-#    - python: "3.7-dev"
-#    - python: nightly
-
-# execute all of the commands which need to be executed 
-# before installing dependencies
-before_install:
-  # We hard-code the sphinx_rtd_theme to lock in our build with patch for
-  # version chooser
-  - pip install --upgrade pip;
-  #- pip install --upgrade setuptools;
-  - if [[ $TASK == "docs" ]]; then
-      export EXTRA_INSTALLS="doc,examples";
-      export EXTRA_PACKAGES="$EXTRA_PACKAGES sphinx_rtd_theme doc8";
-    fi;
-  - pip list
-  - pip install $EXTRA_PACKAGES
-  - echo "Docker Load..."
-  - if [[ -f docker_images/images.tar]]; then
-      tar -tvf docker_images/images.tar;
-    fi;
-  - docker load -i docker_images/images.tar || true
-  - docker images
-
-# install all of the dependencies you need here
-install:  # The 'install:' key, ie. travis.yml 'keys'
-
-  #- pip install ".[$EXTRA_INSTALLS]"
-  - pip list
-
-# execute all of the commands which 
-# should make the build pass or fail
-before_script:
-
-  # This block defines which docker image to pull and use in all
-  # the jobs for the build.
-  - if [[ ${DOCKERHUB_USE_DEFAULT} == true ]]; then
-      export DOCKERHUB_TAG=${DOCKERHUB_DEFAULT_REPO}:${DOCKERHUB_DEFAULT_TAGNAME};
-    else
-      export DOCKERHUB_TAG=${DOCKERHUB_USER_REPO}:${DOCKERHUB_USER_TAGNAME};
-    fi;
-  - echo ${DOCKERHUB_TAG};
-    echo ${GITHUB_REPO_ORG};
-    echo ${TRAVIS_REPO_SLUG};
-    echo ${TRAVIS_BUILD_DIR};
-    echo ${OWNER_BUILD_DIR};
-=======
-        - ${TRAVIS_BUILD_DIR}/ci/travis_jobs/test_use_cases_model_applications.sh --s2s --space_weather --tc_and_extra_tc
->>>>>>> 7c60ae80
+        - ${TRAVIS_BUILD_DIR}/ci/travis_jobs/test_use_cases_model_applications.sh --s2s --space_weather --tc_and_extra_tc