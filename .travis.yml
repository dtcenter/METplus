language: python
dist: xenial
os: linux
services:
- docker
python:
- 3.6
git:
  depth: 25
branches:
  only:
  - develop
  - "/^feature_.*/"
  - "/^main_.*/"
  - "/^bugfix_.*/"
cache:
- pip
env:
  global:
  - DO_GIT_CLONE=false
<<<<<<< HEAD
  - REPO_NAME=METplus-dev
  - REPO_NAME_lc=metplus-dev
# - REPO_NAME=METplus
# - REPO_NAME_lc=metplus
  - CURRENT_BRANCH=${TRAVIS_PULL_REQUEST_BRANCH:-$TRAVIS_BRANCH}
  - GH_PAGES_DIR=${HOME}/gh-pages
  - PYTHON_PACKAGES="requests"
  - OWNER_BUILD_DIR=`dirname ${TRAVIS_BUILD_DIR}`
  - DOCKER_WORK_DIR=/metplus
  - GITHUB_REPO_ORG=DTCenter
  - DOCKERHUB_DEFAULT_REPO=dtcenter/metplus-dev
# - DOCKERHUB_DEFAULT_REPO=dtcenter/metplus
  - DOCKERHUB_DEFAULT_TAGNAME=develop
  - DOCKERHUB_MET_TAGNAME=develop
  - DOCKER_DATA_DIR=/data
  - DOCKERHUB_USER_REPO="`dirname ${TRAVIS_REPO_SLUG}| awk '{print tolower($0)}'`/metplus"
  - DOCKERHUB_USER_TAGNAME=develop
  - DOCKERHUB_USE_DEFAULT=true
=======
  - CURRENT_BRANCH=${TRAVIS_PULL_REQUEST_BRANCH:-$TRAVIS_BRANCH}
  - GH_PAGES_DIR=${HOME}/gh-pages
  - PYTHON_PACKAGES="python-dateutil requests"
  - OWNER_BUILD_DIR=`dirname ${TRAVIS_BUILD_DIR}`
  - DOCKER_WORK_DIR=/metplus
  - GITHUB_REPO_ORG=DTCenter
  - DOCKERHUB_DEV_REPO=dtcenter/metplus-dev
  - DOCKERHUB_MET_TAGNAME=develop
  - DOCKER_DATA_DIR=/data
  - DOCKERHUB_TAG=${DOCKERHUB_DEV_REPO}:${CURRENT_BRANCH}
>>>>>>> 0127643b

script:
- pwd
install:
<<<<<<< HEAD
- if [ ! -z "$PYTHON_PACKAGES" ]; then pip install --upgrade pip; pip install $PYTHON_PACKAGES;
  fi
- pip list
before_script:
- if [[ ${DOCKERHUB_USE_DEFAULT} == true ]]; then export DOCKERHUB_TAG=${DOCKERHUB_DEFAULT_REPO}:${DOCKERHUB_DEFAULT_TAGNAME};
  else export DOCKERHUB_TAG=${DOCKERHUB_USER_REPO}:${DOCKERHUB_USER_TAGNAME}; fi;
- echo ${DOCKERHUB_TAG}; echo ${GITHUB_REPO_ORG}; echo ${TRAVIS_REPO_SLUG}; echo ${TRAVIS_BUILD_DIR};
  echo ${OWNER_BUILD_DIR};
=======
  - if [ ! -z "$PYTHON_PACKAGES" ]; then
      echo Installing $PYTHON_PACKAGES
      pip install --upgrade pip;
      pip install $PYTHON_PACKAGES;
    fi
  - pip list

before_script:
- echo ${CURRENT_BRANCH}; echo ${DOCKERHUB_TAG}; echo ${GITHUB_REPO_ORG};
  echo ${TRAVIS_REPO_SLUG}; echo ${TRAVIS_BUILD_DIR};
  echo ${OWNER_BUILD_DIR};

>>>>>>> 0127643b
jobs:
  allow_failures:
  - stage: Documentation
  include:
<<<<<<< HEAD
  - stage: Documentation
    before_install: export PYTHON_PACKAGES="$PYTHON_PACKAGES sphinx_rtd_theme doc8"
    script:
    - doc8 docs/index.rst docs/Users_Guide/ docs/Contributors_Guide/
  - stage: Docker Setup
    name: Update Data Volumes
    before_install: export PYTHON_PACKAGES="$PYTHON_PACKAGES bs4 python-dateutil"
    script:
    - "${TRAVIS_BUILD_DIR}/ci/travis_jobs/docker_update_data_volumes.py"
  - name: Get METplus Image
    script:
    - echo "$DOCKER_PASSWORD" | docker login --username "$DOCKER_USERNAME" --password-stdin
    - "${TRAVIS_BUILD_DIR}/ci/travis_jobs/docker_setup.sh"
  - stage: Tests
    name: Pytest Unit Tests
    script:
    - "${TRAVIS_BUILD_DIR}/ci/travis_jobs/test_unit.sh"
  - name: Use Case Tests - met_tool_wrapper
    script:
    - "${TRAVIS_BUILD_DIR}/ci/travis_jobs/test_use_cases_met_tool_wrapper.sh"
  - name: Use Case Tests - data_assimilation
    script:
    - "${TRAVIS_BUILD_DIR}/ci/travis_jobs/test_use_cases_data_assimilation.sh"
  - name: Use Case Tests - cryosphere
    script:
    - travis_wait 30 ${TRAVIS_BUILD_DIR}/ci/travis_jobs/test_use_cases_model_applications.sh
      --cryosphere
  - name: Use Case Tests - convection_allowing_models
    script:
    - "${TRAVIS_BUILD_DIR}/ci/travis_jobs/test_use_cases_model_applications.sh --convection_allowing_models"
  - name: Use Case Tests - climate
    script:
    - "${TRAVIS_BUILD_DIR}/ci/travis_jobs/test_use_cases_model_applications.sh --climate"
  - name: Use Case Tests - medium_range1
    script:
    - "${TRAVIS_BUILD_DIR}/ci/travis_jobs/test_use_cases_model_applications.sh --medium_range1"
  - name: Use Case Tests - medium_range2
    script:
    - "${TRAVIS_BUILD_DIR}/ci/travis_jobs/test_use_cases_model_applications.sh --medium_range2"
  - name: Use Case Tests - medium_range3
    script:
    - "${TRAVIS_BUILD_DIR}/ci/travis_jobs/test_use_cases_medium_range3.sh"
  - name: Use Case Tests - precipitation
    script:
    - "${TRAVIS_BUILD_DIR}/ci/travis_jobs/test_use_cases_model_applications.sh --precipitation"
  - name: Use Case Tests - s2s, space_weather, tc_and_extra_tc
    script:
    - "${TRAVIS_BUILD_DIR}/ci/travis_jobs/test_use_cases_model_applications.sh --s2s
      --space_weather --tc_and_extra_tc"
=======
    - stage: "Documentation"
      before_install: export PYTHON_PACKAGES="$PYTHON_PACKAGES sphinx_rtd_theme doc8"
      script:
        - doc8 --ignore D001 docs/index.rst docs/Users_Guide/ docs/Contributors_Guide/
    - stage: "Docker Setup"
      name: "Update Data Volumes"
      before_install: export PYTHON_PACKAGES="$PYTHON_PACKAGES bs4 python-dateutil"
      script:
        - ${TRAVIS_BUILD_DIR}/ci/travis_jobs/docker_update_data_volumes.py
    - name: "Get METplus Image"
      script:
        - ${TRAVIS_BUILD_DIR}/ci/travis_jobs/docker_setup.sh
    - stage: "Tests"
      name: "Pytest Unit Tests"
      script:
        - ${TRAVIS_BUILD_DIR}/ci/travis_jobs/test_unit.sh
    - name: "Use Case Tests - met_tool_wrapper"
      script:
        - ${TRAVIS_BUILD_DIR}/ci/travis_jobs/run_use_cases.py met_tool_wrapper
    - name: "Use Case Tests - data_assimilation"
      script:
        - ${TRAVIS_BUILD_DIR}/ci/travis_jobs/run_use_cases.py data_assimilation
    - name: "Use Case Tests - cryosphere"
      script:
        # add travis_wait before command because a case takes longer than 10 minutes to return
       - travis_wait 30 ${TRAVIS_BUILD_DIR}/ci/travis_jobs/run_use_cases.py cryosphere
    - name: "Use Case Tests - convection_allowing_models"
      script:
        - ${TRAVIS_BUILD_DIR}/ci/travis_jobs/run_use_cases.py convection_allowing_models
    - name: "Use Case Tests - climate"
      script:
        - ${TRAVIS_BUILD_DIR}/ci/travis_jobs/run_use_cases.py climate
    - name: "Use Case Tests - medium_range 0-4"
      script:
        - ${TRAVIS_BUILD_DIR}/ci/travis_jobs/run_use_cases.py medium_range 0-4
    - name: "Use Case Tests - medium_range 5"
      script:
        - ${TRAVIS_BUILD_DIR}/ci/travis_jobs/run_use_cases.py medium_range 5
    - name: "Use Case Tests - medium_range 6+"
      script:
        - ${TRAVIS_BUILD_DIR}/ci/travis_jobs/run_use_cases.py medium_range 6+
    - name: "Use Case Tests - precipitation"
      script:
        - ${TRAVIS_BUILD_DIR}/ci/travis_jobs/run_use_cases.py precipitation
    - name: "Use Case Tests - s2s, space_weather, tc_and_extra_tc"
      script:
        - ${TRAVIS_BUILD_DIR}/ci/travis_jobs/run_use_cases.py s2s,space_weather,tc_and_extra_tc
>>>>>>> 0127643b
<|MERGE_RESOLUTION|>--- conflicted
+++ resolved
@@ -18,26 +18,6 @@
 env:
   global:
   - DO_GIT_CLONE=false
-<<<<<<< HEAD
-  - REPO_NAME=METplus-dev
-  - REPO_NAME_lc=metplus-dev
-# - REPO_NAME=METplus
-# - REPO_NAME_lc=metplus
-  - CURRENT_BRANCH=${TRAVIS_PULL_REQUEST_BRANCH:-$TRAVIS_BRANCH}
-  - GH_PAGES_DIR=${HOME}/gh-pages
-  - PYTHON_PACKAGES="requests"
-  - OWNER_BUILD_DIR=`dirname ${TRAVIS_BUILD_DIR}`
-  - DOCKER_WORK_DIR=/metplus
-  - GITHUB_REPO_ORG=DTCenter
-  - DOCKERHUB_DEFAULT_REPO=dtcenter/metplus-dev
-# - DOCKERHUB_DEFAULT_REPO=dtcenter/metplus
-  - DOCKERHUB_DEFAULT_TAGNAME=develop
-  - DOCKERHUB_MET_TAGNAME=develop
-  - DOCKER_DATA_DIR=/data
-  - DOCKERHUB_USER_REPO="`dirname ${TRAVIS_REPO_SLUG}| awk '{print tolower($0)}'`/metplus"
-  - DOCKERHUB_USER_TAGNAME=develop
-  - DOCKERHUB_USE_DEFAULT=true
-=======
   - CURRENT_BRANCH=${TRAVIS_PULL_REQUEST_BRANCH:-$TRAVIS_BRANCH}
   - GH_PAGES_DIR=${HOME}/gh-pages
   - PYTHON_PACKAGES="python-dateutil requests"
@@ -48,21 +28,10 @@
   - DOCKERHUB_MET_TAGNAME=develop
   - DOCKER_DATA_DIR=/data
   - DOCKERHUB_TAG=${DOCKERHUB_DEV_REPO}:${CURRENT_BRANCH}
->>>>>>> 0127643b
 
 script:
 - pwd
 install:
-<<<<<<< HEAD
-- if [ ! -z "$PYTHON_PACKAGES" ]; then pip install --upgrade pip; pip install $PYTHON_PACKAGES;
-  fi
-- pip list
-before_script:
-- if [[ ${DOCKERHUB_USE_DEFAULT} == true ]]; then export DOCKERHUB_TAG=${DOCKERHUB_DEFAULT_REPO}:${DOCKERHUB_DEFAULT_TAGNAME};
-  else export DOCKERHUB_TAG=${DOCKERHUB_USER_REPO}:${DOCKERHUB_USER_TAGNAME}; fi;
-- echo ${DOCKERHUB_TAG}; echo ${GITHUB_REPO_ORG}; echo ${TRAVIS_REPO_SLUG}; echo ${TRAVIS_BUILD_DIR};
-  echo ${OWNER_BUILD_DIR};
-=======
   - if [ ! -z "$PYTHON_PACKAGES" ]; then
       echo Installing $PYTHON_PACKAGES
       pip install --upgrade pip;
@@ -75,62 +44,10 @@
   echo ${TRAVIS_REPO_SLUG}; echo ${TRAVIS_BUILD_DIR};
   echo ${OWNER_BUILD_DIR};
 
->>>>>>> 0127643b
 jobs:
   allow_failures:
   - stage: Documentation
   include:
-<<<<<<< HEAD
-  - stage: Documentation
-    before_install: export PYTHON_PACKAGES="$PYTHON_PACKAGES sphinx_rtd_theme doc8"
-    script:
-    - doc8 docs/index.rst docs/Users_Guide/ docs/Contributors_Guide/
-  - stage: Docker Setup
-    name: Update Data Volumes
-    before_install: export PYTHON_PACKAGES="$PYTHON_PACKAGES bs4 python-dateutil"
-    script:
-    - "${TRAVIS_BUILD_DIR}/ci/travis_jobs/docker_update_data_volumes.py"
-  - name: Get METplus Image
-    script:
-    - echo "$DOCKER_PASSWORD" | docker login --username "$DOCKER_USERNAME" --password-stdin
-    - "${TRAVIS_BUILD_DIR}/ci/travis_jobs/docker_setup.sh"
-  - stage: Tests
-    name: Pytest Unit Tests
-    script:
-    - "${TRAVIS_BUILD_DIR}/ci/travis_jobs/test_unit.sh"
-  - name: Use Case Tests - met_tool_wrapper
-    script:
-    - "${TRAVIS_BUILD_DIR}/ci/travis_jobs/test_use_cases_met_tool_wrapper.sh"
-  - name: Use Case Tests - data_assimilation
-    script:
-    - "${TRAVIS_BUILD_DIR}/ci/travis_jobs/test_use_cases_data_assimilation.sh"
-  - name: Use Case Tests - cryosphere
-    script:
-    - travis_wait 30 ${TRAVIS_BUILD_DIR}/ci/travis_jobs/test_use_cases_model_applications.sh
-      --cryosphere
-  - name: Use Case Tests - convection_allowing_models
-    script:
-    - "${TRAVIS_BUILD_DIR}/ci/travis_jobs/test_use_cases_model_applications.sh --convection_allowing_models"
-  - name: Use Case Tests - climate
-    script:
-    - "${TRAVIS_BUILD_DIR}/ci/travis_jobs/test_use_cases_model_applications.sh --climate"
-  - name: Use Case Tests - medium_range1
-    script:
-    - "${TRAVIS_BUILD_DIR}/ci/travis_jobs/test_use_cases_model_applications.sh --medium_range1"
-  - name: Use Case Tests - medium_range2
-    script:
-    - "${TRAVIS_BUILD_DIR}/ci/travis_jobs/test_use_cases_model_applications.sh --medium_range2"
-  - name: Use Case Tests - medium_range3
-    script:
-    - "${TRAVIS_BUILD_DIR}/ci/travis_jobs/test_use_cases_medium_range3.sh"
-  - name: Use Case Tests - precipitation
-    script:
-    - "${TRAVIS_BUILD_DIR}/ci/travis_jobs/test_use_cases_model_applications.sh --precipitation"
-  - name: Use Case Tests - s2s, space_weather, tc_and_extra_tc
-    script:
-    - "${TRAVIS_BUILD_DIR}/ci/travis_jobs/test_use_cases_model_applications.sh --s2s
-      --space_weather --tc_and_extra_tc"
-=======
     - stage: "Documentation"
       before_install: export PYTHON_PACKAGES="$PYTHON_PACKAGES sphinx_rtd_theme doc8"
       script:
@@ -177,5 +94,4 @@
         - ${TRAVIS_BUILD_DIR}/ci/travis_jobs/run_use_cases.py precipitation
     - name: "Use Case Tests - s2s, space_weather, tc_and_extra_tc"
       script:
-        - ${TRAVIS_BUILD_DIR}/ci/travis_jobs/run_use_cases.py s2s,space_weather,tc_and_extra_tc
->>>>>>> 0127643b
+        - ${TRAVIS_BUILD_DIR}/ci/travis_jobs/run_use_cases.py s2s,space_weather,tc_and_extra_tc