language: python
dist: xenial
os: linux
services:
- docker
python:
- 3.6
git:
  depth: 25
branches:
  only:
  - develop
  - "/^feature_.*/"
  - "/^main_.*/"
  - "/^bugfix_.*/"
cache:
- pip
env:
  global:
  - DO_GIT_CLONE=false
  - CURRENT_BRANCH=${TRAVIS_PULL_REQUEST_BRANCH:-$TRAVIS_BRANCH}
  - GH_PAGES_DIR=${HOME}/gh-pages
  - PYTHON_PACKAGES="requests"
  - OWNER_BUILD_DIR=`dirname ${TRAVIS_BUILD_DIR}`
  - DOCKER_WORK_DIR=/metplus
  - GITHUB_REPO_ORG=DTCenter
  - DOCKERHUB_DEV_REPO=dtcenter/metplus-dev
  - DOCKERHUB_MET_TAGNAME=develop
  - DOCKER_DATA_DIR=/data
  - DOCKERHUB_TAG=${DOCKERHUB_DEV_REPO}:${CURRENT_BRANCH}

script:
- pwd
install:
- if [ ! -z "$PYTHON_PACKAGES" ]; then pip install --upgrade pip; pip install $PYTHON_PACKAGES;
  fi
- pip list
before_script:
- echo ${CURRENT_BRANCH}; echo ${DOCKERHUB_TAG}; echo ${GITHUB_REPO_ORG};
  echo ${TRAVIS_REPO_SLUG}; echo ${TRAVIS_BUILD_DIR};
  echo ${OWNER_BUILD_DIR};

jobs:
  allow_failures:
  - stage: Documentation
  include:
<<<<<<< HEAD
  - stage: Documentation
    before_install: export PYTHON_PACKAGES="$PYTHON_PACKAGES sphinx_rtd_theme doc8"
    script:
    - doc8 docs/index.rst docs/Users_Guide/ docs/Contributors_Guide/
# - stage: Docker Setup
  - stage: Update Data Volumes
    name: Update Data Volumes
    before_install: export PYTHON_PACKAGES="$PYTHON_PACKAGES bs4 python-dateutil"
    script:
    - "${TRAVIS_BUILD_DIR}/ci/travis_jobs/docker_update_data_volumes.py"
  - stage: Get METplus Image
    name: Get METplus Image
    script:
    - "${TRAVIS_BUILD_DIR}/ci/travis_jobs/docker_setup.sh"
  - stage: Tests (Pytests)
    name: Pytest Unit Tests
    script:
    - "${TRAVIS_BUILD_DIR}/ci/travis_jobs/test_unit.sh"
  - stage: Met Tool Wrapper
    name: Use Case Tests - met_tool_wrapper
    script:
    - "${TRAVIS_BUILD_DIR}/ci/travis_jobs/test_use_cases_met_tool_wrapper.sh"
  - stage: Other Use Cases
    name: Use Case Tests - data_assimilation
    script:
    - "${TRAVIS_BUILD_DIR}/ci/travis_jobs/test_use_cases_data_assimilation.sh"
  - name: Use Case Tests - cryosphere
    script:
    # add travis_wait before command because a case takes longer than 10 minutes to return
    - travis_wait 30 ${TRAVIS_BUILD_DIR}/ci/travis_jobs/test_use_cases_model_applications.sh
      --cryosphere
  - name: Use Case Tests - convection_allowing_models
    script:
    - "${TRAVIS_BUILD_DIR}/ci/travis_jobs/test_use_cases_model_applications.sh --convection_allowing_models"
  - name: Use Case Tests - climate
    script:
    - "${TRAVIS_BUILD_DIR}/ci/travis_jobs/test_use_cases_model_applications.sh --climate"
  - name: Use Case Tests - medium_range1
    script:
    - "${TRAVIS_BUILD_DIR}/ci/travis_jobs/test_use_cases_model_applications.sh --medium_range1"
  - name: Use Case Tests - medium_range2
    script:
    - "${TRAVIS_BUILD_DIR}/ci/travis_jobs/test_use_cases_model_applications.sh --medium_range2"
  - name: Use Case Tests - medium_range3
    script:
    - "${TRAVIS_BUILD_DIR}/ci/travis_jobs/test_use_cases_medium_range3.sh"
  - name: Use Case Tests - precipitation
    script:
    - "${TRAVIS_BUILD_DIR}/ci/travis_jobs/test_use_cases_model_applications.sh --precipitation"
  - name: Use Case Tests - s2s, space_weather, tc_and_extra_tc
    script:
    - "${TRAVIS_BUILD_DIR}/ci/travis_jobs/test_use_cases_model_applications.sh --s2s
      --space_weather --tc_and_extra_tc"
=======
    - stage: "Documentation"
      before_install: export PYTHON_PACKAGES="$PYTHON_PACKAGES sphinx_rtd_theme doc8"
      script:
        - doc8 --ignore D001 docs/index.rst docs/Users_Guide/ docs/Contributors_Guide/
    - stage: "Docker Setup"
      name: "Update Data Volumes"
      before_install: export PYTHON_PACKAGES="$PYTHON_PACKAGES bs4 python-dateutil"
      script:
        - ${TRAVIS_BUILD_DIR}/ci/travis_jobs/docker_update_data_volumes.py
    - name: "Get METplus Image"
      script:
        - ${TRAVIS_BUILD_DIR}/ci/travis_jobs/docker_setup.sh
    - stage: "Tests"
      name: "Pytest Unit Tests"
      script:
        - ${TRAVIS_BUILD_DIR}/ci/travis_jobs/test_unit.sh
    - name: "Use Case Tests - met_tool_wrapper"
      script:
        - ${TRAVIS_BUILD_DIR}/ci/travis_jobs/test_use_cases_met_tool_wrapper.sh
    - name: "Use Case Tests - data_assimilation"
      script:
        - ${TRAVIS_BUILD_DIR}/ci/travis_jobs/test_use_cases_data_assimilation.sh
    - name: "Use Case Tests - cryosphere"
      script:
        # add travis_wait before command because a case takes longer than 10 minutes to return
       - travis_wait 30 ${TRAVIS_BUILD_DIR}/ci/travis_jobs/test_use_cases_model_applications.sh --cryosphere
    - name: "Use Case Tests - convection_allowing_models"
      script:
        - ${TRAVIS_BUILD_DIR}/ci/travis_jobs/test_use_cases_model_applications.sh --convection_allowing_models
    - name: "Use Case Tests - climate"
      script:
        - ${TRAVIS_BUILD_DIR}/ci/travis_jobs/test_use_cases_model_applications.sh --climate
    - name: "Use Case Tests - medium_range1"
      script:
        - ${TRAVIS_BUILD_DIR}/ci/travis_jobs/test_use_cases_model_applications.sh --medium_range1
    - name: "Use Case Tests - medium_range2"
      script:
        - ${TRAVIS_BUILD_DIR}/ci/travis_jobs/test_use_cases_model_applications.sh --medium_range2
    # medium_range3 is TCStat_SeriesAnalysis_fcstGFS_obsGFS_FeatureRelative_SeriesByLead_PyEmbed_IVT.conf
    - name: "Use Case Tests - medium_range3"
      script:
        - ${TRAVIS_BUILD_DIR}/ci/travis_jobs/test_use_cases_medium_range3.sh
    - name: "Use Case Tests - precipitation"
      script:
        - ${TRAVIS_BUILD_DIR}/ci/travis_jobs/test_use_cases_model_applications.sh --precipitation
    - name: "Use Case Tests - s2s, space_weather, tc_and_extra_tc"
      script:
        - ${TRAVIS_BUILD_DIR}/ci/travis_jobs/test_use_cases_model_applications.sh --s2s --space_weather --tc_and_extra_tc
>>>>>>> 22fc715e
<|MERGE_RESOLUTION|>--- conflicted
+++ resolved
@@ -44,61 +44,6 @@
   allow_failures:
   - stage: Documentation
   include:
-<<<<<<< HEAD
-  - stage: Documentation
-    before_install: export PYTHON_PACKAGES="$PYTHON_PACKAGES sphinx_rtd_theme doc8"
-    script:
-    - doc8 docs/index.rst docs/Users_Guide/ docs/Contributors_Guide/
-# - stage: Docker Setup
-  - stage: Update Data Volumes
-    name: Update Data Volumes
-    before_install: export PYTHON_PACKAGES="$PYTHON_PACKAGES bs4 python-dateutil"
-    script:
-    - "${TRAVIS_BUILD_DIR}/ci/travis_jobs/docker_update_data_volumes.py"
-  - stage: Get METplus Image
-    name: Get METplus Image
-    script:
-    - "${TRAVIS_BUILD_DIR}/ci/travis_jobs/docker_setup.sh"
-  - stage: Tests (Pytests)
-    name: Pytest Unit Tests
-    script:
-    - "${TRAVIS_BUILD_DIR}/ci/travis_jobs/test_unit.sh"
-  - stage: Met Tool Wrapper
-    name: Use Case Tests - met_tool_wrapper
-    script:
-    - "${TRAVIS_BUILD_DIR}/ci/travis_jobs/test_use_cases_met_tool_wrapper.sh"
-  - stage: Other Use Cases
-    name: Use Case Tests - data_assimilation
-    script:
-    - "${TRAVIS_BUILD_DIR}/ci/travis_jobs/test_use_cases_data_assimilation.sh"
-  - name: Use Case Tests - cryosphere
-    script:
-    # add travis_wait before command because a case takes longer than 10 minutes to return
-    - travis_wait 30 ${TRAVIS_BUILD_DIR}/ci/travis_jobs/test_use_cases_model_applications.sh
-      --cryosphere
-  - name: Use Case Tests - convection_allowing_models
-    script:
-    - "${TRAVIS_BUILD_DIR}/ci/travis_jobs/test_use_cases_model_applications.sh --convection_allowing_models"
-  - name: Use Case Tests - climate
-    script:
-    - "${TRAVIS_BUILD_DIR}/ci/travis_jobs/test_use_cases_model_applications.sh --climate"
-  - name: Use Case Tests - medium_range1
-    script:
-    - "${TRAVIS_BUILD_DIR}/ci/travis_jobs/test_use_cases_model_applications.sh --medium_range1"
-  - name: Use Case Tests - medium_range2
-    script:
-    - "${TRAVIS_BUILD_DIR}/ci/travis_jobs/test_use_cases_model_applications.sh --medium_range2"
-  - name: Use Case Tests - medium_range3
-    script:
-    - "${TRAVIS_BUILD_DIR}/ci/travis_jobs/test_use_cases_medium_range3.sh"
-  - name: Use Case Tests - precipitation
-    script:
-    - "${TRAVIS_BUILD_DIR}/ci/travis_jobs/test_use_cases_model_applications.sh --precipitation"
-  - name: Use Case Tests - s2s, space_weather, tc_and_extra_tc
-    script:
-    - "${TRAVIS_BUILD_DIR}/ci/travis_jobs/test_use_cases_model_applications.sh --s2s
-      --space_weather --tc_and_extra_tc"
-=======
     - stage: "Documentation"
       before_install: export PYTHON_PACKAGES="$PYTHON_PACKAGES sphinx_rtd_theme doc8"
       script:
@@ -146,5 +91,4 @@
         - ${TRAVIS_BUILD_DIR}/ci/travis_jobs/test_use_cases_model_applications.sh --precipitation
     - name: "Use Case Tests - s2s, space_weather, tc_and_extra_tc"
       script:
-        - ${TRAVIS_BUILD_DIR}/ci/travis_jobs/test_use_cases_model_applications.sh --s2s --space_weather --tc_and_extra_tc
->>>>>>> 22fc715e
+        - ${TRAVIS_BUILD_DIR}/ci/travis_jobs/test_use_cases_model_applications.sh --s2s --space_weather --tc_and_extra_tc