# Docker Conda Environments

Run the commands from this directory (scripts/docker/docker_env).
Instructions include how to create Docker images in dtcenter/metplus-envs so
environments are available for the automated tests. Instructions to create
these Conda environments on a local machine are also provided.

**IMPORTANT NOTE:** If all of the Docker Conda Environment images need to be
rebuilt again, consider adding logic to update the OS packages first to
prevent potential issues with wget commands used to download the cartopy
shapefiles. Without this, the wget commands may fail because the
certificate trust store is out of date.

## metplus_base.v5

This environment includes the minimum requirements to run the METplus wrappers.


### Docker

```
docker build -t dtcenter/metplus-envs:metplus_base.v5 -f Dockerfile.metplus_base .
docker push dtcenter/metplus-envs:metplus_base.v5
```

### Local

```
./scripts/metplus_base_env.sh
```


## py_embed_base.v5

This environment includes all python embedding requirements (xarray and netcdf).

### Docker

```
docker build -t dtcenter/metplus-envs:py_embed_base.v5 -f Dockerfile.py_embed_base .
docker push dtcenter/metplus-envs:py_embed_base.v5
```

### Local

```
./scripts/py_embed_base_env.sh
```


## h5py.v5 (from py_embed_base.v5)

### Docker

```
docker build -t dtcenter/metplus-envs:h5py.v5 --build-arg BASE_ENV=py_embed_base.v5 --build-arg ENV_NAME=h5py .
docker push dtcenter/metplus-envs:h5py.v5
```

### Local

```
./scripts/h5py_env.sh
```

<<<<<<< HEAD

## metdatadb.v5 (from metplus_base.v5)
=======
## metdataio (from metplus_base)
>>>>>>> 9b5a35e9

### Docker

```
<<<<<<< HEAD
docker build -t dtcenter/metplus-envs:metdatadb.v5 --build-arg ENV_NAME=metdatadb .
docker push dtcenter/metplus-envs:metdatadb.v5
=======
docker build -t dtcenter/metplus-envs:metdataio --build-arg ENV_NAME=metdataio .
docker push dtcenter/metplus-envs:metdataio
>>>>>>> 9b5a35e9
```

### Local

```
./scripts/metdatadb_env.sh
```


## pygrib.v5 (from py_embed_base.v5)

### Docker

```
docker build -t dtcenter/metplus-envs:pygrib.v5 --build-arg BASE_ENV=py_embed_base.v5 --build-arg ENV_NAME=pygrib .
docker push dtcenter/metplus-envs:pygrib.v5
```

### Local

```
./scripts/pygrib_env.sh
```


## cfgrib.v5 (from fresh Python 3.8.6 environment)

### Docker

```
docker build -t dtcenter/metplus-envs:cfgrib.v5 --build-arg ENV_NAME=cfgrib .
docker push dtcenter/metplus-envs:cfgrib.v5
```

### Local

```
./scripts/cfgrib_env.sh
```


## netcdf4.v5 (from metplus_base.v5)

### Docker

```
docker build -t dtcenter/metplus-envs:netcdf4.v5 --build-arg ENV_NAME=netcdf4 .
docker push dtcenter/metplus-envs:netcdf4.v5
```

### Local

```
./scripts/netcdf4_env.sh
```


## xesmf.v5 (from metplus_base.v5)

### Docker

```
docker build -t dtcenter/metplus-envs:xesmf.v5 --build-arg ENV_NAME=xesmf .
docker push dtcenter/metplus-envs:xesmf.v5
```

### Local

```
./scripts/xesmf_env.sh
```


## spacetime.v5

### Docker

```
docker build -t dtcenter/metplus-envs:spacetime.v5 --build-arg ENV_NAME=spacetime .
docker push dtcenter/metplus-envs:spacetime.v5
```

### Local

```
./scripts/spacetime_env.sh
```


## metplotpy.v5 (from metplus_base.v5)

### Docker

```
docker build -t dtcenter/metplus-envs:metplotpy.v5 --build-arg ENV_NAME=metplotpy .
docker push dtcenter/metplus-envs:metplotpy.v5
```

### Local

```
./scripts/metplotpy_env.sh
/home/met_test/.conda/envs/metplotpy.v5/bin/python3 cartopy_feature_download.py cultural physical
rm cartopy_feature_download.py
```

#### To install METplotpy and METcalcpy packages in environment

```
runas met_test
cd /home/met_test

# git clone not necessary if repo is already available
git clone https://github.com/dtcenter/METplotpy
git clone https://github.com/dtcenter/METcalcpy

cd /home/met_test/METplotpy
git checkout develop
/home/met_test/.conda/envs/metplotpy.v5/bin/pip3 install .

cd /home/met_test/METcalcpy
git checkout develop
/home/met_test/.conda/envs/metplotpy.v5/bin/pip3 install .

exit
```


## weatherregime.v5 (from metplotpy.v5)

### Docker

```
docker build -t dtcenter/metplus-envs:weatherregime.v5 --build-arg BASE_ENV=metplotpy.v5 --build-arg ENV_NAME=weatherregime .
docker push dtcenter/metplus-envs:weatherregime.v5
```

### Local

```
./scripts/weatherregime_env.sh
/home/met_test/.conda/envs/weatherregime.v5/bin/python3 cartopy_feature_download.py cultural physical
rm cartopy_feature_download.py
```

#### To install METplotpy and METcalcpy packages in environment

```
runas met_test
cd /home/met_test

# git clone not necessary if repo is already available
git clone https://github.com/dtcenter/METplotpy
git clone https://github.com/dtcenter/METcalcpy

cd /home/met_test/METplotpy
git checkout develop
/home/met_test/.conda/envs/weatherregime.v5/bin/pip3 install .

cd /home/met_test/METcalcpy
git checkout develop
/home/met_test/.conda/envs/weatherregime.v5/bin/pip3 install .

exit
```


## cycloneplotter.v5 (from metplus_base.v5)

### Docker

```
docker build -t dtcenter/metplus-envs:cycloneplotter.v5 --build-arg ENV_NAME=cycloneplotter .
docker push dtcenter/metplus-envs:cycloneplotter.v5
```

### Local

```
./scripts/cycloneplotter_env.sh
/home/met_test/.conda/envs/cycloneplotter.v5/bin/python3 cartopy_feature_download.py cultural physical
rm cartopy_feature_download.py
```


## icecover.v5 (from py_embed_base.v5)

### Docker

```
docker build -t dtcenter/metplus-envs:icecover.v5 --build-arg BASE_ENV=py_embed_base.v5 --build-arg ENV_NAME=icecover .
docker push dtcenter/metplus-envs:icecover.v5
```

### Local

```
./scripts/icecover_env.sh
```


## gempak.v5 (from metplus_base.v5 using Dockerfile.gempak_env)

### Docker

```
docker build -t dtcenter/metplus-envs:gempak.v5 --build-arg ENV_NAME=gempak -f ./Dockerfile.gempak_env .
docker push dtcenter/metplus-envs:gempak.v5
```

### Local

This environment is not a conda environment. The script installs Java and obtains the
GempakToCF.jar file that is required to run use cases that read GEMPAK data. If "installing"
this environment locally, Java should be available on the system you are running and the
JAR file should be downloaded from the DTC website.


## gfdl-tracker.v5 (using Dockerfile.gfdl-tracker)

### Docker

```
docker build -t dtcenter/metplus-envs:gfdl-tracker.v5 -f ./Dockerfile.gfdl-tracker .
docker push dtcenter/metplus-envs:gfdl-tracker.v5
```

### Local

This environment is not a conda environment. The Dockerfile installs the GFDL
Tracker and specific versions of the NetCDF-C and NetCDF-Fortran libraries
needed to install the tools. It is not recommended to follow these instructions
to install the GFDL Tracker using these steps. Please consult the documentation
for the tool for installation instructions.


## pytest.v5 (from metplus_base.v5)

This environment is used in automation to run the pytests. It requires all of the
packages needed to run all of the METplus wrappers, the pytest package and the pytest
code coverage package.

### Docker

```
docker build -t dtcenter/metplus-envs:pytest.v5 --build-arg ENV_NAME=pytest .
docker push dtcenter/metplus-envs:pytest.v5
```


## diff.v5 (from netcdf4.v5)

This environment is used to run the difference tests to compare output data to output
generated in previous runs to ensure that changes to the code base do not break or change
the results.

### Docker

```
docker build -t dtcenter/metplus-envs:diff.v5 --build-arg BASE_ENV=netcdf4.v5 --build-arg ENV_NAME=diff .
docker push dtcenter/metplus-envs:diff.v5
```<|MERGE_RESOLUTION|>--- conflicted
+++ resolved
@@ -63,23 +63,14 @@
 ./scripts/h5py_env.sh
 ```
 
-<<<<<<< HEAD
-
-## metdatadb.v5 (from metplus_base.v5)
-=======
-## metdataio (from metplus_base)
->>>>>>> 9b5a35e9
-
-### Docker
-
-```
-<<<<<<< HEAD
-docker build -t dtcenter/metplus-envs:metdatadb.v5 --build-arg ENV_NAME=metdatadb .
-docker push dtcenter/metplus-envs:metdatadb.v5
-=======
-docker build -t dtcenter/metplus-envs:metdataio --build-arg ENV_NAME=metdataio .
-docker push dtcenter/metplus-envs:metdataio
->>>>>>> 9b5a35e9
+
+## metdataio.v5 (from metplus_base.v5)
+
+### Docker
+
+```
+docker build -t dtcenter/metplus-envs:metdataio.v5 --build-arg ENV_NAME=metdataio .
+docker push dtcenter/metplus-envs:metdataio.v5
 ```
 
 ### Local
