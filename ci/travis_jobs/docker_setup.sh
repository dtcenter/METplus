--- conflicted
+++ resolved
@@ -3,20 +3,10 @@
 # Note: adding --build-arg <arg-name> without any value tells docker to
 #  use value from local environment (export DO_GIT_CLONE)
 
-<<<<<<< HEAD
-${TRAVIS_BUILD_DIR}/ci/travis_jobs/get_data_volumes.py
-
-
-echo Timing docker pull...
-start_seconds=$SECONDS
-
-echo "$DOCKER_PASSWORD" | docker login --username "$DOCKER_USERNAME" --password-stdin
-=======
 echo Timing docker pull...
 start_seconds=$SECONDS
 
 # pipe result to true because it will fail if image has not yet been built
->>>>>>> 0127643b
 docker pull ${DOCKERHUB_TAG} || true
 
 duration=$(( SECONDS - start_seconds ))
@@ -37,15 +27,11 @@
 echo "Docker build took $(($duration / 60)) minutes and $(($duration % 60)) seconds."
 echo
 
-<<<<<<< HEAD
-#${TRAVIS_BUILD_DIR}/ci/docker/docker_data/${TRAVIS_BUILD_DIR}/ci/docker/docker_data/build_docker_images.sh -pull ${DOCKERHUB_TAG} -push ${DOCKERHUB_TAB}
-=======
 # skip docker push if credentials are not set
 if [ -z ${DOCKER_USERNAME+x} ] || [ -z ${DOCKER_PASSWORD+x} ]; then
     echo "DockerHub credentials not set. Skipping docker push"
     exit 0
 fi
->>>>>>> 0127643b
 
 echo Timing docker push...
 start_seconds=$SECONDS
@@ -54,10 +40,7 @@
 docker push ${DOCKERHUB_TAG}
 
 duration=$(( SECONDS - start_seconds ))
-<<<<<<< HEAD
-=======
 echo TIMING docker_setup
->>>>>>> 0127643b
 echo "Docker push took $(($duration / 60)) minutes and $(($duration % 60)) seconds."
 echo
 
