--- conflicted
+++ resolved
@@ -214,7 +214,6 @@
     except ModuleNotFoundError:
         print("Cannot compare PDF files without pdf2image Python package")
         return False
-<<<<<<< HEAD
 
     images_a = convert_from_path(filepath_a)
     images_b = convert_from_path(filepath_b)
@@ -234,27 +233,6 @@
 
     return True
 
-=======
-
-    images_a = convert_from_path(filepath_a)
-    images_b = convert_from_path(filepath_b)
-    for image_a, image_b in zip(images_a, images_b):
-        image_diff = compare_images(image_a, image_b)
-
-        # no differences if None, so continue to next image from PDF
-        if image_diff is None:
-            continue
-
-        # if skipping save diff files, return False b/c there are differences
-        if not save_diff:
-            return False
-
-        # create difference image and return the path
-        return save_diff_file(image_diff, filepath_b)
-
-    return True
-
->>>>>>> f3bbc327
 def compare_image_files(filepath_a, filepath_b, save_diff=False):
     image_a = Image.open(filepath_a)
     image_b = Image.open(filepath_b)
