---
name: Sub-Issue
about: Break an issue down into smaller parts
title: ''
labels: 'alert: NEED ACCOUNT KEY, alert: NEED MORE DEFINITION, alert: NEED CYCLE ASSIGNMENT, type: sub-issue'
assignees: ''

---

This is a sub-issue of #*List the parent issue number here*.

## Describe the Sub-Issue ##
*Provide a description of the sub-issue here.*

### Time Estimate ###
*Estimate the amount of work required here.*
*Issues should represent approximately 1 to 3 days of work.*

## Define the Metadata ##

### Assignee ###
- [ ] Select **engineer(s)** or **no engineer** required
- [ ] Select **scientist(s)** or **no scientist** required

### Labels ###
- [ ] Review default **alert** labels
- [ ] Select **component(s)**
- [ ] Select **priority**
- [ ] Select **requestor(s)**

### Milestone and Projects ###
<<<<<<< HEAD
- [ ] Select **Milestone** as a **METplus-Wrappers-X.Y.Z** version, **Consider for Next Release**, or **Backlog of Development Ideas**
- [ ] For a **METplus-Wrappers-X.Y.Z** version, select the **METplus-Wrappers-X.Y.Z Development** project
=======
- [ ] Select **Milestone** as the next official version, **Consider for Next Release**, or **Backlog of Development Ideas**
- [ ] For the next official version, select the **METplus-Wrappers-X.Y.Z Development** project
>>>>>>> 44911246
<|MERGE_RESOLUTION|>--- conflicted
+++ resolved
@@ -29,10 +29,5 @@
 - [ ] Select **requestor(s)**
 
 ### Milestone and Projects ###
-<<<<<<< HEAD
 - [ ] Select **Milestone** as a **METplus-Wrappers-X.Y.Z** version, **Consider for Next Release**, or **Backlog of Development Ideas**
 - [ ] For a **METplus-Wrappers-X.Y.Z** version, select the **METplus-Wrappers-X.Y.Z Development** project
-=======
-- [ ] Select **Milestone** as the next official version, **Consider for Next Release**, or **Backlog of Development Ideas**
-- [ ] For the next official version, select the **METplus-Wrappers-X.Y.Z Development** project
->>>>>>> 44911246
