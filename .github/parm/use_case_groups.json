--- conflicted
+++ resolved
@@ -60,6 +60,11 @@
     "run": false
   },
   {
+    "category": "fire",
+    "index_list": "0",
+    "run": true
+  },
+  {
     "category": "land_surface",
     "index_list": "0",
     "disabled": true,
@@ -279,12 +284,8 @@
   {
     "category": "short_range",
     "index_list": "15",
-<<<<<<< HEAD
-    "run": false
-=======
     "disabled": true,
     "run":false
->>>>>>> 414be7e7
   },
   {
     "category": "space_weather",
