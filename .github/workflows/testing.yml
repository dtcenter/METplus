--- conflicted
+++ resolved
@@ -236,10 +236,6 @@
     needs: use_case_tests
     if: ${{ always() && needs.use_case_tests.result == 'failure' }}
     steps:
-<<<<<<< HEAD
-=======
-      - uses: actions/checkout@v4
->>>>>>> 46f705fc
       - name: Check for error logs
         id: check-for-error-logs
         run: |
@@ -252,10 +248,6 @@
           else
               echo "has_error_logs=false" >> $GITHUB_OUTPUT
           fi
-<<<<<<< HEAD
-
-=======
->>>>>>> 46f705fc
       - name: Merge Artifacts
         if: ${{ always() && steps.check-for-error-logs.outputs.has_error_logs == 'true' }}
         uses: actions/upload-artifact/merge@v4
