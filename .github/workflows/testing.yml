name: Testing

on:

  push:
    branches:
      - develop
      - develop-ref
      - 'feature_**'
      - 'main_**'
      - 'bugfix_**'
    paths-ignore:
      - 'docs/**'
      - '.github/pull_request_template.md'
      - '.github/ISSUE_TEMPLATE/**'
      - '.github/labels/**'
      - 'build_components/**'
      - 'manage_externals/**'
      - '**/README.md'
      - '**/LICENSE.md'
      
  pull_request:
    types: [opened, synchronize, reopened]
    branches:
      - develop
      - 'main_*'
    paths-ignore:
      - 'docs/**'
      - '.github/pull_request_template.md'
      - '.github/ISSUE_TEMPLATE/**'
      - '.github/labels/**'
      - 'build_components/**'
      - 'manage_externals/**'
      - '**/README.md'
      - '**/LICENSE.md'
      
  workflow_dispatch:
    inputs:
      force_met_image:
        description: 'MET DockerHub repo to force run to use, e.g. met:11.1.0 or met-dev:feature_XYZ_name-PR. Leave this blank to determine repo automatically.'
      repository:
<<<<<<< HEAD
        description: 'Repository that triggered workflow'
      sha:
        description: 'Commit hash that triggered the event'
      ref:
        description: 'Branch that triggered event'
=======
        description: 'Repository that triggered workflow (used by external repo triggering)'
      sha:
        description: 'Commit hash that triggered the event (used by external repo triggering)'
      ref:
        description: 'Branch that triggered event (used by external repo triggering)'
>>>>>>> 107f0af6
      actor:
        description: 'User that triggered the event (used by external repo triggering)'
      pusher_email:
        description: 'Email address of user who triggered push event (used by external repo triggering)'

jobs:

  event_info:
    name: "Trigger: ${{ github.event_name != 'workflow_dispatch' && github.event_name || github.event.inputs.repository }} ${{ github.event_name != 'workflow_dispatch' && 'event' || github.event.inputs.sha }} ${{ github.event_name != 'workflow_dispatch' && 'local' || github.event.inputs.actor }} "
    runs-on: ubuntu-latest
    steps:
      - name: Print GitHub values for reference
        env:
          GITHUB_CONTEXT: ${{ toJson(github) }}
        run: echo "$GITHUB_CONTEXT"
      - name: Build URL for commit that triggered workflow
        if: github.event_name == 'workflow_dispatch'
        run: echo https://github.com/${{ github.event.inputs.repository }}/commit/${{ github.event.inputs.sha }}

  job_control:
    name: Determine which jobs to run
    runs-on: ubuntu-latest

    steps:
      - uses: actions/checkout@v4
      - name: Set job controls
        id: job_status
        run: .github/jobs/set_job_controls.sh
        env:
          commit_msg: ${{ github.event.head_commit.message }}

    outputs:
      matrix: ${{ steps.job_status.outputs.matrix }}
      run_some_tests: ${{ steps.job_status.outputs.run_some_tests }}
      run_get_image: ${{ steps.job_status.outputs.run_get_image }}
      run_get_input_data: ${{ steps.job_status.outputs.run_get_input_data }}
      run_diff: ${{ steps.job_status.outputs.run_diff }}
      run_unit_tests: ${{ steps.job_status.outputs.run_unit_tests }}
      run_save_truth_data: ${{ steps.job_status.outputs.run_save_truth_data }}
      external_trigger: ${{ steps.job_status.outputs.external_trigger }}
      branch_name: ${{ steps.job_status.outputs.branch_name }}

  get_image:
    name: Docker Setup - Get METplus Image
    runs-on: ubuntu-latest
    needs: job_control
    if: ${{ needs.job_control.outputs.run_get_image == 'true' && needs.job_control.outputs.run_some_tests == 'true' }}
    steps:
      - uses: actions/checkout@v4
      - uses: actions/setup-python@v5
        with:
          python-version: '3.10'
      - name: Get METplus Image
        run: .github/jobs/docker_setup.sh
        env:
          DOCKER_USERNAME: ${{ secrets.DOCKER_USERNAME }}
          DOCKER_PASSWORD: ${{ secrets.DOCKER_PASSWORD }}
          EXTERNAL_TRIGGER: ${{ needs.job_control.outputs.external_trigger }}
          SET_MET_IMAGE: ${{ github.event.inputs.force_met_image }}

  update_data_volumes:
    name: Docker Setup - Update Data Volumes
    runs-on: ubuntu-latest
    needs: job_control
    if: ${{ needs.job_control.outputs.run_get_input_data == 'true' && needs.job_control.outputs.run_some_tests == 'true' }}
    continue-on-error: true
    steps:
      - uses: dtcenter/metplus-action-data-update@v3
        with:
          docker_name: ${{ secrets.DOCKER_USERNAME }}
          docker_pass: ${{ secrets.DOCKER_PASSWORD }}
          repo_name: ${{ github.repository }}
          data_prefix: sample_data
          branch_name: ${{ needs.job_control.outputs.branch_name }}
          docker_data_dir: /data/input/METplus_Data
          data_repo_dev: metplus-data-dev
          data_repo_stable: metplus-data
          use_feature_data: true
          tag_max_pages: 15

  unit_tests:
    name: Unit Tests
    runs-on: ubuntu-latest
    needs: [job_control]
    if: ${{ needs.job_control.outputs.run_unit_tests == 'true' }}
    steps:
      - uses: actions/checkout@v4
      - uses: actions/setup-python@v5
        with:
          python-version: '3.10'
          cache: 'pip'
      - name: Install Python Test Dependencies
        run: |
          python3 -m pip install --upgrade pip
          python3 -m pip install -r internal/tests/pytests/requirements.txt
      - name: Run Pytests
        run: coverage run -m pytest internal/tests/pytests
        env:
          METPLUS_TEST_OUTPUT_BASE: ${{ runner.workspace }}/pytest_output
      - name: Generate coverage report
        run: |
          coverage report -m --fail-under=90 || echo "::error file=coverage,line=1,col=1::Code coverage is below 90%"
        if: always()
        continue-on-error: true
      - name: Run Coveralls
        uses: AndreMiras/coveralls-python-action@8799c9f4443ac4201d2e2f2c725d577174683b99
        if: always()
        continue-on-error: true
        with:
          github-token: ${{ secrets.GITHUB_TOKEN }}

  use_case_tests:
    name: Use Case Tests
    runs-on: ubuntu-latest
    needs: [get_image, update_data_volumes, job_control, unit_tests]
    if: ${{ needs.job_control.outputs.run_some_tests == 'true' }}
    strategy:
      fail-fast: false
      matrix: ${{fromJson(needs.job_control.outputs.matrix)}}
    steps:

      - uses: actions/checkout@v4

      - name: Free disk space
        run: .github/jobs/free_disk_space.sh

      - name: Create directories for database
        run: .github/jobs/create_dirs_for_database.sh

      - name: Create directory for artifacts
        run: mkdir -p artifact

      - name: Get artifact name
        id: get-artifact-name
        run: |
          artifact_name=`.github/jobs/get_artifact_name.sh ${{ matrix.categories }}`
          echo "artifact_name=${artifact_name}" >> $GITHUB_OUTPUT

      # run use case tests
      - name: Run Use Cases
        uses: ./.github/actions/run_tests
        id: run_tests
        with:
          categories: ${{ matrix.categories }}

      # copy logs with errors to error_logs directory to save as artifact
      - name: Save error logs
        id: save-errors
        if: ${{ always() && steps.run_tests.conclusion == 'failure' }}
        run: .github/jobs/save_error_logs.sh

      # run difference testing
      - name: Run difference tests
        id: run-diff
        if: ${{ needs.job_control.outputs.run_diff == 'true' && steps.run_tests.conclusion == 'success' }}
        run: .github/jobs/run_difference_tests.sh ${{ matrix.categories }} ${{ steps.get-artifact-name.outputs.artifact_name }}

      # copy output data to save as artifact
      - name: Save output data
        id: save-output
        if: ${{ always() && steps.run_tests.conclusion != 'skipped' }}
        run: .github/jobs/copy_output_to_artifact.sh ${{ steps.get-artifact-name.outputs.artifact_name }}

      - name: Upload output data artifact
        uses: actions/upload-artifact@v4
        if: ${{ always() && steps.run_tests.conclusion != 'skipped' }}
        with:
          name: ${{ steps.get-artifact-name.outputs.artifact_name }}
          path: artifact/${{ steps.get-artifact-name.outputs.artifact_name }}

      - name: Upload error logs artifact
        uses: actions/upload-artifact@v4
        if: ${{ always() && steps.save-errors.outputs.upload_error_logs }}
        with:
          name: error_logs
          path: artifact/error_logs
          if-no-files-found: ignore

      - name: Upload difference data artifact
        uses: actions/upload-artifact@v4
        if: ${{ always() && steps.run-diff.outputs.upload_diff == 'true' }}
        with:
          name: diff-${{ steps.get-artifact-name.outputs.artifact_name }}
          path: artifact/diff-${{ steps.get-artifact-name.outputs.artifact_name }}
          if-no-files-found: ignore

  create_output_data_volumes:
    name: Create Output Docker Data Volumes
    runs-on: ubuntu-latest
    needs: [use_case_tests]
    if: ${{ needs.job_control.outputs.run_save_truth_data == 'true' }}
    steps:
      - uses: actions/checkout@v4
      - uses: actions/download-artifact@v4
      - run: .github/jobs/create_output_data_volumes.sh
        env:
          DOCKER_USERNAME: ${{ secrets.DOCKER_USERNAME }}
          DOCKER_PASSWORD: ${{ secrets.DOCKER_PASSWORD }}<|MERGE_RESOLUTION|>--- conflicted
+++ resolved
@@ -39,19 +39,11 @@
       force_met_image:
         description: 'MET DockerHub repo to force run to use, e.g. met:11.1.0 or met-dev:feature_XYZ_name-PR. Leave this blank to determine repo automatically.'
       repository:
-<<<<<<< HEAD
-        description: 'Repository that triggered workflow'
-      sha:
-        description: 'Commit hash that triggered the event'
-      ref:
-        description: 'Branch that triggered event'
-=======
         description: 'Repository that triggered workflow (used by external repo triggering)'
       sha:
         description: 'Commit hash that triggered the event (used by external repo triggering)'
       ref:
         description: 'Branch that triggered event (used by external repo triggering)'
->>>>>>> 107f0af6
       actor:
         description: 'User that triggered the event (used by external repo triggering)'
       pusher_email:
