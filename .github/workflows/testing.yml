--- conflicted
+++ resolved
@@ -77,40 +77,7 @@
     if: ${{ always() && needs.job_control.outputs.run_some_tests == 'true' }}
     strategy:
       fail-fast: false
-<<<<<<< HEAD
-      matrix:
-        categories:
-          - "met_tool_wrapper:0-54"
-          - "air_quality_and_comp:0"
-          - "climate:0-1"
-          - "convection_allowing_models:0"
-          - "convection_allowing_models:1"
-          - "convection_allowing_models:2-6"
-          - "convection_allowing_models:7"
-          - "convection_allowing_models:8"
-          - "cryosphere:0"
-          - "data_assimilation:0"
-          - "marine_and_coastal:0-1"
-          - "medium_range:0"
-          - "medium_range:1-2"
-          - "medium_range:3-5"
-          - "medium_range:6"
-          - "medium_range:7-8"
-          - "precipitation:0"
-          - "precipitation:1"
-          - "precipitation:2"
-          - "precipitation:3-8"
-          - "s2s:0"
-          - "s2s:1-3"
-          - "s2s:4"
-          - "s2s:5"
-          - "s2s:6"
-          - "space_weather:0-1"
-          - "tc_and_extra_tc:0-2"
-          - "tc_and_extra_tc:3"
-=======
       matrix: ${{fromJson(needs.job_control.outputs.matrix)}}
->>>>>>> 6fa6605c
     steps:
       - name: Create directories for database
         run: |
