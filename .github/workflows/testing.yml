name: Testing

on:

  push:
    branches:
      - develop
      - develop-ref
      - 'feature_**'
      - 'main_**'
      - 'bugfix_**'
    paths-ignore:
      - 'docs/**'
      - '.github/pull_request_template.md'
      - '.github/ISSUE_TEMPLATE/**'
      - '.github/labels/**'
      - 'build_components/**'
      - 'manage_externals/**'
      - '**/README.md'
      - '**/LICENSE.md'
      
  pull_request:
    types: [opened, synchronize, reopened]
    branches:
      - develop
      - 'main_*'
    paths-ignore:
      - 'docs/**'
      - '.github/pull_request_template.md'
      - '.github/ISSUE_TEMPLATE/**'
      - '.github/labels/**'
      - 'build_components/**'
      - 'manage_externals/**'
      - '**/README.md'
      - '**/LICENSE.md'
      
  workflow_dispatch:
    inputs:
      force_met_image:
        description: 'MET DockerHub repo to force run to use, e.g. met:11.1.0 or met-dev:feature_XYZ_name-PR. Leave this blank to determine repo automatically.'
      repository:
        description: 'Repository that triggered workflow (used by external repo triggering)'
      sha:
        description: 'Commit hash that triggered the event (used by external repo triggering)'
      ref:
        description: 'Branch that triggered event (used by external repo triggering)'
      actor:
        description: 'User that triggered the event (used by external repo triggering)'
      pusher_email:
        description: 'Email address of user who triggered push event (used by external repo triggering)'

jobs:

  event_info:
    name: "Trigger: ${{ github.event_name != 'workflow_dispatch' && github.event_name || github.event.inputs.repository }} ${{ github.event_name != 'workflow_dispatch' && 'event' || github.event.inputs.sha }} ${{ github.event_name != 'workflow_dispatch' && 'local' || github.event.inputs.actor }} "
    runs-on: ubuntu-latest
    steps:
      - name: Print GitHub values for reference
        env:
          GITHUB_CONTEXT: ${{ toJson(github) }}
        run: echo "$GITHUB_CONTEXT"
      - name: Build URL for commit that triggered workflow
        if: github.event_name == 'workflow_dispatch'
        run: echo https://github.com/${{ github.event.inputs.repository }}/commit/${{ github.event.inputs.sha }}

  job_control:
    name: Determine which jobs to run
    runs-on: ubuntu-latest

    steps:
      - uses: actions/checkout@v4
      - name: Set job controls
        id: job_status
        run: .github/jobs/set_job_controls.sh
        env:
          commit_msg: ${{ github.event.head_commit.message }}

    outputs:
      matrix: ${{ steps.job_status.outputs.matrix }}
      run_some_tests: ${{ steps.job_status.outputs.run_some_tests }}
      run_get_image: ${{ steps.job_status.outputs.run_get_image }}
      run_get_input_data: ${{ steps.job_status.outputs.run_get_input_data }}
      run_diff: ${{ steps.job_status.outputs.run_diff }}
      run_unit_tests: ${{ steps.job_status.outputs.run_unit_tests }}
      run_save_truth_data: ${{ steps.job_status.outputs.run_save_truth_data }}
      external_trigger: ${{ steps.job_status.outputs.external_trigger }}
      branch_name: ${{ steps.job_status.outputs.branch_name }}

  get_image:
    name: Docker Setup - Get METplus Image
    runs-on: ubuntu-latest
    needs: job_control
    if: ${{ needs.job_control.outputs.run_get_image == 'true' && needs.job_control.outputs.run_some_tests == 'true' }}
    steps:
      - uses: actions/checkout@v4
      - uses: actions/setup-python@v5
        with:
          python-version: '3.10'
      - name: Get METplus Image
        run: .github/jobs/docker_setup.sh
        env:
          DOCKER_USERNAME: ${{ secrets.DOCKER_USERNAME }}
          DOCKER_PASSWORD: ${{ secrets.DOCKER_PASSWORD }}
          EXTERNAL_TRIGGER: ${{ needs.job_control.outputs.external_trigger }}
          SET_MET_IMAGE: ${{ github.event.inputs.force_met_image }}

  update_data_volumes:
    name: Docker Setup - Update Data Volumes
    runs-on: ubuntu-latest
    needs: job_control
    if: ${{ needs.job_control.outputs.run_get_input_data == 'true' && needs.job_control.outputs.run_some_tests == 'true' }}
    continue-on-error: true
    steps:
      - uses: dtcenter/metplus-action-data-update@v3
        with:
          docker_name: ${{ secrets.DOCKER_USERNAME }}
          docker_pass: ${{ secrets.DOCKER_PASSWORD }}
          repo_name: ${{ github.repository }}
          data_prefix: sample_data
          branch_name: ${{ needs.job_control.outputs.branch_name }}
          docker_data_dir: /data/input/METplus_Data
          data_repo_dev: metplus-data-dev
          data_repo_stable: metplus-data
          use_feature_data: true
          tag_max_pages: 15

  unit_tests:
    name: Unit Tests
    runs-on: ubuntu-latest
    needs: [job_control]
    if: ${{ needs.job_control.outputs.run_unit_tests == 'true' }}
    steps:
      - uses: actions/checkout@v4
      - uses: actions/setup-python@v5
        with:
          python-version: '3.10'
          cache: 'pip'
      - name: Install Python Test Dependencies
        run: |
          python3 -m pip install --upgrade pip
          python3 -m pip install -r internal/tests/pytests/requirements.txt
      - name: Run Pytests
        run: coverage run -m pytest internal/tests/pytests
        env:
          METPLUS_TEST_OUTPUT_BASE: ${{ runner.workspace }}/pytest_output
      - name: Generate coverage report
        run: |
          coverage report -m --fail-under=90 || echo "::error file=coverage,line=1,col=1::Code coverage is below 90%"
        if: always()
        continue-on-error: true
      - name: Run Coveralls
        uses: AndreMiras/coveralls-python-action@8799c9f4443ac4201d2e2f2c725d577174683b99
        if: always()
        continue-on-error: true
        with:
          github-token: ${{ secrets.GITHUB_TOKEN }}

  use_case_tests:
    name: Use Case Tests
    runs-on: ubuntu-latest
    needs: [get_image, update_data_volumes, job_control, unit_tests]
    if: ${{ needs.job_control.outputs.run_some_tests == 'true' }}
    strategy:
      fail-fast: false
      matrix: ${{fromJson(needs.job_control.outputs.matrix)}}
    steps:

      - uses: actions/checkout@v4

      - name: Free disk space
        run: .github/jobs/free_disk_space.sh

      - name: Create directories for database
        run: .github/jobs/create_dirs_for_database.sh

      - name: Create directory for artifacts
        run: mkdir -p artifact

      - name: Get artifact name
        id: get-artifact-name
        run: |
          artifact_name=`.github/jobs/get_artifact_name.sh ${{ matrix.categories }}`
          echo "artifact_name=${artifact_name}" >> $GITHUB_OUTPUT

      # run use case tests
      - name: Run Use Cases
        uses: ./.github/actions/run_tests
        id: run_tests
        with:
          categories: ${{ matrix.categories }}

      # copy logs with errors to error_logs directory to save as artifact
      - name: Save error logs
        id: save-errors
        if: ${{ always() && steps.run_tests.conclusion == 'failure' }}
        run: .github/jobs/save_error_logs.sh

      # run difference testing
      - name: Run difference tests
        id: run-diff
        if: ${{ needs.job_control.outputs.run_diff == 'true' && steps.run_tests.conclusion == 'success' }}
        run: .github/jobs/run_difference_tests.sh ${{ matrix.categories }} ${{ steps.get-artifact-name.outputs.artifact_name }}

      # copy output data to save as artifact
      - name: Save output data
        id: save-output
        if: ${{ always() && steps.run_tests.conclusion != 'skipped' }}
        run: .github/jobs/copy_output_to_artifact.sh ${{ steps.get-artifact-name.outputs.artifact_name }}

      - name: Upload output data artifact
        uses: actions/upload-artifact@v4
        if: ${{ always() && steps.run_tests.conclusion != 'skipped' }}
        with:
          name: ${{ steps.get-artifact-name.outputs.artifact_name }}
          path: artifact/${{ steps.get-artifact-name.outputs.artifact_name }}

      - name: Upload error logs artifact
        uses: actions/upload-artifact@v4
        if: ${{ always() && steps.save-errors.outputs.upload_error_logs }}
        with:
          name: error_logs-${{ steps.get-artifact-name.outputs.artifact_name }}
          path: artifact/error_logs
          if-no-files-found: ignore

      - name: Upload difference data artifact
        uses: actions/upload-artifact@v4
        if: ${{ always() && steps.run-diff.outputs.upload_diff == 'true' }}
        with:
          name: diff-${{ steps.get-artifact-name.outputs.artifact_name }}
          path: artifact/diff-${{ steps.get-artifact-name.outputs.artifact_name }}
          if-no-files-found: ignore

  merge_error_logs:
    name: Merge Error Logs
    runs-on: ubuntu-latest
    needs: use_case_tests
    if: ${{ always() && needs.use_case_tests.result == 'failure' }}
    steps:
<<<<<<< HEAD
=======
      - uses: actions/checkout@v4
>>>>>>> 501b6c94
      - name: Check for error logs
        id: check-for-error-logs
        run: |
          json_data=$(curl -s -H "Authorization: Bearer ${{ github.token }}" \
                 "https://api.github.com/repos/${{ github.repository }}/actions/runs/${{ github.run_id }}/jobs")
          error_log_jobs=($(echo "$json_data" | jq -r '.jobs[] | select(.name | startswith("Use Case Tests")) | .steps[] | select(.name | startswith("Save error logs")) | select(.conclusion | startswith("success"))'))
          # save output variable to merge error logs if any error logs were created
          if [ ! -z "${error_log_jobs}" ]; then
              echo "has_error_logs=true" >> $GITHUB_OUTPUT
          else
              echo "has_error_logs=false" >> $GITHUB_OUTPUT
          fi
<<<<<<< HEAD

      - name: Merge Artifacts
        if: ${{ steps.check-for-error-logs.outputs.has_error_logs == 'true' }}
=======
      - name: Merge Artifacts
        if: ${{ always() && steps.check-for-error-logs.outputs.has_error_logs == 'true' }}
>>>>>>> 501b6c94
        uses: actions/upload-artifact/merge@v4
        with:
          name: error_logs
          pattern: error_logs-*
          delete-merged: true

  create_output_data_volumes:
    name: Create Output Docker Data Volumes
    runs-on: ubuntu-latest
    needs: [use_case_tests]
    if: ${{ needs.job_control.outputs.run_save_truth_data == 'true' }}
    steps:
      - uses: actions/checkout@v4
      - uses: actions/download-artifact@v4
      - run: .github/jobs/create_output_data_volumes.sh
        env:
          DOCKER_USERNAME: ${{ secrets.DOCKER_USERNAME }}
          DOCKER_PASSWORD: ${{ secrets.DOCKER_PASSWORD }}<|MERGE_RESOLUTION|>--- conflicted
+++ resolved
@@ -236,10 +236,6 @@
     needs: use_case_tests
     if: ${{ always() && needs.use_case_tests.result == 'failure' }}
     steps:
-<<<<<<< HEAD
-=======
-      - uses: actions/checkout@v4
->>>>>>> 501b6c94
       - name: Check for error logs
         id: check-for-error-logs
         run: |
@@ -252,14 +248,9 @@
           else
               echo "has_error_logs=false" >> $GITHUB_OUTPUT
           fi
-<<<<<<< HEAD
-
-      - name: Merge Artifacts
-        if: ${{ steps.check-for-error-logs.outputs.has_error_logs == 'true' }}
-=======
+
       - name: Merge Artifacts
         if: ${{ always() && steps.check-for-error-logs.outputs.has_error_logs == 'true' }}
->>>>>>> 501b6c94
         uses: actions/upload-artifact/merge@v4
         with:
           name: error_logs
