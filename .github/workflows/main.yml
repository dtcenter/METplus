--- conflicted
+++ resolved
@@ -20,11 +20,7 @@
         env:
           GITHUB_CONTEXT: ${{ toJson(github) }}
         run: echo "$GITHUB_CONTEXT"
-<<<<<<< HEAD
-      - name: Parse Commit Message
-=======
       - name: Set job controls
->>>>>>> ae051d99
         id: status
         run: ${GITHUB_WORKSPACE}/ci/jobs/set_job_controls.sh
         env:
@@ -44,32 +40,18 @@
           name: job_control_status
       - run: cat job_control_status >> $GITHUB_ENV
       - uses: actions/checkout@v2
-<<<<<<< HEAD
-        if: ${{ env.run_docs == 'true' }}
+        if: ${{ env.run_docs }}
       - uses: actions/setup-python@v2
-        if: ${{ env.run_docs == 'true' }}
+        if: ${{ env.run_docs }}
         with:
           python-version: '3.6'
       - name: Install dependencies
-        if: ${{ env.run_docs == 'true' }}
-=======
-        if: ${{ env.run_docs }}
-      - uses: actions/setup-python@v2
-        if: ${{ env.run_docs }}
-        with:
-          python-version: '3.6'
-      - name: Install dependencies
-        if: ${{ env.run_docs }}
->>>>>>> ae051d99
+        if: ${{ env.run_docs }}
         run: |
           python -m pip install --upgrade python-dateutil requests sphinx sphinx-gallery Pillow
           pip install git+https://github.com/ESMCI/sphinx_rtd_theme@version-dropdown-with-fixes
       - name: Run build_docs.py
-<<<<<<< HEAD
-        if: ${{ env.run_docs == 'true' }}
-=======
-        if: ${{ env.run_docs }}
->>>>>>> ae051d99
+        if: ${{ env.run_docs }}
         continue-on-error: true
         run: |
           ${GITHUB_WORKSPACE}/docs/build_docs.py skip-doxygen
@@ -96,15 +78,6 @@
           name: job_control_status
       - run: cat job_control_status >> $GITHUB_ENV
       - uses: actions/checkout@v2
-<<<<<<< HEAD
-        if: ${{ env.run_get_image == 'true' }}
-      - uses: actions/setup-python@v2
-        if: ${{ env.run_get_image == 'true' }}
-        with:
-          python-version: '3.6'
-      - name: Get METplus Image
-        if: ${{ env.run_get_image == 'true' }}
-=======
         if: ${{ env.run_get_image }}
       - uses: actions/setup-python@v2
         if: ${{ env.run_get_image }}
@@ -112,7 +85,6 @@
           python-version: '3.6'
       - name: Get METplus Image
         if: ${{ env.run_get_image }}
->>>>>>> ae051d99
         run: ${GITHUB_WORKSPACE}/ci/jobs/docker_setup.sh
         env:
           DOCKER_USERNAME: ${{ secrets.DOCKER_USERNAME }}
@@ -127,29 +99,16 @@
           name: job_control_status
       - run: cat job_control_status >> $GITHUB_ENV
       - uses: actions/checkout@v2
-<<<<<<< HEAD
-        if: ${{ env.run_get_input_data == 'true' }}
+        if: ${{ env.run_get_input_data }}
       - uses: actions/setup-python@v2
-        if: ${{ env.run_get_input_data == 'true' }}
+        if: ${{ env.run_get_input_data }}
         with:
           python-version: '3.6'
       - name: Install dependencies
-        if: ${{ env.run_get_input_data == 'true' }}
+        if: ${{ env.run_get_input_data }}
         run: python -m pip install --upgrade pip python-dateutil requests bs4
       - name: Update Data Volumes
-        if: ${{ env.run_get_input_data == 'true' }}
-=======
-        if: ${{ env.run_get_input_data }}
-      - uses: actions/setup-python@v2
-        if: ${{ env.run_get_input_data }}
-        with:
-          python-version: '3.6'
-      - name: Install dependencies
-        if: ${{ env.run_get_input_data }}
-        run: python -m pip install --upgrade pip python-dateutil requests bs4
-      - name: Update Data Volumes
-        if: ${{ env.run_get_input_data }}
->>>>>>> ae051d99
+        if: ${{ env.run_get_input_data }}
         run: ${GITHUB_WORKSPACE}/ci/jobs/docker_update_data_volumes.py
         env:
           DOCKER_USERNAME: ${{ secrets.DOCKER_USERNAME }}
@@ -164,15 +123,9 @@
           name: job_control_status
       - run: cat job_control_status >> $GITHUB_ENV
       - uses: actions/checkout@v2
-<<<<<<< HEAD
-        if: ${{ env.run_unit_tests == 'true' }}
-      - uses: ./ci/actions/run_tests
-        if: ${{ env.run_unit_tests == 'true' }}
-=======
         if: ${{ env.run_unit_tests }}
       - uses: ./ci/actions/run_tests
         if: ${{ env.run_unit_tests }}
->>>>>>> ae051d99
         with:
           categories: pytests
   use_case_tests:
@@ -214,31 +167,17 @@
       - run: cat job_control_status >> $GITHUB_ENV
       - name: Check if use case group should run or be skipped
         run: |
-<<<<<<< HEAD
-          if [ "${{ env.run_use_cases == 'true' && (endsWith(matrix.categories, ':NEW') || env.run_all_use_cases) }}" == "true" ]; then
-=======
           if [ "${{ env.run_use_cases && (endsWith(matrix.categories, ':NEW') || env.run_all_use_cases) }}" == "true" ]; then
->>>>>>> ae051d99
             run_this_case=true
           else
             run_this_case=false
           fi
           echo run_this_case=$run_this_case >> $GITHUB_ENV
-<<<<<<< HEAD
-          echo Ends with NEW: ${{ endsWith(matrix.categories, ':NEW') }}
-          echo Run all: ${{ env.run_all_use_cases }}
-      - uses: actions/checkout@v2
-        if: ${{ env.run_this_case == 'true' }}
-      - uses: ./ci/actions/run_tests
-        id: run_tests
-        if: ${{ env.run_this_case == 'true' }}
-=======
       - uses: actions/checkout@v2
         if: ${{ env.run_this_case }}
       - uses: ./ci/actions/run_tests
         id: run_tests
         if: ${{ env.run_this_case }}
->>>>>>> ae051d99
         with:
           categories: ${{ matrix.categories }}
           run_diff: ${{ env.run_diff }}
@@ -293,19 +232,11 @@
           name: job_control_status
       - run: cat job_control_status >> $GITHUB_ENV
       - uses: actions/checkout@v2
-<<<<<<< HEAD
-        if: ${{ env.run_save_truth_data == 'true' }}
-      - uses: actions/download-artifact@v2
-        if: ${{ env.run_save_truth_data == 'true' }}
-      - run: ci/jobs/create_output_data_volumes.sh
-        if: ${{ env.run_save_truth_data == 'true' }}
-=======
         if: ${{ env.run_save_truth_data }}
       - uses: actions/download-artifact@v2
         if: ${{ env.run_save_truth_data }}
       - run: ci/jobs/create_output_data_volumes.sh
         if: ${{ env.run_save_truth_data }}
->>>>>>> ae051d99
         env:
           DOCKER_USERNAME: ${{ secrets.DOCKER_USERNAME }}
           DOCKER_PASSWORD: ${{ secrets.DOCKER_PASSWORD }}