name: METplus CI/CD Workflow
on:
  push:
    branches:
      - develop
      - 'feature_*'
      - 'main_*'
      - 'bugfix_*'
  pull_request:
    types: [opened, created, edited, reopened, synchronize]

jobs:
  get_current_branch:
    name: Get Current Branch
    runs-on: ubuntu-latest
    steps:
      # extract branch name
      - name: Extract branch name
        if: github.event_name != 'pull_request'
        shell: bash
        run: echo "BRANCH_NAME=$(echo ${GITHUB_REF#refs/heads/})" >> $GITHUB_ENV
        id: extract_branch

      # extract branch name on pull request
      - name: Print branch name
        if: github.event_name == 'pull_request'
        run: echo "BRANCH_NAME=$(echo ${GITHUB_HEAD_REF})" >> $GITHUB_ENV

      # save branch name as artifact
      - name: Get branch name
        run: |
          mkdir artifact
          echo 'The branch name is' $BRANCH_NAME
          echo $BRANCH_NAME > artifact/branch_name.txt
      - uses: actions/upload-artifact@v2
        with:
          path: artifact/branch_name.txt
  documentation:
    name: Check Documentation
    runs-on: ubuntu-latest
    steps:
      - uses: actions/checkout@v2
      - uses: actions/setup-python@v2
        with:
          python-version: '3.6'
      - name: Install dependencies
        run: python -m pip install --upgrade pip python-dateutil requests sphinx_rtd_theme doc8
      - name: Run doc8
        continue-on-error: true
        run: doc8 --ignore D001 docs/index.rst docs/Users_Guide/ docs/Contributors_Guide/
  get_image:
    name: Docker Setup - Get METplus Image
    runs-on: ubuntu-latest
    needs: get_current_branch
    steps:
      - uses: actions/checkout@v2
      - uses: actions/setup-python@v2
        with:
          python-version: '3.6'
      - uses: actions/download-artifact@v2
      - run: echo "BRANCH_NAME=$(cat artifact/branch_name.txt)" >> $GITHUB_ENV
      - run: echo BRANCH_NAME is $BRANCH_NAME
      - name: Install dependencies
        run: python -m pip install --upgrade pip python-dateutil requests bs4
      - name: Get METplus Image
        run: ${GITHUB_WORKSPACE}/ci/jobs/docker_setup.sh
        env:
          DOCKER_USERNAME: ${{ secrets.DOCKER_USERNAME }}
          DOCKER_PASSWORD: ${{ secrets.DOCKER_PASSWORD }}
  update_data_volumes:
    name: Docker Setup - Update Data Volumes
    runs-on: ubuntu-latest
    needs: get_current_branch
    steps:
      - uses: actions/checkout@v2
      - uses: actions/setup-python@v2
        with:
          python-version: '3.6'
      - uses: actions/download-artifact@v2
      - run: echo "BRANCH_NAME=$(cat artifact/branch_name.txt)" >> $GITHUB_ENV
      - name: Install dependencies
        run: python -m pip install --upgrade pip python-dateutil requests bs4
      - name: Update Data Volumes
        run: ${GITHUB_WORKSPACE}/ci/jobs/docker_update_data_volumes.py
        env:
          DOCKER_USERNAME: ${{ secrets.DOCKER_USERNAME }}
          DOCKER_PASSWORD: ${{ secrets.DOCKER_PASSWORD }}
  pytests:
    name: Pytest Unit Tests
    runs-on: ubuntu-latest
    needs: [get_image, update_data_volumes]
    steps:
      - uses: actions/checkout@v2
      - uses: actions/setup-python@v2
        with:
          python-version: '3.6'
      - uses: actions/download-artifact@v2
      - run: echo "BRANCH_NAME=$(cat artifact/branch_name.txt)" >> $GITHUB_ENV
      - name: Install dependencies
        run: python -m pip install --upgrade pip python-dateutil requests
      - name: Run Unit Tests
        run: ${GITHUB_WORKSPACE}/ci/jobs/test_unit.sh
        env:
          DOCKER_WORK_DIR: /metplus
          DOCKER_DATA_DIR: /data
          DOCKER_USERNAME: ${{ secrets.DOCKER_USERNAME }}
          DOCKER_PASSWORD: ${{ secrets.DOCKER_PASSWORD }}
  use_cases_met_tool_wrapper:
    name: Use Cases Tests - MET Tool Wrapper
    runs-on: ubuntu-latest
    needs: [get_image, update_data_volumes]
    steps:
      - uses: actions/checkout@v2
      - uses: actions/setup-python@v2
        with:
          python-version: '3.6'
      - uses: actions/download-artifact@v2
      - run: echo "BRANCH_NAME=$(cat artifact/branch_name.txt)" >> $GITHUB_ENV
      - name: Install dependencies
        run: python -m pip install --upgrade pip python-dateutil requests
      - name: Run Use Cases
        run: ${GITHUB_WORKSPACE}/ci/jobs/run_use_cases.py met_tool_wrapper
        env:
          DOCKER_WORK_DIR: /metplus
          DOCKER_DATA_DIR: /data
          DOCKER_USERNAME: ${{ secrets.DOCKER_USERNAME }}
          DOCKER_PASSWORD: ${{ secrets.DOCKER_PASSWORD }}
      # copy output data to save as artifact
      - name: Save output data
        if: always()
        run: |
          mkdir -p artifact/${{ github.job }}
          cp -r ${GITHUB_WORKSPACE}/../output/* artifact/${{ github.job }}/
      - uses: actions/upload-artifact@v2
        if: always()
        with:
          name: ${{ github.job }}
          path: artifact/${{ github.job }}
  use_cases_data_assimilation:
    name: Use Cases Tests - data_assimilation
    runs-on: ubuntu-latest
    needs: [get_image, update_data_volumes]
    steps:
      - uses: actions/checkout@v2
      - uses: actions/setup-python@v2
        with:
          python-version: '3.6'
      - uses: actions/download-artifact@v2
      - run: echo "BRANCH_NAME=$(cat artifact/branch_name.txt)" >> $GITHUB_ENV
      - name: Install dependencies
        run: python -m pip install --upgrade pip python-dateutil requests
      - name: Run Use Cases
        run: ${GITHUB_WORKSPACE}/ci/jobs/run_use_cases.py data_assimilation
        env:
          DOCKER_WORK_DIR: /metplus
          DOCKER_DATA_DIR: /data
          DOCKER_USERNAME: ${{ secrets.DOCKER_USERNAME }}
          DOCKER_PASSWORD: ${{ secrets.DOCKER_PASSWORD }}
      # copy output data to save as artifact
      - name: Save output data
        if: always()
        run: |
          mkdir -p artifact/${{ github.job }}
          cp -r ${GITHUB_WORKSPACE}/../output/* artifact/${{ github.job }}/
      - uses: actions/upload-artifact@v2
        if: always()
        with:
          name: ${{ github.job }}
          path: artifact/${{ github.job }}
  use_cases_cryosphere:
    name: Use Cases Tests - cryosphere
    runs-on: ubuntu-latest
    needs: [get_image, update_data_volumes]
    steps:
      - uses: actions/checkout@v2
      - uses: actions/setup-python@v2
        with:
          python-version: '3.6'
      - uses: actions/download-artifact@v2
      - run: echo "BRANCH_NAME=$(cat artifact/branch_name.txt)" >> $GITHUB_ENV
      - name: Install dependencies
        run: python -m pip install --upgrade pip python-dateutil requests
      - name: Run Use Cases
        run: ${GITHUB_WORKSPACE}/ci/jobs/run_use_cases.py cryosphere
        env:
          DOCKER_WORK_DIR: /metplus
          DOCKER_DATA_DIR: /data
          DOCKER_USERNAME: ${{ secrets.DOCKER_USERNAME }}
          DOCKER_PASSWORD: ${{ secrets.DOCKER_PASSWORD }}
      # copy output data to save as artifact
      - name: Save output data
        if: always()
        run: |
          mkdir -p artifact/${{ github.job }}
          cp -r ${GITHUB_WORKSPACE}/../output/* artifact/${{ github.job }}/
      - uses: actions/upload-artifact@v2
        if: always()
        with:
          name: ${{ github.job }}
          path: artifact/${{ github.job }}
  use_cases_convection_allowing_models:
    name: Use Cases Tests - convection_allowing_models
    runs-on: ubuntu-latest
    needs: [get_image, update_data_volumes]
    steps:
      - uses: actions/checkout@v2
      - uses: actions/setup-python@v2
        with:
          python-version: '3.6'
      - uses: actions/download-artifact@v2
      - run: echo "BRANCH_NAME=$(cat artifact/branch_name.txt)" >> $GITHUB_ENV
      - name: Install dependencies
        run: python -m pip install --upgrade pip python-dateutil requests
      - name: Run Use Cases
        run: ${GITHUB_WORKSPACE}/ci/jobs/run_use_cases.py convection_allowing_models
        env:
          DOCKER_WORK_DIR: /metplus
          DOCKER_DATA_DIR: /data
          DOCKER_USERNAME: ${{ secrets.DOCKER_USERNAME }}
          DOCKER_PASSWORD: ${{ secrets.DOCKER_PASSWORD }}
      # copy output data to save as artifact
      - name: Save output data
        if: always()
        run: |
          mkdir -p artifact/${{ github.job }}
          cp -r ${GITHUB_WORKSPACE}/../output/* artifact/${{ github.job }}/
      - uses: actions/upload-artifact@v2
        if: always()
        with:
          name: ${{ github.job }}
          path: artifact/${{ github.job }}
  use_cases_climate:
    name: Use Cases Tests - climate
    runs-on: ubuntu-latest
    needs: [get_image, update_data_volumes]
    steps:
      - uses: actions/checkout@v2
      - uses: actions/setup-python@v2
        with:
          python-version: '3.6'
      - uses: actions/download-artifact@v2
      - run: echo "BRANCH_NAME=$(cat artifact/branch_name.txt)" >> $GITHUB_ENV
      - name: Install dependencies
        run: python -m pip install --upgrade pip python-dateutil requests
      - name: Run Use Cases
        run: ${GITHUB_WORKSPACE}/ci/jobs/run_use_cases.py climate
        env:
          DOCKER_WORK_DIR: /metplus
          DOCKER_DATA_DIR: /data
          DOCKER_USERNAME: ${{ secrets.DOCKER_USERNAME }}
          DOCKER_PASSWORD: ${{ secrets.DOCKER_PASSWORD }}
      # copy output data to save as artifact
      - name: Save output data
        if: always()
        run: |
          mkdir -p artifact/${{ github.job }}
          cp -r ${GITHUB_WORKSPACE}/../output/* artifact/${{ github.job }}/
      - uses: actions/upload-artifact@v2
        if: always()
        with:
          name: ${{ github.job }}
          path: artifact/${{ github.job }}
  use_cases_medium_range_a:
    name: Use Cases Tests - medium_range 0-4
    runs-on: ubuntu-latest
    needs: [get_image, update_data_volumes]
    steps:
      - uses: actions/checkout@v2
      - uses: actions/setup-python@v2
        with:
          python-version: '3.6'
      - uses: actions/download-artifact@v2
      - run: echo "BRANCH_NAME=$(cat artifact/branch_name.txt)" >> $GITHUB_ENV
      - name: Install dependencies
        run: python -m pip install --upgrade pip python-dateutil requests
      - name: Run Use Cases
        run: ${GITHUB_WORKSPACE}/ci/jobs/run_use_cases.py medium_range 0-4
        env:
          DOCKER_WORK_DIR: /metplus
          DOCKER_DATA_DIR: /data
          DOCKER_USERNAME: ${{ secrets.DOCKER_USERNAME }}
          DOCKER_PASSWORD: ${{ secrets.DOCKER_PASSWORD }}
      # copy output data to save as artifact
      - name: Save output data
        if: always()
        run: |
          mkdir -p artifact/${{ github.job }}
          cp -r ${GITHUB_WORKSPACE}/../output/* artifact/${{ github.job }}/
      - uses: actions/upload-artifact@v2
        if: always()
        with:
          name: ${{ github.job }}
          path: artifact/${{ github.job }}
  use_cases_medium_range_b:
    name: Use Cases Tests - medium_range 5
    runs-on: ubuntu-latest
    needs: [get_image, update_data_volumes]
    steps:
      - uses: actions/checkout@v2
      - uses: actions/setup-python@v2
        with:
          python-version: '3.6'
      - uses: actions/download-artifact@v2
      - run: echo "BRANCH_NAME=$(cat artifact/branch_name.txt)" >> $GITHUB_ENV
      - name: Install dependencies
        run: python -m pip install --upgrade pip python-dateutil requests
      - name: Run Use Cases
        run: ${GITHUB_WORKSPACE}/ci/jobs/run_use_cases.py medium_range 5
        env:
          DOCKER_WORK_DIR: /metplus
          DOCKER_DATA_DIR: /data
          DOCKER_USERNAME: ${{ secrets.DOCKER_USERNAME }}
          DOCKER_PASSWORD: ${{ secrets.DOCKER_PASSWORD }}
      # copy output data to save as artifact
      - name: Save output data
        if: always()
        run: |
          mkdir -p artifact/${{ github.job }}
          cp -r ${GITHUB_WORKSPACE}/../output/* artifact/${{ github.job }}/
      - uses: actions/upload-artifact@v2
        if: always()
        with:
          name: ${{ github.job }}
          path: artifact/${{ github.job }}
  use_cases_medium_range_c:
    name: Use Cases Tests - medium_range 6+
    runs-on: ubuntu-latest
    needs: [get_image, update_data_volumes]
    steps:
      - uses: actions/checkout@v2
      - uses: actions/setup-python@v2
        with:
          python-version: '3.6'
      - uses: actions/download-artifact@v2
      - run: echo "BRANCH_NAME=$(cat artifact/branch_name.txt)" >> $GITHUB_ENV
      - name: Install dependencies
        run: python -m pip install --upgrade pip python-dateutil requests
      - name: Run Use Cases
        run: ${GITHUB_WORKSPACE}/ci/jobs/run_use_cases.py medium_range 6+
        env:
          DOCKER_WORK_DIR: /metplus
          DOCKER_DATA_DIR: /data
          DOCKER_USERNAME: ${{ secrets.DOCKER_USERNAME }}
          DOCKER_PASSWORD: ${{ secrets.DOCKER_PASSWORD }}
      # copy output data to save as artifact
      - name: Save output data
        if: always()
        run: |
          mkdir -p artifact/${{ github.job }}
          cp -r ${GITHUB_WORKSPACE}/../output/* artifact/${{ github.job }}/
      - uses: actions/upload-artifact@v2
        if: always()
        with:
          name: ${{ github.job }}
          path: artifact/${{ github.job }}
  use_cases_precipitation:
    name: Use Cases Tests - precipitation
    runs-on: ubuntu-latest
    needs: [get_image, update_data_volumes]
    steps:
      - uses: actions/checkout@v2
      - uses: actions/setup-python@v2
        with:
          python-version: '3.6'
      - uses: actions/download-artifact@v2
      - run: echo "BRANCH_NAME=$(cat artifact/branch_name.txt)" >> $GITHUB_ENV
      - name: Install dependencies
        run: python -m pip install --upgrade pip python-dateutil requests
      - name: Run Use Cases
        run: ${GITHUB_WORKSPACE}/ci/jobs/run_use_cases.py precipitation
        env:
          DOCKER_WORK_DIR: /metplus
          DOCKER_DATA_DIR: /data
          DOCKER_USERNAME: ${{ secrets.DOCKER_USERNAME }}
          DOCKER_PASSWORD: ${{ secrets.DOCKER_PASSWORD }}
      # copy output data to save as artifact
      - name: Save output data
        if: always()
        run: |
          mkdir -p artifact/${{ github.job }}
          cp -r ${GITHUB_WORKSPACE}/../output/* artifact/${{ github.job }}/
      - uses: actions/upload-artifact@v2
        if: always()
        with:
          name: ${{ github.job }}
          path: artifact/${{ github.job }}
  use_cases_s2s_space_weather_tc_and_extra_tc:
    name: Use Cases Tests - s2s,space_weather,tc_and_extra_tc
    runs-on: ubuntu-latest
    needs: [get_image, update_data_volumes]
    steps:
      - uses: actions/checkout@v2
      - uses: actions/setup-python@v2
        with:
          python-version: '3.6'
      - uses: actions/download-artifact@v2
      - run: echo "BRANCH_NAME=$(cat artifact/branch_name.txt)" >> $GITHUB_ENV
      - name: Install dependencies
        run: python -m pip install --upgrade pip python-dateutil requests
      - name: Run Use Cases
        run: ${GITHUB_WORKSPACE}/ci/jobs/run_use_cases.py s2s,space_weather,tc_and_extra_tc
        env:
          DOCKER_WORK_DIR: /metplus
          DOCKER_DATA_DIR: /data
          DOCKER_USERNAME: ${{ secrets.DOCKER_USERNAME }}
          DOCKER_PASSWORD: ${{ secrets.DOCKER_PASSWORD }}
<<<<<<< HEAD
  use_cases_11:
    name: Use Cases Tests - air_quality_and_comp
    runs-on: ubuntu-latest
    needs: [get_image, update_data_volumes]
    steps:
      - uses: actions/checkout@v2
      - uses: actions/setup-python@v2
        with:
          python-version: '3.6'
      - uses: actions/download-artifact@v2
      - run: echo "BRANCH_NAME=$(cat artifact/branch_name.txt)" >> $GITHUB_ENV
      - name: Install dependencies
        run: python -m pip install --upgrade pip python-dateutil requests
      - name: Run Use Cases
        run: ${GITHUB_WORKSPACE}/ci/jobs/run_use_cases.py air_quality_and_comp
        env:
          DOCKER_WORK_DIR: /metplus
          DOCKER_DATA_DIR: /data
          DOCKER_USERNAME: ${{ secrets.DOCKER_USERNAME }}
          DOCKER_PASSWORD: ${{ secrets.DOCKER_PASSWORD }}
=======
>>>>>>> aaece663
      # copy output data to save as artifact
      - name: Save output data
        if: always()
        run: |
          mkdir -p artifact/${{ github.job }}
          cp -r ${GITHUB_WORKSPACE}/../output/* artifact/${{ github.job }}/
      - uses: actions/upload-artifact@v2
        if: always()
        with:
          name: ${{ github.job }}
          path: artifact/${{ github.job }}<|MERGE_RESOLUTION|>--- conflicted
+++ resolved
@@ -404,7 +404,6 @@
           DOCKER_DATA_DIR: /data
           DOCKER_USERNAME: ${{ secrets.DOCKER_USERNAME }}
           DOCKER_PASSWORD: ${{ secrets.DOCKER_PASSWORD }}
-<<<<<<< HEAD
   use_cases_11:
     name: Use Cases Tests - air_quality_and_comp
     runs-on: ubuntu-latest
@@ -425,8 +424,6 @@
           DOCKER_DATA_DIR: /data
           DOCKER_USERNAME: ${{ secrets.DOCKER_USERNAME }}
           DOCKER_PASSWORD: ${{ secrets.DOCKER_PASSWORD }}
-=======
->>>>>>> aaece663
       # copy output data to save as artifact
       - name: Save output data
         if: always()
