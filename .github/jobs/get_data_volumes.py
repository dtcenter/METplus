#! /usr/bin/env python3

# Run by GitHub Actions (in .github/actions/run_tests/entrypoint.sh)
# to obtain Docker data volumes for input and output data, create
# an alias name for the volumes, and generate --volumes-from arguments
# that are added to the Docker run command to make data available

import sys
import os

from docker_utils import docker_get_volumes_last_updated, get_branch_name
from docker_utils import get_data_repo, DOCKERHUB_METPLUS_DATA_DEV
from docker_utils import run_commands


def main(args):
    # get METplus version
    version_file = os.path.abspath(os.path.join(os.path.dirname(__file__),
                                                os.pardir,
                                                os.pardir,
                                                'metplus',
                                                'VERSION'))
    with open(version_file, 'r') as file_handle:
        version = file_handle.read().strip()

    # version should be set to develop or a release version, i.e. X.Y
    # if version is set to X.Y without -betaZ or -dev, use that version
    # otherwise use develop
    if len(version.split('-')) == 1:
        # only get first 2 numbers from version, i.e. X.Y.Z will use X.Y
        metplus_version = '.'.join(version.split('.')[:2])
    else:
        metplus_version = 'develop'

    volume_list = []

    # get the name of the current branch
    branch_name = get_branch_name()
    if not branch_name:
        print("Could not get current branch. Exiting.")
        return None

    # remove -ref from end of branch name if found
    if branch_name.endswith('-ref'):
        branch_name = branch_name[0:-4]

    # if running development version, use metplus-data-dev
    # if released version, i.e. X.Y.Z, use metplus-data
    data_repo = get_data_repo(metplus_version)

    if branch_name.startswith('main_v'):
        branch_name = branch_name[5:]

    # get all docker data volumes associated with current branch
    try:
        available_volumes = docker_get_volumes_last_updated(branch_name).keys()
    except AttributeError:
<<<<<<< HEAD
        print('ERROR: Could not get Docker data volumes from DockerHub. '
              'Please try rerunning the failed jobs.')
=======
        print("ERROR: Could not get available Docker data volumes "
              f"for {branch_name}. Try rerunning failed jobs in GitHub Actions")
>>>>>>> bf9a1346
        return None

    # loop through arguments and get data volume for each category
    for model_app_name in args:
        # set another variable for DockerHub repo to use
        # this will be switched to the dev version if reading output data
        repo_to_use = data_repo

        # if getting all input data, set volume name to METplus version
        if model_app_name == 'all_metplus_data':
            volume_name = metplus_version

        # requested data volume is output data
        # should match output-{pr_dest_branch}-use_cases_{dataset_id}
        # where {pr_dest_branch} is the destination branch of the pull request
        # and {dataset_id} is the identifier of the dataset,
        # i.e. met_tool_wrapper_2_5-6
        elif model_app_name.startswith('output-'):
            # set model_app_name to the dataset ID
            # set volume name to the string without '-use_cases_'
            prefix, model_app_name = model_app_name.rsplit('-use_cases_', 1)
            volume_name = f'{prefix}-{model_app_name}'

            # add output- to model app name
            model_app_name = f'output-{model_app_name}'

            # set DockerHub repo to dev version because all output data
            # should be in dev repository
            repo_to_use = DOCKERHUB_METPLUS_DATA_DEV

        # if using development version and branch data volume is available
        # use it, otherwise use develop version of data volume
        elif (metplus_version == 'develop' and
              f'{branch_name}-{model_app_name}' in available_volumes):
            volume_name = f'{branch_name}-{model_app_name}'
        else:
            volume_name = f'{metplus_version}-{model_app_name}'

        full_volume_name = f'{repo_to_use}:{volume_name}'
        print(f"CREATING DATA VOLUME FROM: {full_volume_name}")
        cmd = (f'docker create --name {model_app_name} '
               f'{full_volume_name}')
        if not run_commands(cmd):
            print(f'ERROR: Could not create data volume for {full_volume_name}')
            return None

        # add name to volumes from list to pass to docker build
        volume_list.append(f'--volumes-from {model_app_name}')

    return ' '.join(volume_list)


if __name__ == "__main__":
    # split up command line args that have commas before passing into main
    arg_list = []

    for arg in sys.argv[1:]:
        arg_list.extend(arg.split(','))
    out = main(arg_list)
    if out is None:
        print("ERROR: Something went wrong")
        sys.exit(1)
    print(out)<|MERGE_RESOLUTION|>--- conflicted
+++ resolved
@@ -55,13 +55,8 @@
     try:
         available_volumes = docker_get_volumes_last_updated(branch_name).keys()
     except AttributeError:
-<<<<<<< HEAD
-        print('ERROR: Could not get Docker data volumes from DockerHub. '
-              'Please try rerunning the failed jobs.')
-=======
         print("ERROR: Could not get available Docker data volumes "
               f"for {branch_name}. Try rerunning failed jobs in GitHub Actions")
->>>>>>> bf9a1346
         return None
 
     # loop through arguments and get data volume for each category
