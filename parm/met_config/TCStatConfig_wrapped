///////////////////////////////////////////////////////////////////////////////
//
// Default TCStat configuration file
//
////////////////////////////////////////////////////////////////////////////////

//
// The parameters listed below are used to filter the TC-STAT data down to the
// desired subset of lines over which statistics are to be computed.  Only
// those lines which meet ALL of the criteria specified will be retained.
//
// The settings that are common to all jobs may be specified once at the top
// level.  If no selection is listed for a parameter, that parameter will not
// be used for filtering.  If multiple selections are listed for a parameter,
// the analyses will be performed on their union.
//

//
// Stratify by the AMODEL or BMODEL columns.
//
${METPLUS_AMODEL}
${METPLUS_BMODEL}

//
// Stratify by the DESC column.
//
${METPLUS_DESC}

//
// Stratify by the STORM_ID column.
//
${METPLUS_STORM_ID}

//
// Stratify by the BASIN column.
// May add using the "-basin" job command option.
//
${METPLUS_BASIN}

//
// Stratify by the CYCLONE column.
// May add using the "-cyclone" job command option.
//
${METPLUS_CYCLONE}

//
// Stratify by the STORM_NAME column.
// May add using the "-storm_name" job command option.
//
${METPLUS_STORM_NAME}

//
// Stratify by the INIT times.
// Model initialization time windows to include or exclude
// May modify using the "-init_beg", "-init_end", "-init_inc",
// and "-init_exc" job command options.
//
${METPLUS_INIT_BEG}
${METPLUS_INIT_END}
${METPLUS_INIT_INCLUDE}
${METPLUS_INIT_EXCLUDE}

//
// Stratify by the VALID times.
//
${METPLUS_VALID_BEG}
${METPLUS_VALID_END}
${METPLUS_VALID_INCLUDE}
${METPLUS_VALID_EXCLUDE}

//
// Stratify by the initialization and valid hours and lead time.
//
${METPLUS_INIT_HOUR}
${METPLUS_VALID_HOUR}
${METPLUS_LEAD}

//
// Select tracks which contain all required lead times.
//
${METPLUS_LEAD_REQ}

//
// Stratify by the INIT_MASK and VALID_MASK columns.
//
${METPLUS_INIT_MASK}
${METPLUS_VALID_MASK}

//
// Stratify by checking the watch/warning status for each track point
// common to both the ADECK and BDECK tracks.  If the watch/warning status
// of any of the track points appears in the list, retain the entire track.
//
${METPLUS_TRACK_WATCH_WARN}

//
// Stratify by applying thresholds to numeric data columns.
//
${METPLUS_COLUMN_THRESH_NAME}
${METPLUS_COLUMN_THRESH_VAL}

//
// Stratify by performing string matching on non-numeric data columns.
//
${METPLUS_COLUMN_STR_NAME}
${METPLUS_COLUMN_STR_VAL}

//
// Similar to the column_thresh options above
//
${METPLUS_INIT_THRESH_NAME}
${METPLUS_INIT_THRESH_VAL}

//
// Similar to the column_str options above
//
${METPLUS_INIT_STR_NAME}
${METPLUS_INIT_STR_VAL}

//
// Stratify by the ADECK and BDECK distances to land.
//
${METPLUS_WATER_ONLY}

//
// Specify whether only those track points occurring near landfall should be
// retained, and define the landfall retention window in HH[MMSS] format
// around the landfall time.
//
${METPLUS_LANDFALL}
${METPLUS_LANDFALL_BEG}
${METPLUS_LANDFALL_END}

//
// Specify whether only those track points common to both the ADECK and BDECK
// tracks should be retained.  May modify using the "-match_points" job command
// option.
//
${METPLUS_MATCH_POINTS}

//
// Array of TCStat analysis jobs to be performed on the filtered data
//
<<<<<<< HEAD
${JOBS}
=======
${METPLUS_JOBS}
>>>>>>> a22ad67f

${METPLUS_MET_CONFIG_OVERRIDES}<|MERGE_RESOLUTION|>--- conflicted
+++ resolved
@@ -141,10 +141,6 @@
 //
 // Array of TCStat analysis jobs to be performed on the filtered data
 //
-<<<<<<< HEAD
-${JOBS}
-=======
 ${METPLUS_JOBS}
->>>>>>> a22ad67f
 
 ${METPLUS_MET_CONFIG_OVERRIDES}