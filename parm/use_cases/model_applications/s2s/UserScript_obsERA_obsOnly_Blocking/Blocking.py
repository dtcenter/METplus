import os
import numpy as np
import datetime
import bisect
from scipy import stats
from scipy.signal import argrelextrema
#from metplus.util import config_metplus, get_start_end_interval_times, get_lead_sequence
#from metplus.util import get_skip_times, skip_time, is_loop_by_init, ti_calculate
from Blocking_WeatherRegime_util import read_nc_met

class BlockingCalculation():
    """Contains the programs to calculate Blocking via the Pelly-Hoskins Method
    """
    def __init__(self,label):

        self.blocking_anomaly_var = os.environ.get(label+'_BLOCKING_ANOMALY_VAR','Z500_ANA')
        self.blocking_var = os.environ.get(label+'_BLOCKING_VAR','Z500')
        self.smoothing_pts = int(os.environ.get(label+'_SMOOTHING_PTS',9))
        lat_delta_in = os.environ.get(label+'_LAT_DELTA','-5,0,5')
        self.lat_delta = list(map(int,lat_delta_in.split(",")))
        self.n_s_limits = int(os.environ.get(label+'_NORTH_SOUTH_LIMITS',30))
        self.ibl_dist = int(os.environ.get(label+'_IBL_DIST',7))
        self.ibl_in_gibl = int(os.environ.get(label+'_IBL_IN_GIBL',15))
        self.gibl_overlap = int(os.environ.get(label+'_GIBL_OVERLAP',10))
        self.block_time = int(os.environ.get(label+'_BLOCK_TIME',5))  ###Should fix so it supports other times"
        self.block_travel = int(os.environ.get(label+'_BLOCK_TRAVEL',45))
        self.block_method = os.environ.get(label+'_BLOCK_METHOD','PH')

        # Check data requirements
        if self.smoothing_pts % 2 == 0:
            print('ERROR: Smoothing Radius must be an odd number given in grid points, Exiting...')
            exit()


    def run_CBL(self,cblinfiles,nseasons,dseasons):

        z500_anom_4d,lats,lons,timedict = read_nc_met(cblinfiles,self.blocking_anomaly_var,nseasons,dseasons)

        #Create Latitude Weight based for NH
        cos = lats
        cos = cos * np.pi / 180.0
        way = np.cos(cos)
        way = np.sqrt(way)
        weightf = np.repeat(way[:,np.newaxis],360,axis=1)

        ####Find latitude of maximum high-pass STD (CBL)
<<<<<<< HEAD
        mstd = np.nanstd(z500_anom_4d,axis=1)  # Standard deviation over latitudes
        mhweight = mstd * weightf              # Multiply standard deviation by weights
        cbli = np.argmax(mhweight,axis=1)      # Find the index of the max for each year (size is year, lon)
        CBL = np.zeros((len(z500_anom_4d[:,0,0,0]),len(lons)))
        for j in np.arange(0,len(yr),1):
            CBL[j,:] = lats[cbli[j,:]]         # Return the latitude that was the max (size is year, lon) 
=======
        yrlen = len(z500_anom_4d[:,0,0,0])
        mstd = np.nanstd(z500_anom_4d,axis=1)
        mhweight = mstd * weightf
        cbli = np.argmax(mhweight,axis=1)
        CBL = np.zeros((yrlen,len(lons)))
        for j in np.arange(0,yrlen,1):
            CBL[j,:] = lats[cbli[j,:]]
>>>>>>> 0b416078

        ###Apply Moving Average to Smooth CBL Profiles
        lt = len(lons)
        CBLf = np.zeros((yrlen,len(lons)))
        m=int((self.smoothing_pts-1)/2.0)
        for i in np.arange(0,len(CBL[0,:]),1):
            ma_indices = np.arange(i-m,i+m+1)
            ma_indices = np.where(ma_indices >= lt,ma_indices-lt,ma_indices)
            CBLf[:,i] = np.nanmean(CBL[:,ma_indices],axis=1).astype(int)
        
        return CBLf,lats,lons,mhweight,timedict


    def run_mod_blocking1d(self,a,cbl,lat,lon,meth):
        lat_d = self.lat_delta
        dc = (90 - cbl).astype(int)
        db = self.n_s_limits
        BI = np.zeros((len(a[:,0,0]),len(lon)))
        blon = np.zeros((len(a[:,0,0]),len(lon)))
        if meth=='PH':
            # loop through days
            for k in np.arange(0,len(a[:,0,0]),1):
                blontemp=0
                q=0
                BI1=np.zeros((len(lat_d),len(lon)))
                for l in lat_d:
                    blon1 = np.zeros(len(lon))
                    d0 = dc-l
                    dn = ((dc - 1*db/2) - l).astype(np.int64)
                    ds = ((dc + 1*db/2) - l).astype(np.int64)
                    GHGS = np.zeros(len(cbl))
                    GHGN = np.zeros(len(cbl))
                    for jj in np.arange(0,len(cbl),1):
                        GHGN[jj] = np.mean(a[k,dn[jj]:d0[jj]+1,jj])
                        GHGS[jj] = np.mean(a[k,d0[jj]:ds[jj]+1,jj])
                    BI1[q,:] = GHGN-GHGS
                    q = q +1
                BI1 = np.max(BI1,axis=0)
                block = np.where((BI1>0))[0]
                blon1[block]=1
                blontemp = blontemp + blon1
                BI[k,:] = BI1
                blon[k,:] = blontemp

        return blon,BI


    def run_Calc_IBL(self,cbl,iblinfiles,nseasons, dseasons):

        z500_daily,lats,lons,timedict = read_nc_met(iblinfiles,self.blocking_var,nseasons,dseasons)

        #Initilize arrays for IBLs and the blocking index
        # yr, day, lon
        yrlen = len(z500_daily[:,0,0,0])
        blonlong = np.zeros((yrlen,len(z500_daily[0,:,0,0]),len(lons)))
        BI = np.zeros((yrlen,len(z500_daily[0,:,0,0]),len(lons)))

        #Using long-term mean CBL and acsessing module of mod.py
        cbl = np.nanmean(cbl,axis=0)
        for i in np.arange(0,yrlen,1):
            blon,BI[i,:,:] = self.run_mod_blocking1d(z500_daily[i,:,:,:],cbl,lats,lons,self.block_method)
            blonlong[i,:,:] = blon

        return blonlong,timedict


    def run_Calc_GIBL(self,ibl,lons):

        #Initilize GIBL Array
        GIBL = np.zeros(np.shape(ibl))

        #####Loop finds IBLs within 7 degree of each other creating one group. Finally
        ##### A GIBL exist if it has more than 15 IBLs
        crit = self.ibl_in_gibl

        for i in np.arange(0,len(GIBL[:,0,0]),1):
            for k in np.arange(0,len(GIBL[0,:,0]),1):
                gibli = np.zeros(len(GIBL[0,0,:]))
                thresh = crit/2.0
                a = ibl[i,k,:]
                db = self.ibl_dist
                ibli = np.where(a==1)[0]
                if len(ibli)==0:
                    continue
                idiff = ibli[1:] - ibli[:-1]
                bt=0
                btlon = ibli[0]
                ct = 1
                btfin = []
                block = ibli
                block = np.append(block,block+360)
                for ll in np.arange(1,len(block),1):
                    diff = np.abs(block[ll] - block[ll-1])
                    if diff == 1:
                        bt = [block[ll]]
                        btlon = np.append(btlon,bt)
                        ct = ct + diff
                    if diff <= thresh and diff != 1:
                        bt = np.arange(block[ll-1]+1,block[ll]+1,1)
                        btlon = np.append(btlon,bt)
                        ct = ct + diff
                    if diff > thresh or ll==(len(block)-1):
                        if ct >= crit:
                            btfin = np.append(btfin,btlon)
                            ct=1
                        ct = 1
                        btlon = block[ll]
                if len(btfin)/2 < crit :
                    btfin = []
                if len(btfin)==0:
                    continue
                gibl1 = btfin
                temp = np.where(gibl1>=360)[0]
                gibl1[temp] = gibl1[temp] - 360
                gibli[gibl1.astype(int)] = 1
                GIBL[i,k,:] = gibli

        return GIBL


    def Remove(self,duplicate):
        final_list = []
        for num in duplicate:
            if num not in final_list:
                final_list.append(num)
        return final_list


    def run_Calc_Blocks(self,ibl,GIBL,lon,tsin):

        crit = self.ibl_in_gibl

        ##Count up the blocked longitudes for each GIBL
        c = np.zeros((GIBL.shape))
        lonlen = len(lon)
        sz = []
        mx = []
        min = []

        for y in np.arange(0,len(GIBL[:,0,0]),1):
            for k in np.arange(0,len(GIBL[0,:,0]),1):
                a = GIBL[y,k] # Array of lons for each year,day
                ct=1
                ai = np.where(a==1)[0]
                ai = np.append(ai,ai+360)
                temp = np.where(ai>=360)[0]
                bi=list(ai)
                bi = np.array(bi)
                bi[temp] = bi[temp]-360
                # Loop through the lons that are part of the GIBL
                for i in np.arange(0,len(ai)-1,1):
                    diff = ai[i+1] - ai[i]
                    c[y,k,bi[i]] = ct
                    if diff==1:
                        ct=ct+1
                    else:
                        sz = np.append(sz,ct)
                        ct=1

        ########## - finding where the left and right limits of the block are - ################
        for i in np.arange(0,len(c[:,0,0]),1):
            for k in np.arange(0,len(c[0,:,0]),1):
                maxi = argrelextrema(c[i,k],np.greater,mode='wrap')[0]
                mini = np.where(c[i,k]==1)[0]
                if c[i,k,lonlen-1]!=0 and c[i,k,0]!=0:
                    mm1 = mini[-1]
                    mm2 = mini[:-1]
                    mini = np.append(mm1,mm2)
                mx = np.append(mx,maxi)
                min = np.append(min,mini)

        locy, locd, locl = np.where(c==crit)

        A = np.zeros(lonlen)
        A = np.expand_dims(A,axis=0)

        ################# - Splitting up each GIBL into its own array - ###################

        for i in np.arange(0,len(locy),1):
            m = locy[i]   #year
            n = locd[i]   #day
            o = locl[i]   #long where 15
            mm = int(mx[i])
            mn = min[i]
            temp1 = GIBL[m,n]
            temp2 = np.zeros(lonlen)
            if mn>mm:
                diff = int(mm - c[m,n,mm] + 1)
                lons = lon[diff]
                place1 = np.arange(lons,lonlen,1)
                place2 = np.arange(0,mm+1,1)
                bl = np.append(place2,place1).astype(int)
            if temp1[lonlen-1] ==1 and mm>200:
                lons = lon[mm]
                beg = mm - c[m,n,mm] + 1
                bl = np.arange(beg,mm+1,1).astype(int)
            if mm>mn: #temp1[359] ==0:
                lons = lon[mm]
                beg = mm - c[m,n,mm] + 1
                bl = np.arange(beg,mm+1,1).astype(int)
            temp2[bl] = 1
            temp2 = np.expand_dims(temp2,axis=0)
            A = np.concatenate((A,temp2),axis=0)

        A = A[1:]

        ######### - Getting rid of non-consectutve Time steps which would prevent blocking - #################
        dd=[]
        dy = []
        dA = A[0]
        dA = np.expand_dims(dA,axis=0)
        ct=0
        for i in np.arange(1,len(locy),1):
            dd1 = locd[i-1]
            dd2 = locd[i]
            if dd2-dd1 > 2:
                ct = 0
                continue
            if ct == 0:
                dd = np.append(dd,locd[i-1])
                dy = np.append(dy,locy[i-1])
                temp2 = np.expand_dims(A[i-1],axis=0)
                dA = np.concatenate((dA,temp2),axis=0)
                ct = ct + 1
            if dd2-dd1<=2:
                dd=np.append(dd,locd[i])
                dy = np.append(dy,locy[i])
                temp2 = np.expand_dims(A[i],axis=0)
                dA = np.concatenate((dA,temp2),axis=0)
                ct = ct + 1

        dA=dA[1:]
        dAfin = dA

        ############ - Finding center longitude of block - ##############
        middle=[]
        for l in np.arange(0,len(dAfin),1):
            temp = np.where(dAfin[l]==1)[0]
            if len(temp) % 2 == 0:
                temp = np.append(temp,0)
            midtemp = np.median(temp)
            middle = np.append(middle,midtemp)


        #####Track blocks. Makes sure that blocks overlap with at least 10 longitude points on consecutive
        overlap = self.gibl_overlap
        btime = self.block_time
        fin = [[]]
        finloc = [[]]
        ddcopy=dd*1.0
        noloc=[]
        failloc = [[]]
        for i in np.arange(0,len(c[:,0,0]),1):
            yri = np.where(dy==i)[0]
            B = [[]]
            ddil =1.0 * ddcopy[yri]
            dyy = np.where(dy==i)[0]
            rem = []
            for dk in ddil:
                if len(ddil) < btime:
                    continue
                ddil = np.append(ddil[0]-1,ddil)
                diff = np.diff(ddil)
                diffB=[]
                dB =1
                cnt = 1
                while dB<=2:
                    diffB = np.append(diffB,ddil[cnt])
                    dB = diff[cnt-1]
                    if ddil[cnt]==ddil[-1]:
                        dB=5
                    cnt=cnt+1
                diffB = np.array(self.Remove(diffB))
                locb = []
                for ll in diffB:
                    locb = np.append(locb,np.where((dy==i) & (dd==ll))[0])
                ddil=ddil[1:]
                locbtemp = 1.0*locb
                ree=np.empty(0,dtype=int)
                for hh in np.arange(0,len(noloc),1):
                    ree = np.append(ree,np.where(locb == noloc[hh])[0])
                ree.astype(int)
                locbtemp = np.delete(locbtemp,ree)
                locb=locbtemp * 1.0
                datemp = dAfin[locb.astype(int)]
                blocktemp = [[datemp[0]]]
                locbi = np.array([locb[0]])
                ll1=0
                pass1 = 0
                ai=[0]
                add=0
                for ll in np.arange(0,len(locb)-1,1):
                    if ((dd[locb[ll+1].astype(int)] - dd[locb[ll1].astype(int)]) >=1) & ((dd[locb[ll+1].astype(int)] - dd[locb[ll1].astype(int)]) <=2):
                        add = datemp[ll1] + datemp[ll+1]
                    ai = np.where(add==2)[0]
                    if len(ai)>overlap:
                        locbi=np.append(locbi,locb[ll+1])
                        ll1=ll+1
                        add=0
                    if (len(ai)<overlap):
                        add=0
                        continue
                if len(locbi)>4:
                    noloc = np.append(noloc,locbi)
                    finloc = finloc + [locbi]
                    for jj in locbi:
                        rem = np.append(rem,np.where(dyy==jj)[0])
                    ddil = np.delete(ddcopy[yri],rem.astype(int))
                if len(locbi)<=4:
                    noloc = np.append(noloc,locbi)
                    if len(locbi)<=2:
                        failloc=failloc+[locbi]
                    for jj in locbi:
                        rem = np.append(rem,np.where(dyy==jj)[0])
                    ddil = np.delete(ddcopy[yri],rem.astype(int))

        blocks = finloc[1:]
        noblock = failloc[1:]

        ############Get rid of blocks that travel downstream##########
        ######If center of blocks travel downstream further than 45 degrees longitude, 
        ######cancel block moment it travels out of this limit
        newblock = [[]]
        newnoblock=[[]]
        distthresh = self.block_travel
        for bb in blocks:
            diffb = []
            start = middle[bb[0].astype(int)]
            for bbs in bb:
                diffb = np.append(diffb, start - middle[bbs.astype(int)])
            loc = np.where(np.abs(diffb) > distthresh)[0]
            if len(loc)==0:
                newblock = newblock +[bb]
            if len(loc)>0:
                if len(bb[:loc[0]]) >4:
                    newblock = newblock + [bb[:loc[0]]]
                if len(bb[:loc[0]]) <=2:
                    noblock = noblock + [bb]

        blocks = newblock[1:]

        #Create a final array with blocking longitudes. Similar to IBL/GIBL, but those that pass the duration threshold
        blockfreq = np.zeros((len(ibl[:,0,0]),len(ibl[0,:,0]),360))
        savecbl=[]
        savemiddle = []
        saveyr=[]
        numblock=0
        for i in np.arange(0,len(blocks),1):
            temp = blocks[i]
            numblock=numblock+1
            for j in temp:
                j=int(j)
                daycomp = int(dd[j])
                yearcomp = int(dy[j])
                saveyr = np.append(saveyr,dy[j])
                middlecomp = middle[j].astype(int)
                mc1 = int(round(middlecomp / 2.5))
                blockfreq[yearcomp,daycomp] = blockfreq[yearcomp,daycomp] + dAfin[j]
                ct = ct + 1

        return blockfreq<|MERGE_RESOLUTION|>--- conflicted
+++ resolved
@@ -44,14 +44,6 @@
         weightf = np.repeat(way[:,np.newaxis],360,axis=1)
 
         ####Find latitude of maximum high-pass STD (CBL)
-<<<<<<< HEAD
-        mstd = np.nanstd(z500_anom_4d,axis=1)  # Standard deviation over latitudes
-        mhweight = mstd * weightf              # Multiply standard deviation by weights
-        cbli = np.argmax(mhweight,axis=1)      # Find the index of the max for each year (size is year, lon)
-        CBL = np.zeros((len(z500_anom_4d[:,0,0,0]),len(lons)))
-        for j in np.arange(0,len(yr),1):
-            CBL[j,:] = lats[cbli[j,:]]         # Return the latitude that was the max (size is year, lon) 
-=======
         yrlen = len(z500_anom_4d[:,0,0,0])
         mstd = np.nanstd(z500_anom_4d,axis=1)
         mhweight = mstd * weightf
@@ -59,7 +51,6 @@
         CBL = np.zeros((yrlen,len(lons)))
         for j in np.arange(0,yrlen,1):
             CBL[j,:] = lats[cbli[j,:]]
->>>>>>> 0b416078
 
         ###Apply Moving Average to Smooth CBL Profiles
         lt = len(lons)
