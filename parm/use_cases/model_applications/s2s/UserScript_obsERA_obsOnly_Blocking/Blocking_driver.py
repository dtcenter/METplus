--- conflicted
+++ resolved
@@ -5,10 +5,6 @@
 import datetime
 import netCDF4
 import warnings
-<<<<<<< HEAD
-import atexit
-=======
->>>>>>> 0b416078
 
 from Blocking import BlockingCalculation
 from metplotpy.contributed.blocking_s2s import plot_blocking as pb
@@ -16,49 +12,14 @@
 from Blocking_WeatherRegime_util import parse_steps, write_mpr_file
 
 
-<<<<<<< HEAD
-def cleanup_anom_files(obs_anomfile, fcst_anomfile, keep_anom_files):
-    if keep_anom_files == 'false':
-        try:
-            os.remove(obs_anomfile)
-        except:
-            pass
-
-        try:
-            os.remove(fcst_anomfile)
-        except:
-            pass
-
-
-def cleanup_daily_files(obs_dailyfile, fcst_dailyfile, keep_daily_files):
-    if keep_daily_files == 'false':
-        try:
-            os.remove(obs_dailyfile)
-        except:
-            pass
-
-        try:
-            os.remove(fcst_dailyfile)
-        except:
-            pass
-
-
 def main():
 
-=======
-def main():
-
->>>>>>> 0b416078
     steps_list_fcst,steps_list_obs = parse_steps()
 
     if not steps_list_obs and not steps_list_fcst:
         warnings.warn('No processing steps requested for either the model or observations,')
-<<<<<<< HEAD
-        warnings.warn('no data will be processed')
-=======
         warnings.warn(' nothing will be run')
         warnings.warn('Set FCST_STEPS and/or OBS_STEPS in the [user_env_vars] section to process data')
->>>>>>> 0b416078
 
 
     ######################################################################
@@ -87,20 +48,6 @@
 
     # Get the days per season
     dseasons = int(os.environ['DAYS_PER_SEASON'])
-<<<<<<< HEAD
-
-    # Grab the Anomaly (CBL) text files
-    obs_cbl_filetxt = os.environ.get('OBS_CBL_INPUT_TEXTFILE','')
-    fcst_cbl_filetxt = os.environ.get('FCST_CBL_INPUT_TEXTFILE','')
-    keep_cbl_textfile = os.environ.get('KEEP_CBL_FILE_LISTING', 'False').lower()
-    atexit.register(cleanup_anom_files, obs_cbl_filetxt, fcst_cbl_filetxt, keep_cbl_textfile)
-
-    # Grab the Daily (IBL) text files
-    obs_ibl_filetxt = os.environ.get('OBS_IBL_INPUT_TEXTFILE','')
-    fcst_ibl_filetxt = os.environ.get('FCST_IBL_INPUT_TEXTFILE','')
-    keep_ibl_textfile = os.environ.get('KEEP_IBL_FILE_LISTING', 'False').lower()
-    atexit.register(cleanup_daily_files, obs_ibl_filetxt, fcst_ibl_filetxt, keep_ibl_textfile)
-=======
 
     # Grab the Anomaly (CBL) text files
     obs_cbl_filetxt = os.environ.get('METPLUS_FILELIST_OBS_CBL_INPUT','')
@@ -109,7 +56,6 @@
     # Grab the Daily (IBL) text files
     obs_ibl_filetxt = os.environ.get('METPLUS_FILELIST_OBS_IBL_INPUT','')
     fcst_ibl_filetxt = os.environ.get('METPLUS_FILELIST_FCST_IBL_INPUT','')
->>>>>>> 0b416078
 
 
     # Calculate Central Blocking Latitude
@@ -119,11 +65,8 @@
         cbl_nseasons = int(os.environ['CBL_NUM_SEASONS'])
         with open(obs_cbl_filetxt) as ocl:
             obs_infiles = ocl.read().splitlines()
-<<<<<<< HEAD
-=======
         if (obs_infiles[0] == 'file_list'):
             obs_infiles = obs_infiles[1:]
->>>>>>> 0b416078
         if len(obs_infiles) != (cbl_nseasons*dseasons):
             raise Exception('Invalid Obs data; each year must contain the same date range to calculate seasonal averages.')
         cbls_obs,lats_obs,lons_obs,mhweight_obs,cbl_time_obs = steps_obs.run_CBL(obs_infiles,cbl_nseasons,dseasons)
@@ -134,11 +77,8 @@
         cbl_nseasons = int(os.environ['CBL_NUM_SEASONS'])
         with open(fcst_cbl_filetxt) as fcl:
             fcst_infiles = fcl.read().splitlines()
-<<<<<<< HEAD
-=======
         if (fcst_infiles[0] == 'file_list'):
             fcst_infiles = fcst_infiles[1:]
->>>>>>> 0b416078
         if len(fcst_infiles) != (cbl_nseasons*dseasons):
             raise Exception('Invalid Fcst data; each year must contain the same date range to calculate seasonal averages.')
         cbls_fcst,lats_fcst,lons_fcst,mhweight_fcst,cbl_time_fcst = steps_fcst.run_CBL(fcst_infiles,cbl_nseasons,dseasons)
@@ -178,11 +118,8 @@
         ibl_nseasons = int(os.environ['IBL_NUM_SEASONS'])
         with open(obs_ibl_filetxt) as oil:
             obs_infiles = oil.read().splitlines()
-<<<<<<< HEAD
-=======
         if (obs_infiles[0] == 'file_list'):
             obs_infiles = obs_infiles[1:]
->>>>>>> 0b416078
         if len(obs_infiles) != (ibl_nseasons*dseasons):
             raise Exception('Invalid Obs data; each year must contain the same date range to calculate seasonal averages.')
         ibls_obs,ibl_time_obs = steps_obs.run_Calc_IBL(cbls_obs,obs_infiles,ibl_nseasons,dseasons)
@@ -194,11 +131,8 @@
         ibl_nseasons = int(os.environ['IBL_NUM_SEASONS'])
         with open(fcst_ibl_filetxt) as fil:
             fcst_infiles = fil.read().splitlines()
-<<<<<<< HEAD
-=======
         if (fcst_infiles[0] == 'file_list'):
             fcst_infiles = fcst_infiles[1:]
->>>>>>> 0b416078
         if len(fcst_infiles) != (ibl_nseasons*dseasons):
             raise Exception('Invalid Fcst data; each year must contain the same date range to calculate seasonal averages.')
         ibls_fcst,ibl_time_fcst = steps_fcst.run_Calc_IBL(cbls_fcst,fcst_infiles,ibl_nseasons,dseasons)
