////////////////////////////////////////////////////////////////////////////////
//
// Point-Stat configuration file.
//
// For additional information, see the MET_BASE/config/README file.
//
////////////////////////////////////////////////////////////////////////////////

//
// Output model name to be written
//
model = "${MODEL}";

//
// Output description to be written
// May be set separately in each "obs.field" entry
//
desc = "NA";

////////////////////////////////////////////////////////////////////////////////

//
// Verification grid
//
regrid = {
   to_grid    = ${REGRID_TO_GRID};
   method     = BILIN;
   width      = 2;
   vld_thresh = 0.5;
   shape      = SQUARE;
}

////////////////////////////////////////////////////////////////////////////////

//
// May be set separately in each "field" entry
//
censor_thresh = [];
censor_val    = [];
cat_thresh    = [ NA ];
cnt_thresh    = [ NA ];
cnt_logic     = UNION;
wind_thresh   = [ NA ];
wind_logic    = UNION;
eclv_points   = 0.05;
rank_corr_flag = FALSE;

//
// Forecast and observation fields to be verified
//
fcst = {
    field = [ ${FCST_FIELD} ];
    };

obs = {
    field = [ ${OBS_FIELD} ];
    };

////////////////////////////////////////////////////////////////////////////////

//
// Point observation filtering options
// May be set separately in each "obs.field" entry
//
message_type = ${POINT_STAT_MESSAGE_TYPE};
sid_exc        = [];
obs_quality    = [ "1", "2", "3" ];
duplicate_flag = NONE;
obs_summary    = NONE;
obs_perc_value = 50;

//
// Mapping of message type group name to comma-separated list of values.
//
message_type_group_map = [
   { key = "SURFACE"; val = "ADPSFC,SFCSHP,MSONET";               },
   { key = "ANYAIR";  val = "AIRCAR,AIRCFT";                      },
   { key = "ANYSFC";  val = "ADPSFC,SFCSHP,ADPUPA,PROFLR,MSONET"; },
   { key = "ONLYSF";  val = "ADPSFC,SFCSHP";                      },
<<<<<<< HEAD
   { key = "LANDSF"; val = "ADPSFC,MSONET"; },
   { key = "WATERSF"; val = "SFCSHP"; }
=======
   { key = "LANDSF";  val = "ADPSFC,MSONET";                      },
   { key = "WATERSF"; val = "SFCSHP";                             }
>>>>>>> 0c102727
];

////////////////////////////////////////////////////////////////////////////////

//
// Climatology data
//
climo_mean = {

   file_name = [];
   field     = [];

   regrid = {
      method     = NEAREST;
      width      = 1;
      vld_thresh = 0.5;
      shape      = SQUARE;
   }

   time_interp_method = NEAREST;
   match_month        = TRUE;
   match_day          = TRUE;
   time_step          = 21600;
}

climo_stdev = climo_mean;
climo_stdev = {
   file_name = [];
}

climo_cdf_bins = 1;
write_cdf_bins = FALSE;

////////////////////////////////////////////////////////////////////////////////

//
// Point observation time window
//
obs_window = {
  beg = ${OBS_WINDOW_BEGIN};
  end = ${OBS_WINDOW_END};
}

////////////////////////////////////////////////////////////////////////////////

//
// Verification masking regions
//
mask = {
   grid = ${POINT_STAT_GRID};
   poly = ${POINT_STAT_POLY};
   sid     = [];
   llpnt = [];
}

////////////////////////////////////////////////////////////////////////////////

//
// Confidence interval settings
//
ci_alpha  = [ 0.05 ];

boot = {
   interval = PCTILE;
   rep_prop = 1.0;
   n_rep    = 0;
   rng      = "mt19937";
   seed     = "";
}

////////////////////////////////////////////////////////////////////////////////

//
// Interpolation methods
//
interp = {
   vld_thresh = 1.0;
   shape      = SQUARE;

   type = [
      {
         method = BILIN;
         width  = 2;
      }
   ];
}

////////////////////////////////////////////////////////////////////////////////

//
// HiRA verification method
//
hira = {
   flag       = FALSE;
   width      = [ 2, 3, 4, 5 ];
   vld_thresh = 1.0;
   cov_thresh = [ ==0.25 ];
   shape      = SQUARE;
}

////////////////////////////////////////////////////////////////////////////////

//
// Statistical output types
//
output_flag = {
   fho    = NONE;
   ctc    = NONE;
   cts    = NONE;
   mctc   = NONE;
   mcts   = NONE;
   cnt    = NONE;
   sl1l2  = STAT;
   sal1l2 = NONE;
   vl1l2  = STAT;
   val1l2 = NONE;
   vcnt   = NONE;
   pct    = NONE;
   pstd   = NONE;
   pjc    = NONE;
   prc    = NONE;
   ecnt   = NONE; // Only for HiRA.
   eclv   = NONE;
   mpr    = NONE;
}

////////////////////////////////////////////////////////////////////////////////

tmp_dir        = "/tmp";
output_prefix  = "";
//version        = "V8.1";

////////////////////////////////////////////////////////////////////////////////<|MERGE_RESOLUTION|>--- conflicted
+++ resolved
@@ -77,13 +77,8 @@
    { key = "ANYAIR";  val = "AIRCAR,AIRCFT";                      },
    { key = "ANYSFC";  val = "ADPSFC,SFCSHP,ADPUPA,PROFLR,MSONET"; },
    { key = "ONLYSF";  val = "ADPSFC,SFCSHP";                      },
-<<<<<<< HEAD
-   { key = "LANDSF"; val = "ADPSFC,MSONET"; },
-   { key = "WATERSF"; val = "SFCSHP"; }
-=======
    { key = "LANDSF";  val = "ADPSFC,MSONET";                      },
    { key = "WATERSF"; val = "SFCSHP";                             }
->>>>>>> 0c102727
 ];
 
 ////////////////////////////////////////////////////////////////////////////////
