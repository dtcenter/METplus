## This is a UNIX conf file that contains all information relating to
# the METplus configuration.  UNIX conf is used because of how easy it is
# to parse (even GrADS can do it).  The syntax:
#
#      [section]
#      var = value
#
#
# to set the value of namelist &namelist's nlvar variable.  Also, the
# special variable "namelist" lists additional conf sections to
# recurse into to get more namelist variables after the current conf
# section is parsed.  Any variable will only be set once: the first
# time it is seen.

## Sets basic configuration options used by all components.
#
# This section sets basic configuration options used by all components.  
# Several special variables in this section are set by the ProdConfig 
# object itself, which will overwrite them if they're set in this
# file:
# * YMDHM = analysis time (201304261830 = April 26, 2013, 18:30 UTC)
# * YMDH = analysis time excluding minute (2013042618)
# * YMD = analysis time, excluding hour and minute
# * year, YYYY = analysis time's year (ie.: 2013)
# * YY = last two digits of year
# * century, CC = first two digits of year
# * month, MM = analysis time's month (ie.: 04)
# * day, DD = analysis time's day (ie.: 26)
# * hour, cyc, HH = analysis time's hour (ie.: 18)
# * minute, min = analysis time's minute (ie.: 30)
#
# There may be additional variables depending on what subclass (if
# any) of the ProdConfig is used.

#
#  DIRECTORIES
#
[config]
# Input data directories

# This is the location of your input files for METplus
<<<<<<< HEAD
INPUT_BASE = /d1/projects/METplus/METplus_Data

#
#  FILENAME TEMPLATES
#
[filename_templates]
# NOTE: These are EXAMPLE FILENAME TEMPLATES
#
#FCST_GRID_STAT_INPUT_TEMPLATE = gfs_4_{init?fmt=%Y%m%d}_{init?fmt=%H}00_{lead?fmt=%HHH}.grb2
#OBS_GRID_STAT_INPUT_TEMPLATE = gfs_4_{valid?fmt=%Y%m%d}_{valid?fmt=%H}00_000.grb2



=======
INPUT_BASE = /path/to
>>>>>>> 23626f8b
<|MERGE_RESOLUTION|>--- conflicted
+++ resolved
@@ -39,20 +39,4 @@
 # Input data directories
 
 # This is the location of your input files for METplus
-<<<<<<< HEAD
-INPUT_BASE = /d1/projects/METplus/METplus_Data
-
-#
-#  FILENAME TEMPLATES
-#
-[filename_templates]
-# NOTE: These are EXAMPLE FILENAME TEMPLATES
-#
-#FCST_GRID_STAT_INPUT_TEMPLATE = gfs_4_{init?fmt=%Y%m%d}_{init?fmt=%H}00_{lead?fmt=%HHH}.grb2
-#OBS_GRID_STAT_INPUT_TEMPLATE = gfs_4_{valid?fmt=%Y%m%d}_{valid?fmt=%H}00_000.grb2
-
-
-
-=======
-INPUT_BASE = /path/to
->>>>>>> 23626f8b
+INPUT_BASE = /d1/projects/METplus/METplus_Data