--- conflicted
+++ resolved
@@ -3,12 +3,11 @@
 import sys
 import os
 
-<<<<<<< HEAD
 try:
-    from . import LOWER_TO_WRAPPER_NAME
+    from .config_util import get_wrapper_name
 except ImportError:
     sys.path.insert(0, os.path.abspath(os.path.dirname(__file__)))
-    from constants import LOWER_TO_WRAPPER_NAME
+    from config_util import get_wrapper_name
 
 
 def get_wrapper_name(process_name):
@@ -27,9 +26,6 @@
         return LOWER_TO_WRAPPER_NAME[lower_process]
 
     return None
-=======
-from .config_util import get_wrapper_name
->>>>>>> a4a01325
 
 
 def print_doc_text(tool_name, input_dict):
