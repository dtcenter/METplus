"""
Program Name: config_metplus.py
Contact(s): George McCabe, Julie Prestopnik, Jim Frimel, Minna Win
Abstract:
History Log:  Initial version
Usage: Used to read the configuration files to setup the METplus wrappers
Parameters: None
Input Files: N/A
Output Files: N/A
"""

import os
import re
import sys
import logging
from datetime import datetime, timezone
import time
import shutil
from configparser import ConfigParser, NoOptionError
from pathlib import Path
import uuid

from produtil.config import ProdConfig

from .constants import RUNTIME_CONFS, MISSING_DATA_VALUE
from .string_template_substitution import do_string_sub
from .string_manip import getlist, remove_quotes
from .string_manip import validate_thresholds, find_indices_in_config_section
from .system_util import mkdir_p
from .config_util import is_loop_by_init
from .config_validate import validate_field_info_configs

"""!Creates the initial METplus directory structure,
loads information into each job.

This module is used to create the initial METplus conf file in the
first METplus job via the metplus.config_metplus.launch().
The launch() function does more than just create the conf file though.
It creates several initial files and  directories

The METplusConfig class is used in place of a produtil.config.ProdConfig
throughout the METplus system.  It can be used as a drop-in replacement
for a produtil.config.ProdConfig, but has additional features needed to
support initial creation of the METplus system.
"""

'''!@var __all__
All symbols exported by "from metplus.util.config_metplus import *"
'''
__all__ = [
    'setup',
    'parse_var_list',
    'replace_config_from_section',
]

'''!@var METPLUS_BASE
The METplus installation directory
'''
METPLUS_BASE = os.path.realpath(str(Path(__file__).parents[2]))

# name of directory under METPLUS_BASE that contains config files
PARM_DIR = 'parm'

# set parm base to METPLUS_BASE/parm unless METPLUS_PARM_BASE env var is set
PARM_BASE = os.environ.get('METPLUS_PARM_BASE',
                           os.path.join(METPLUS_BASE, PARM_DIR))

# name of directory under PARM_DIR that contains defaults
METPLUS_CONFIG_DIR = 'metplus_config'

# default METplus configuration files that are sourced first
BASE_CONFS = [
    'defaults.conf',
]

# support previous location of default config files
OLD_BASE_CONFS = [
    'metplus_system.conf',
    'metplus_data.conf',
    'metplus_runtime.conf',
    'metplus_logging.conf'
]

# set all loggers to use UTC
logging.Formatter.converter = time.gmtime


def setup(args, base_confs=None):
    """!Setup the METplusConfig by reading in default configurations and any
    arguments from the command line.

    @param args list of configuration files or configuration
     variable overrides. Reads all configuration inputs and returns
     a configuration object
    @param base_confs optional config files to read first
    @returns METplusConfig object
    """
    if base_confs is None:
        base_confs = _get_default_config_list()

    override_list = _parse_launch_args(args)

    # add default config files to override list
    override_list = base_confs + override_list
    config = launch(override_list)

    return config


def _get_default_config_list(parm_base=None):
    """! Get list of default METplus config files. Look through BASE_CONFS list
    and check if each file exists under the parm base. Add each to a list
    if they do exist.

        @param parm_base directory to search for METplus config files. Uses
         real path of PARM_BASE if it is not set (None)
        @returns list of full paths to default METplus config files
    """
    default_config_list = []
    if parm_base is None:
        parm_base = PARM_BASE

    conf_dir = os.path.join(parm_base,
                            METPLUS_CONFIG_DIR)

    # if both are found, set old base confs first so the new takes precedence
    for base_conf in OLD_BASE_CONFS + BASE_CONFS:
        conf_path = os.path.join(conf_dir,
                                 base_conf)
        if os.path.exists(conf_path):
            default_config_list.append(conf_path)

    if not default_config_list:
        print(f"FATAL: No default config files found in {conf_dir}")
        sys.exit(1)

    return default_config_list


def _parse_launch_args(args):
    """! Parsed arguments to scripts that launch the METplus wrappers.

    Options:
    * section.variable=value --- set this value in this section
    * /path/to/file.conf --- read this conf file after the default conf files

    @param args the script arguments, after script-specific ones are removed
    @returns tuple containing path to parm directory, list of config files and
     collections.defaultdict of explicit config overrides
    """
    if not args:
        return []

    if isinstance(args, str):
        args = [args]

    override_list = []

    # Now look for any option and conf file arguments:
    bad = False
    for arg in args:
        m = re.match(r'''(?x)
          (?P<section>[a-zA-Z]\w*)
           \.(?P<option>[^=]+)
           =(?P<value>.*)$''', arg)
        # check if argument is a explicit variable override
        if m:
            section = m.group('section')
            key = m.group('option')
            value = m.group('value')
            override_list.append((section, key, value))
            continue

        filepath = arg
        # check if argument is a path to a file that exists
        if not os.path.exists(filepath):
            print(f'ERROR: Invalid argument: {filepath}')
            bad = True
            continue

        # expand file path to full path
        filepath = os.path.realpath(filepath)

        # path exists but is not a file
        if not os.path.isfile(filepath):
            print(f'ERROR: Conf is not a file: {filepath}')
            bad = True
            continue

        # warn and skip if file is empty
        if os.stat(filepath).st_size == 0:
            print(f'WARNING: Conf file is empty: {filepath}. Skipping')
            continue

        # add file path to override list
        override_list.append(filepath)

    # exit if anything went wrong reading config arguments
    if bad:
        sys.exit(2)

    return override_list


def launch(config_list):
    """! Process configuration files and explicit configuration variables
     overrides. Subsequent configuration files override values in previously
     read files. Explicit configuration variables are read after all config
     files are processed.

    @param config_list list of configuration files to process
    """
    config = METplusConfig()

    # set config variable for current time
    config.set('config', 'CLOCK_TIME',
               datetime.now().strftime('%Y%m%d%H%M%S'))

    config_format_list = []
    # Read in and parse all the conf files and overrides
    for config_item in config_list:
        if isinstance(config_item, str):
            print(f"Parsing config file: {config_item}")
            config.read(config_item)
            config_format_list.append(config_item)
        else:
            # set explicit config override
            section, key, value = config_item
            if not config.has_section(section):
                config.add_section(section)

            print(f"Parsing override: [{section}] {key} = {value}")
            config.set(section, key, value)
            config_format_list.append(f'{section}.{key}={value}')

        # move all config variables from old sections into the [config] section
        config._move_all_to_config_section()

    # save list of user configuration files in a variable
    config.set('config', 'CONFIG_INPUT', ','.join(config_format_list))

    # save unique identifier for the METplus run
    config.set('config', 'RUN_ID', str(uuid.uuid4())[0:8])

    # get OUTPUT_BASE to make sure it is set correctly so the first error
    # that is logged relates to OUTPUT_BASE, not LOG_DIR, which is likely
    # only set incorrectly because OUTPUT_BASE is set incorrectly
    # Initialize the output directories
    mkdir_p(config.getdir('OUTPUT_BASE'))

    # set and log variables to the config object
    get_logger(config)

    final_conf = config.getstr('config', 'METPLUS_CONF')

    # create final conf directory if it doesn't already exist
    final_conf_dir = os.path.dirname(final_conf)
    mkdir_p(final_conf_dir)

    # set METPLUS_BASE/PARM_BASE conf so they can be referenced in other confs
    config.set('config', 'METPLUS_BASE', METPLUS_BASE)
    config.set('config', 'PARM_BASE', PARM_BASE)

    with open(final_conf, 'wt') as file_handle:
        config.write(file_handle)

    return config


def _set_logvars(config):
    """!Sets and adds the LOG_METPLUS and LOG_TIMESTAMP
       to the config object. If LOG_METPLUS was already defined by the
       user in their conf file. It expands and rewrites it in the conf
       object and the final file.
       conf file.

           @param config:   the config instance
    """
    log_timestamp_template = config.getstr('config', 'LOG_TIMESTAMP_TEMPLATE',
                                           '')
    if config.getbool('config', 'LOG_TIMESTAMP_USE_DATATIME', False):
        loop_by = 'INIT' if is_loop_by_init(config) else 'VALID'
        time_str = config.getraw('config', f'{loop_by}_BEG')
        time_fmt = config.getraw('config', f'{loop_by}_TIME_FMT')
        date_t = datetime.strptime(time_str, time_fmt)
    else:
        date_t = datetime.now(timezone.utc)

    log_filenametimestamp = date_t.strftime(log_timestamp_template)

    # add LOG_TIMESTAMP to the final configuration file
    config.set('config', 'LOG_TIMESTAMP', log_filenametimestamp)

    metplus_log = config.strinterp(
        'config',
        '{LOG_METPLUS}',
        LOG_TIMESTAMP_TEMPLATE=log_filenametimestamp
    )

    # add log directory to log file path if only filename was provided
    if metplus_log:
        if os.path.basename(metplus_log) == metplus_log:
            metplus_log = os.path.join(config.getdir('LOG_DIR'), metplus_log)
        print('Logging to %s' % metplus_log)
    else:
        print('Logging to terminal only')

    # set LOG_METPLUS with timestamp substituted
    config.set('config', 'LOG_METPLUS', metplus_log)


def get_logger(config):
    """!This function will return a logger with a formatted file handler
    for writing to the LOG_METPLUS and it sets the LOG_LEVEL. If LOG_METPLUS is
    not defined, a logger is still returned without adding a file handler,
    but still setting the LOG_LEVEL.

       @param config:   the config instance
       @returns logger
    """
    _set_logvars(config)

    # Retrieve all logging related parameters from the param file
    log_level = config.getstr('config', 'LOG_LEVEL')
    log_level_terminal = config.getstr('config', 'LOG_LEVEL_TERMINAL')

    # Create the log directory if it does not exist
    mkdir_p(config.getdir('LOG_DIR'))

    logger = config.log()

    try:
        log_level_val = logging.getLevelName(log_level)
    except ValueError:
        print(f'ERROR: Invalid value set for LOG_LEVEL: {log_level}')
        sys.exit(1)

    try:
        log_level_terminal_val = logging.getLevelName(log_level_terminal)
    except ValueError:
        print('ERROR: Invalid value set for LOG_LEVEL_TERMINAL:'
              f' {log_level_terminal}')
        sys.exit(1)

    metpluslog = config.getstr('config', 'LOG_METPLUS', '')
    if not metpluslog:
        logger.setLevel(log_level_terminal_val)
    else:
        # set logger level to the minimum of the two log levels because
        # setting level for each handler will not work otherwise
        logger.setLevel(min(log_level_val, log_level_terminal_val))

        # create log directory if it does not already exist
        dir_name = os.path.dirname(metpluslog)
        if not os.path.exists(dir_name):
            mkdir_p(dir_name)

        # do not send logs up to root logger handlers
        logger.propagate = False

        # create log formatter from config settings
        formatter = METplusLogFormatter(config)

        # set up the file logging
        file_handler = logging.FileHandler(metpluslog, mode='a')
        file_handler.setFormatter(formatter)
        file_handler.setLevel(log_level_val)
        logger.addHandler(file_handler)

        # set up console logging
        stream_handler = logging.StreamHandler()
        stream_handler.setFormatter(formatter)
        stream_handler.setLevel(log_level_terminal_val)
        logger.addHandler(stream_handler)

    # set add the logger to the config
    config.logger = logger
    return logger


def replace_config_from_section(config, section, required=True):
    """! Check if config has a section named [section] If it does, create a
    new METplusConfig object, set each value from the input config, then
    set each value from [section], overriding any values that are found in both

    @param config input METplusConfig object
    @param section name of section in config object to look for
    @param required (optional) True/False to determine if an error should occur
    if the section does not exist. Default value is True
    @returns If required and section does not exist, error and return None.
    If not required and section does not exist, return input config. If section
    does exist, return new METplusConfig object with config values replaced by
    all values in [section]
    """
    if not config.has_section(section):
        # if section is required to be found, report error and return None
        if required:
            error_message = f'Section {section} does not exist.'
            if config.logger:
                config.logger.error(error_message)
            else:
                print(f"ERROR: {error_message}")

            return None
        # if not required, return input config object
        return config

    new_config = METplusConfig()

    # copy over all key/values from sections
    for section_to_copy in ['config', 'user_env_vars']:
        all_configs = config.keys(section_to_copy)
        for key in all_configs:
            new_config.set(section_to_copy,
                           key,
                           config.getraw(section_to_copy, key, sub_vars=False))

    # override values in [config] with values from {section}
    all_configs = config.keys(section)
    for key in all_configs:
        new_config.set('config',
                       key,
                       config.getraw(section, key, sub_vars=False))

    return new_config


class METplusConfig(ProdConfig):
    """! Configuration class to store configuration values read from
    METplus config files.
    """

    # items that are found in these sections
    # will be moved into the [config] section
    OLD_SECTIONS = (
        'dir',
        'exe',
        'filename_templates',
        'regex_pattern',
    )

    def __init__(self, conf=None):
        """!Creates a new METplusConfig
        @param conf The configuration file
        """
        # set interpolation to None so you can supply filename template
        # that contain % to config.set
        conf = ConfigParser(strict=False,
                            inline_comment_prefixes=(';',),
                            interpolation=None) if (conf is None) else conf
        super().__init__(conf)
        self._cycle = None
        self._logger = logging.getLogger('metplus')
        # config.logger is called in wrappers, so set this name
        # so the code doesn't break
        self.logger = self._logger

        # get the OS environment and store it
        self.env = os.environ.copy()

        # add section to hold environment variables defined by the user
        self.add_section('user_env_vars')

    def log(self, sublog=None):
        """! Overrides method in ProdConfig
        If the sublog argument is
        provided, then the logger will be under that subdomain of the
        "metplus" logging domain.  Otherwise, this METplusConfig's logger
        (usually the "metplus" domain) is returned.
        @param sublog the logging subdomain, or None
        @returns a logging.Logger object"""
        if sublog is not None:
            with self:
                return logging.getLogger('metplus.'+sublog)
        return self._logger

    def _move_all_to_config_section(self):
        """! Move all configuration variables that are found in the
             previously supported sections into the config section.
        """
        for section in self.OLD_SECTIONS:
            if not self.has_section(section):
                continue

            all_configs = self.keys(section)
            for key in all_configs:
                self.set('config',
                         key,
                         super().getraw(section, key))

            self._conf.remove_section(section)

    def move_runtime_configs(self):
        """! Move all config variables that are specific to the current runtime
        environment to the [runtime] section so that they do not cause issues
        if a user reads in the final conf from a run to run_metplus to rerun
        """
        from_section = 'config'
        to_section = 'runtime'
        more_run_confs = [item for item in self.keys(from_section)
                          if item.startswith('LOG') or item.endswith('BASE')]

        # create destination section if it does not exist
        if not self.has_section(to_section):
            self._conf.add_section(to_section)

        for key in RUNTIME_CONFS + more_run_confs:
            if not self.has_option(from_section, key):
                continue

            # add conf to [runtime] section
            self.set(to_section, key, super().getraw(from_section, key))

            # remove conf from [config] section
            self._conf.remove_option(from_section, key)

    def remove_current_vars(self):
        """! Remove variables from [config] section that start with CURRENT
        """
        current_vars = [item for item in self.keys('config')
                        if item.startswith('CURRENT')]
        for current_var in current_vars:
            if self.has_option('config', current_var):
                self._conf.remove_option('config', current_var)

    # override get methods to perform additional error checking
    def getraw(self, sec, opt, default='', count=0, sub_vars=True):
        """ parse parameter and replace any existing parameters
            referenced with the value (looking in same section, then
            config, dir, and os environment)
            returns raw string, preserving {valid?fmt=%Y} blocks

            @param sec Section in the conf file to look for variable
            @param opt Variable to interpret
            @param default Default value to use if config is not set
            @param count Counter used to stop recursion to prevent infinite
            @param sub_vars If False, skip string template substitution,
             defaults to True
            @returns Raw string or empty string if function calls itself too
             many times
        """
        if count >= 10:
            self.logger.error("Could not resolve getraw - check for circular "
                              "references in METplus configuration variables")
            return ''

        # if requested section is in the list of sections that are no longer
        # used, look in the [config] section for the variable
        if sec in self.OLD_SECTIONS:
            sec = 'config'

        in_template = super().getraw(sec, opt, '')
        # if default is set but variable was not, set variable to default value
        if not in_template and default:
            self.check_default(sec, opt, default)
            return default

        # if not substituting values of other variables return value
        if not sub_vars:
            return in_template

        # get inner-most tags that could potentially be other variables
        match_list = re.findall(r'\{([^}{]*)\}', in_template)
        for var_name in match_list:
            # check if each tag is an existing METplus config variable
            if self.has_option(sec, var_name):
                value = self.getraw(sec, var_name, default, count+1)
            elif self.has_option('config', var_name):
                value = self.getraw('config', var_name, default, count+1)
            elif var_name.startswith('ENV'):
                # if environment variable, ENV[nameofvar], get nameofvar
                value = os.environ.get(var_name[4:-1])
            else:
                value = None

            if value is None:
                continue
            in_template = in_template.replace(f"{{{var_name}}}", value)

        # Replace double slash with single slash because MET config files fail
        # when they encounter double slash. This is a GitHub issue MET #1277
        # This fix will prevent using URLs with https:// so the MET issue must
        # be resolved before we can remove the replace call
        return in_template.replace('//', '/')

    def check_default(self, sec, name, default):
        """! helper function for get methods, report error and raise
         NoOptionError if default is not set.
         If default is set, set the config variable to the
         default value so that the value is stored in the final conf

         @param sec section of config
         @param name name of config variable
         @param default value to use - if set to None, error/raise exception
        """
        if default is None:
            raise

        # print debug message saying default value was used
        if default == '':
            default_text = 'empty string'
        else:
            default_text = default

        msg = "Setting [{}] {} to default value ({})".format(sec,
                                                             name,
                                                             default_text)
        if self.logger:
            self.logger.debug(msg)
        else:
            print('DEBUG: {}'.format(msg))

        # set conf with default value so all defaults can be added to
        #  the final conf and warning only appears once per conf item
        #  using a default value
        self.set(sec, name, default)

    def getexe(self, exe_name, default=None, morevars=None, taskvars=None):
        """! Wraps produtil exe with checks to see if option is set and if
            exe actually exists. Returns None if not found instead of exiting
        """
        try:
            exe_path = super().getstr('config', exe_name)
        except NoOptionError as e:
            if self.logger:
                self.logger.error(e)
            else:
                print(e)

            return None

        full_exe_path = shutil.which(exe_path)
        if full_exe_path is None:
            msg = f'Executable {exe_name} does not exist at {exe_path}'
            if self.logger:
                self.logger.error(msg)
            else:
                print('ERROR: {}'.format(msg))
            return None

        # set config item to full path to exe and return full path
        self.set('config', exe_name, full_exe_path)
        return full_exe_path

<<<<<<< HEAD
    def getdir(self, name, default=None, morevars=None, taskvars=None,
               must_exist=False):
        """! Wraps produtil getdir and reports an error if
         it is set to /path/to
         """
        try:
            dir_path = super().getstr('config', name, default=None,
                                      morevars=morevars, taskvars=taskvars)
        except NoOptionError:
            self.check_default('config', name, default)
            dir_path = default
=======
    def getdir(self, dir_name, default=None, must_exist=False):
        """! Wraps produtil getdir and reports an error if
         it is set to /path/to
         """
        dir_path = self.getraw('config', dir_name, default=default)
>>>>>>> 9f05ad44

        if '/path/to' in dir_path:
            raise ValueError(f"{name} cannot be set to or contain '/path/to'")

        if '\n' in dir_path:
            raise ValueError(f"Invalid value for [config] {name} "
                             f"({dir_path}). Hint: Check that next variable "
                             "in the config file does not start with a space")

        if must_exist and not os.path.exists(dir_path):
            self.logger.error(f"Path must exist: {dir_path}")
            return None

        return dir_path.replace('//', '/')

    def getdir_nocheck(self, dir_name, default=None):
        return super().getstr('config', dir_name,
                              default=default).replace('//', '/')

    def getstr_nocheck(self, sec, name, default=None):
        # if requested section is in the list of sections that are
        # no longer used look in the [config] section for the variable
        if sec in self.OLD_SECTIONS:
            sec = 'config'

        return super().getstr(sec, name, default=default).replace('//', '/')

    def getstr(self, sec, name, default=None, badtypeok=False, morevars=None,
               taskvars=None):
        """! Wraps produtil getstr. Config variable is checked with a default
         value of None because if the config is not set and a default is
          specified, it will just return that value.
          We want to log that a default was used and set it in the config so
          it will show up in the final conf that is generated at the end of
          execution. If no default was specified in the call,
          the NoOptionError is raised again. Replace double forward slash
          with single to prevent error that occurs if that is found inside
          a MET config file because it considers // the start of a comment
        """
        if sec in self.OLD_SECTIONS:
            sec = 'config'

        try:
            return super().getstr(sec, name, default=None,
                                  badtypeok=badtypeok, morevars=morevars,
                                  taskvars=taskvars).replace('//', '/')
        except NoOptionError:
            # if config variable is not set
            self.check_default(sec, name, default)
            return default.replace('//', '/')

    def getbool(self, sec, name, default=None, badtypeok=False, morevars=None,
                taskvars=None):
        """! Wraps produtil getbool. Config variable is checked with a
         default value of None because if the config is not set and a
         default is specified, it will just return that value.
         We want to log that a default was used and set it in the config so
         it will show up in the final conf that is generated at the end of
         execution. If no default was specified in the call,
         the NoOptionError is raised again.
         @returns None if value is not a boolean (or yes/no), value if set,
          default if not set
         """
        if sec in self.OLD_SECTIONS:
            sec = 'config'

        try:
            return super().getbool(sec, name, default=None,
                                   badtypeok=badtypeok, morevars=morevars,
                                   taskvars=taskvars)
        except NoOptionError:
            # config item was not set
            self.check_default(sec, name, default)
            return default
        except ValueError:
            # check if it was an empty string and return default or False if so
            value_string = super().getstr(sec, name)
            if not value_string:
                if default:
                    return default

                return False

            # check if value is y/Y/n/N and return True/False if so
            value_string = remove_quotes(value_string)
            if value_string.lower() == 'y':
                return True
            if value_string.lower() == 'n':
                return False

            # if value is not correct type, log error and return None
            self.logger.error(f"[{sec}] {name} must be an boolean.")
            return None

    def getint(self, sec, name, default=None, badtypeok=False, morevars=None,
               taskvars=None):
        """!Wraps produtil getint to gracefully report if variable is not set
            and no default value is specified
            @returns Value if set, default of missing value if not set,
             None if value is an incorrect type"""
        if sec in self.OLD_SECTIONS:
            sec = 'config'

        try:
            # call ProdConfig function with no default set so
            # we can log and set the default
            return super().getint(sec, name, default=None,
                                  badtypeok=badtypeok, morevars=morevars,
                                  taskvars=taskvars)

        # if config variable is not set
        except NoOptionError:
            if default is None:
                default = MISSING_DATA_VALUE

            self.check_default(sec, name, default)
            return default

        # if invalid value
        except ValueError:
            # check if it was an empty string and return MISSING_DATA_VALUE
            if super().getstr(sec, name) == '':
                return MISSING_DATA_VALUE

            # if value is not correct type, log error and return None
            self.logger.error(f"[{sec}] {name} must be an integer.")
            return None

    def getfloat(self, sec, name, default=None, badtypeok=False, morevars=None,
                 taskvars=None):
        """!Wraps produtil getint to gracefully report if variable is not set
            and no default value is specified
            @returns Value if set, default of missing value if not set,
             None if value is an incorrect type"""
        if sec in self.OLD_SECTIONS:
            sec = 'config'

        try:
            # call ProdConfig function with no default set so
            # we can log and set the default
            return super().getfloat(sec, name, default=None,
                                    badtypeok=badtypeok, morevars=morevars,
                                    taskvars=taskvars)

        # if config variable is not set
        except NoOptionError:
            if default is None:
                default = float(MISSING_DATA_VALUE)

            self.check_default(sec, name, default)
            return default

        # if invalid value
        except ValueError:
            # check if it was an empty string and return MISSING_DATA_VALUE
            if super().getstr(sec, name) == '':
                return MISSING_DATA_VALUE

            # if value is not correct type, log error and return None
            self.logger.error(f"[{sec}] {name} must be a float.")
            return None

    def getseconds(self, sec, name, default=None, badtypeok=False,
                   morevars=None, taskvars=None):
        """!Converts time values ending in H, M, or S to seconds"""
        if sec in self.OLD_SECTIONS:
            sec = 'config'

        try:
            # convert value to seconds
            # Valid options match format 3600, 3600S, 60M, or 1H
            value = super().getstr(sec, name, default=None,
                                   badtypeok=badtypeok, morevars=morevars,
                                   taskvars=taskvars)
            regex_and_multiplier = {r'(-*)(\d+)S': 1,
                                    r'(-*)(\d+)M': 60,
                                    r'(-*)(\d+)H': 3600,
                                    r'(-*)(\d+)D': 86400,
                                    r'(-*)(\d+)': 1}
            for reg, mult in regex_and_multiplier.items():
                match = re.match(reg, value)
                if match:
                    if match.group(1) == '-':
                        mult = mult * -1
                    return int(match.group(2)) * mult

            # if value is not in an expected format, error and exit
            msg = (f'[{sec}] {name} does not match expected format. '
                   'Valid options match 3600, 3600S, 60M, or 1H')
            if self.logger:
                self.logger.error(msg)
            else:
                print('ERROR: {}'.format(msg))

            return None

        except NoOptionError:
            # config item was not found
            self.check_default(sec, name, default)
            return default

    def get_mp_config_name(self, mp_config):
        """! Get first name of METplus config variable that is set.

        @param mp_config list of METplus config keys to check. Can also be a
        single item
        @returns Name of first METplus config name in list that is set in the
        METplusConfig object. None if none keys in the list are set.
        """
        if not isinstance(mp_config, list):
            mp_configs = [mp_config]
        else:
            mp_configs = mp_config

        for mp_config_name in mp_configs:
            if self.has_option('config', mp_config_name):
                return mp_config_name

        return None


class METplusLogFormatter(logging.Formatter):
    def __init__(self, config):
        self.default_fmt = config.getraw('config', 'LOG_LINE_FORMAT')
        self.info_fmt = config.getraw('config', 'LOG_INFO_LINE_FORMAT',
                                      self.default_fmt)
        self.debug_fmt = config.getraw('config', 'LOG_DEBUG_LINE_FORMAT',
                                       self.default_fmt)
        self.error_fmt = config.getraw('config', 'LOG_ERR_LINE_FORMAT',
                                       self.default_fmt)
        super().__init__(fmt=self.default_fmt,
                         datefmt=config.getraw('config',
                                               'LOG_LINE_DATE_FORMAT'),
                         style='%')

    def format(self, record):
        if record.levelno == logging.ERROR:
            self._style._fmt = self.error_fmt
        elif record.levelno == logging.DEBUG:
            self._style._fmt = self.debug_fmt
        elif record.levelno == logging.INFO:
            self._style._fmt = self.info_fmt

        output = logging.Formatter.format(self, record)

        # restore default format
        self._style._fmt = self.default_fmt

        return output


def parse_var_list(config, time_info=None, data_type=None, met_tool=None,
                   levels_as_list=False):
    """ read conf items and populate list of dictionaries containing
    information about each variable to be compared

            @param config: METplusConfig object
            @param time_info: time object for string sub, optional
            @param data_type: data type to find. Can be FCST, OBS, or ENS.
             If not set, get FCST/OBS/BOTH
            @param met_tool: optional name of MET tool to look for wrapper
             specific var items
            @param levels_as_list If true, store levels and output names as
             a list instead of creating a field info dict for each name/level
        @returns list of dictionaries with variable information
    """

    # validate configs again in case wrapper is not running from run_metplus
    # this does not need to be done if parsing a specific data type,
    # i.e. ENS or FCST
    if data_type == 'BOTH':
        config.logger.error("Cannot request BOTH explicitly in parse_var_list")
        return []
    if data_type is None and not validate_field_info_configs(config)[0]:
        return []

    # if specific data type is requested, only get that type
    # otherwise get both FCST and OBS
    data_types = [data_type] if data_type else ['FCST', 'OBS']

    # get indices of VAR<n> items for data type and/or met tool
    indices = _get_var_name_indices(config, data_types, met_tool)
    if not indices:
        return []

    # list of dictionaries that contain variable/field information
    var_list = []

    # get config name prefixes for each data type to find
    dt_search_prefixes = _get_all_field_search_prefixes(data_types, met_tool)

    # loop over all possible variables and add them to list
    for index in indices:
        field_list = _get_field_list(index, data_types, dt_search_prefixes,
                                     config, time_info)

        # check that all fields types were found
        if not field_list or len(data_types) != len(field_list):
            continue

        # check if number of levels for each field type matches
        n_levels = len(field_list[0]['levels'])
        if (len(data_types) > 1 and
                n_levels != len(field_list[1]['levels'])):
            continue

        # if requested, put all field levels in a single item
        if levels_as_list:
            var_list.append(_get_field_all_levels(index, field_list))
            continue

        var_list.extend(_get_field_each_level(index, n_levels, field_list))

    # extra debugging information used for developer debugging only
    '''
    for v in var_list:
        config.logger.debug(f"VAR{v['index']}:")
        if 'fcst_name' in v.keys():
            config.logger.debug(" fcst_name:"+v['fcst_name'])
            config.logger.debug(" fcst_level:"+v['fcst_level'])
        if 'fcst_thresh' in v.keys():
            config.logger.debug(" fcst_thresh:"+str(v['fcst_thresh']))
        if 'fcst_extra' in v.keys():
            config.logger.debug(" fcst_extra:"+v['fcst_extra'])
        if 'fcst_output_name' in v.keys():
            config.logger.debug(" fcst_output_name:"+v['fcst_output_name'])
        if 'obs_name' in v.keys():
            config.logger.debug(" obs_name:"+v['obs_name'])
            config.logger.debug(" obs_level:"+v['obs_level'])
        if 'obs_thresh' in v.keys():
            config.logger.debug(" obs_thresh:"+str(v['obs_thresh']))
        if 'obs_extra' in v.keys():
            config.logger.debug(" obs_extra:"+v['obs_extra'])
        if 'obs_output_name' in v.keys():
            config.logger.debug(" obs_output_name:"+v['obs_output_name'])
        if 'ens_name' in v.keys():
            config.logger.debug(" ens_name:"+v['ens_name'])
            config.logger.debug(" ens_level:"+v['ens_level'])
        if 'ens_thresh' in v.keys():
            config.logger.debug(" ens_thresh:"+str(v['ens_thresh']))
        if 'ens_extra' in v.keys():
            config.logger.debug(" ens_extra:"+v['ens_extra'])
        if 'ens_output_name' in v.keys():
            config.logger.debug(" ens_output_name:"+v['ens_output_name'])
    '''
    return sorted(var_list, key=lambda x: x['index'])


def _get_var_name_indices(config, data_types, met_tool):
    """!Get list of indices of field variables from config.
    Look for wrapper-specific first. If no indices are found, look for generic
    variables.

    @param config METplusConfig object to parse
    @param data_types list of prefixes of config variables that describe the
     type of data e.g. FCST or OBS.
    @param met_tool name of wrapper to search for wrapper-specific
    variables, e.g. *_GRID_STAT_VAR<n>_*.
    @returns list of integers for all matching config variables
    """
    indices = []

    # look for wrapper-specific variables first
    if met_tool:
        indices = _find_var_name_indices(config, data_types, met_tool)

    # if no wrapper-specific variables are found, look for generic variables
    if not indices:
        indices = _find_var_name_indices(config, data_types)

    return indices


def _find_var_name_indices(config, data_types, met_tool=None):
    """!Get list of indices used in _VAR<n>_ config variables. Data type
    determines prefix of variable name to find. If FCST or OBS is included
    in data type list, then BOTH keyword is also searched. If specified,
    wrapper-specific variables are searched, e.g. FCST_GRID_STAT_VAR<n>_*.
    Variables that end with NAME, INPUT_FIELD_NAME, or FIELD_NAME are used to
    gather indices.

    @param config METplusConfig object to read
    @param data_types list of prefixes of config variables that describe the
     type of data e.g. FCST or OBS.
    @param met_tool (optional) name of wrapper to search for wrapper-specific
    variables, e.g. *_GRID_STAT_VAR<n>_*.
    @returns list of integers for all matching config variables
    """
    data_type_regex = f"{'|'.join(data_types)}"

    # if data_types includes FCST or OBS, also search for BOTH
    if any([item for item in ['FCST', 'OBS'] if item in data_types]):
        data_type_regex += '|BOTH'

    regex_string = f"({data_type_regex})"

    # if MET tool is specified, get tool specific items
    if met_tool:
        regex_string += f"_{met_tool.upper()}"

    regex_string += r"_VAR(\d+)_(NAME|INPUT_FIELD_NAME|FIELD_NAME)"

    # find all <data_type>_VAR<n>_NAME keys in the conf files
    indices = find_indices_in_config_section(regex_string,
                                             config,
                                             index_index=2,
                                             id_index=1).keys()
    return [int(index) for index in indices]


def _get_field_list(index, data_types, dt_search_prefixes, config, time_info):
    """!Get list of field information.

    @param index integer index for fields to search
    @param data_types list of prefixes of config variables that describe the
     type of data e.g. FCST or OBS
    @param dt_search_prefixes dictionary of search strings to find variables
    @param config METplusConfig object to query
    @param time_info dictionary containing time info for current run
    @returns list of dictionaries that contain field information
    """
    field_list = []
    for current_type in data_types:
        # get dictionary of existing config variables to use
        search_prefixes = dt_search_prefixes[current_type]
        field_configs = get_field_config_variables(config, index,
                                                   search_prefixes)
        field_info = _format_var_items(field_configs, time_info,
                                       config.logger)
        if not isinstance(field_info, dict):
            config.logger.error(f'Could not process {current_type}_'
                                f'VAR{index} variables: {field_info}')
            continue

        field_info['data_type'] = current_type.lower()
        field_list.append(field_info)

    return field_list


def _get_field_all_levels(index, field_list):
    """!Create dictionary of field information with all levels contained as a
    list in a single item.

    @param index integer index for fields to search
    @param field_list list of dictionaries that contain field information
    @returns dictionary containing field information with data type in keys
    """
    var_dict = {}
    for field in field_list:
        current_type = field.get('data_type')
        var_dict[f"{current_type}_name"] = field.get('name')
        var_dict[f"{current_type}_level"] = field.get('levels')
        var_dict[f"{current_type}_thresh"] = field.get('thresh')
        var_dict[f"{current_type}_extra"] = field.get('extra')
        var_dict[f"{current_type}_output_name"] = field.get('output_names')

    var_dict['index'] = index
    return var_dict


def _get_field_each_level(index, n_levels, field_list):
    """!Create list of dictionaries of field information with a separate entry
    for each level value, creating a list of name/level pairs.

    @param index integer index for fields to search
    @param n_levels integer number of levels to read
    @param field_list list of dictionaries that contain field information
    @returns list of dictionaries containing field information with
     data type in keys
    """
    new_var_list = []
    # loop over levels and add all values to output dictionary
    for level_index in range(n_levels):
        var_dict = {}

        # get level values to use for string substitution in name
        # used for python embedding calls that read the level value
        sub_info = {}
        for field_info in field_list:
            dt_level = f"{field_info.get('data_type')}_level"
            sub_info[dt_level] = field_info.get('levels')[level_index]

        for field_info in field_list:
            current_type = field_info.get('data_type')
            name = field_info.get('name')
            level = field_info.get('levels')[level_index]
            thresh = field_info.get('thresh')
            extra = field_info.get('extra')
            output_name = field_info.get('output_names')[level_index]

            # substitute level in name if filename template is specified
            subbed_name = do_string_sub(name,
                                        skip_missing_tags=True,
                                        **sub_info)

            var_dict[f"{current_type}_name"] = subbed_name
            var_dict[f"{current_type}_level"] = level
            var_dict[f"{current_type}_thresh"] = thresh
            var_dict[f"{current_type}_extra"] = extra
            var_dict[f"{current_type}_output_name"] = output_name

        var_dict['index'] = index
        new_var_list.append(var_dict)

    return new_var_list


def _format_var_items(field_configs, time_info=None, logger=None):
    """! Substitute time information into field information and format values.

        @param field_configs dictionary with config variable names to read
        @param time_info dictionary containing time info for current run
        @param logger (optional) logging object
        @returns dictionary containing name, levels, and output_names, as
         well as thresholds and extra options if found. If not enough
         information was set in the METplusConfig object, a string describing
         the error is returned
    """
    # dictionary to hold field (var) item info
    var_items = {}

    # set defaults for optional items
    var_items['levels'] = []
    var_items['thresh'] = []
    var_items['extra'] = ''
    var_items['output_names'] = []

    # get name, return error string if not found
    search_name = field_configs.get('name')
    if not search_name:
        return 'Name not found'

    # perform string substitution on name
    if time_info:
        search_name = do_string_sub(search_name, **time_info,
                                    skip_missing_tags=True)
    var_items['name'] = search_name

    # get levels, performing string substitution on each item of list
    for level in getlist(field_configs.get('levels')):
        if time_info:
            level = do_string_sub(level, **time_info)
        var_items['levels'].append(level)

    # if no levels are found, add an empty string
    if not var_items['levels']:
        var_items['levels'].append('')

    # get threshold list if it is set
    # return error string if any thresholds not formatted properly
    search_thresh = field_configs.get('thresh')
    if search_thresh:
        thresh = getlist(search_thresh)
        if not validate_thresholds(thresh, logger):
            return 'Invalid threshold supplied'

        var_items['thresh'] = thresh

    # get extra options if it is set, format with semi-colons between items
    search_extra = field_configs.get('options')
    if search_extra:
        if time_info:
            search_extra = do_string_sub(search_extra,
                                         **time_info)

        # strip off empty space around each value
        extra_list = [item.strip() for item in search_extra.split(';')]

        # split up each item by semicolon, then add a semicolon to the end
        # use list(filter(None to remove empty strings from list
        extra_list = list(filter(None, extra_list))
        var_items['extra'] = f"{'; '.join(extra_list)};"

    _get_output_names(field_configs, var_items, time_info)

    if len(var_items['levels']) != len(var_items['output_names']):
        return 'Number of levels does not match number of output names'

    return var_items


def _get_output_names(field_configs, var_items, time_info):
    """!Read output names from field config and set in var_items. If output
    names are not set, use input names.
    """
    # get output names if they are set
    out_name_str = field_configs.get('output_names')

    # use input name for each level if not set
    if not out_name_str:
        for _ in var_items['levels']:
            var_items['output_names'].append(var_items['name'])
        return

    for out_name in getlist(out_name_str):
        if time_info:
            out_name = do_string_sub(out_name,
                                     **time_info)
        var_items['output_names'].append(out_name)


def _get_all_field_search_prefixes(data_types, met_tool):
    """!Populate dictionary with prefixes to search for config variables.

    @param data_types list of field types to search, i.e. FCST, OBS, ENS, etc.
    @param met_tool name of tool to search for variable or None if looking
     for generic field info
    @returns dictionary where keys are a data type and value is a list of
     search prefixes
    """
    dt_search_prefixes = {}
    for current_type in data_types:
        # get list of variable prefixes to search
        prefixes = _get_field_search_prefixes(current_type, met_tool)
        dt_search_prefixes[current_type] = prefixes

    return dt_search_prefixes


def _get_field_search_prefixes(data_type, met_tool=None):
    """! Get list of prefixes to search for field variables.

        @param data_type type of field to search for, i.e. FCST, OBS, ENS, etc.
         Check for BOTH_ variables first only if data type is FCST or OBS
        @param met_tool name of tool to search for variable or None if looking
         for generic field info
        @returns list of prefixes to search, i.e. [BOTH_, FCST_] or
         [ENS_] or [BOTH_GRID_STAT_, OBS_GRID_STAT_]
    """
    search_prefixes = []
    var_strings = []

    # if met tool name is set, prioritize
    # wrapper-specific configs before generic configs
    if met_tool:
        var_strings.append(f'{met_tool.upper()}_')

    var_strings.append('')

    for var_string in var_strings:
        search_prefixes.append(f"{data_type}_{var_string}")

        # if looking for FCST or OBS, also check for BOTH prefix
        if data_type in ['FCST', 'OBS']:
            search_prefixes.append(f"BOTH_{var_string}")

    return search_prefixes


def get_field_config_variables(config, index, search_prefixes):
    """! Search for variables that are set in the config that correspond to
     the fields requested. Some field info items have
     synonyms that can be used if the typical name is not set. This is used
     in RegridDataPlane wrapper.

        @param config METplusConfig object to search
        @param index integer <n> of field (VAR<n>) to find
        @param search_prefixes list of valid prefixes to search for variables
         in the config, i.e. FCST_VAR1_ or OBS_GRID_STAT_VAR2_
        @returns dictionary containing a config variable name to be used for
         each field info value. If a valid config variable was not set for a
         field info value, the value for that key will be set to None.
    """
    # list of field info variables to find from config
    # used as keys for dictionaries
    field_info_items = ['name',
                        'levels',
                        'thresh',
                        'options',
                        'output_names',
                       ]

    field_configs = {}
    search_suffixes = {}

    # initialize field configs dictionary values to None
    # initialize dictionary of valid suffixes to search for with
    # the capitalized version of field info name
    for field_info_item in field_info_items:
        field_configs[field_info_item] = None
        search_suffixes[field_info_item] = [field_info_item.upper()]

    # add alternate suffixes for config variable names to attempt
    search_suffixes['name'].append('INPUT_FIELD_NAME')
    search_suffixes['name'].append('FIELD_NAME')
    search_suffixes['levels'].append('INPUT_LEVEL')
    search_suffixes['levels'].append('FIELD_LEVEL')
    search_suffixes['output_names'].append('OUTPUT_FIELD_NAME')
    search_suffixes['output_names'].append('FIELD_NAME')

    # look through field config keys and obtain highest priority
    # variable name for each field config
    for search_var, suffixes in search_suffixes.items():
        for prefix in search_prefixes:

            found = False
            for suffix in suffixes:
                var_name = f"{prefix}VAR{index}_{suffix}"
                # if variable is found in config,
                # get the value and break out of suffix loop
                if config.has_option('config', var_name):
                    field_configs[search_var] = config.getraw('config',
                                                              var_name)
                    found = True
                    break

            # if config variable was found, break out of prefix loop
            if found:
                break

    return field_configs<|MERGE_RESOLUTION|>--- conflicted
+++ resolved
@@ -642,26 +642,11 @@
         self.set('config', exe_name, full_exe_path)
         return full_exe_path
 
-<<<<<<< HEAD
-    def getdir(self, name, default=None, morevars=None, taskvars=None,
-               must_exist=False):
-        """! Wraps produtil getdir and reports an error if
-         it is set to /path/to
-         """
-        try:
-            dir_path = super().getstr('config', name, default=None,
-                                      morevars=morevars, taskvars=taskvars)
-        except NoOptionError:
-            self.check_default('config', name, default)
-            dir_path = default
-=======
-    def getdir(self, dir_name, default=None, must_exist=False):
+    def getdir(self, name, default=None, must_exist=False):
         """! Wraps produtil getdir and reports an error if
          it is set to /path/to
          """
         dir_path = self.getraw('config', dir_name, default=default)
->>>>>>> 9f05ad44
-
         if '/path/to' in dir_path:
             raise ValueError(f"{name} cannot be set to or contain '/path/to'")
 
