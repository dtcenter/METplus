"""
Program Name: config_metplus.py
Contact(s): George McCabe, Julie Prestopnik, Jim Frimel, Minna Win
Abstract:
History Log:  Initial version
Usage: Used to read the configuration files to setup the METplus wrappers
Parameters: None
Input Files: N/A
Output Files: N/A
"""

import os
import re
import sys
import logging
from datetime import datetime, timezone
import time
import shutil
from configparser import ConfigParser, NoOptionError
from pathlib import Path
import uuid

from produtil.config import ProdConfig

from .constants import RUNTIME_CONFS, MISSING_DATA_VALUE
from .string_template_substitution import do_string_sub
from .string_manip import getlist, remove_quotes
from .string_manip import validate_thresholds, find_indices_in_config_section
from .system_util import mkdir_p
from .config_util import is_loop_by_init
from .config_validate import validate_field_info_configs

"""!Creates the initial METplus directory structure,
loads information into each job.

This module is used to create the initial METplus conf file in the
first METplus job via the metplus.config_metplus.launch().
The launch() function does more than just create the conf file though.
It creates several initial files and  directories

The METplusConfig class is used in place of a produtil.config.ProdConfig
throughout the METplus system.  It can be used as a drop-in replacement
for a produtil.config.ProdConfig, but has additional features needed to
support initial creation of the METplus system.
"""

'''!@var __all__
All symbols exported by "from metplus.util.config_metplus import *"
'''
__all__ = [
    'setup',
    'parse_var_list',
    'replace_config_from_section',
]

'''!@var METPLUS_BASE
The METplus installation directory
'''
METPLUS_BASE = os.path.realpath(str(Path(__file__).parents[2]))

# name of directory under METPLUS_BASE that contains config files
PARM_DIR = 'parm'

# set parm base to METPLUS_BASE/parm unless METPLUS_PARM_BASE env var is set
PARM_BASE = os.environ.get('METPLUS_PARM_BASE',
                           os.path.join(METPLUS_BASE, PARM_DIR))

# name of directory under PARM_DIR that contains defaults
METPLUS_CONFIG_DIR = 'metplus_config'

# default METplus configuration files that are sourced first
BASE_CONFS = [
    'defaults.conf',
]

# support previous location of default config files
OLD_BASE_CONFS = [
    'metplus_system.conf',
    'metplus_data.conf',
    'metplus_runtime.conf',
    'metplus_logging.conf'
]

# set all loggers to use UTC
logging.Formatter.converter = time.gmtime


def setup(args, base_confs=None):
    """!Setup the METplusConfig by reading in default configurations and any
    arguments from the command line.

    @param args list of configuration files or configuration
     variable overrides. Reads all configuration inputs and returns
     a configuration object
    @param base_confs optional config files to read first
    @returns METplusConfig object
    """
    if base_confs is None:
        base_confs = _get_default_config_list()

    override_list = _parse_launch_args(args)

    # add default config files to override list
    override_list = base_confs + override_list
    config = launch(override_list)

    return config


def _get_default_config_list(parm_base=None):
    """! Get list of default METplus config files. Look through BASE_CONFS list
    and check if each file exists under the parm base. Add each to a list
    if they do exist.

        @param parm_base directory to search for METplus config files. Uses
         real path of PARM_BASE if it is not set (None)
        @returns list of full paths to default METplus config files
    """
    default_config_list = []
    if parm_base is None:
        parm_base = PARM_BASE

    conf_dir = os.path.join(parm_base,
                            METPLUS_CONFIG_DIR)

    # if both are found, set old base confs first so the new takes precedence
    for base_conf in OLD_BASE_CONFS + BASE_CONFS:
        conf_path = os.path.join(conf_dir,
                                 base_conf)
        if os.path.exists(conf_path):
            default_config_list.append(conf_path)

    if not default_config_list:
        print(f"FATAL: No default config files found in {conf_dir}")
        sys.exit(1)

    return default_config_list


def _parse_launch_args(args):
    """! Parsed arguments to scripts that launch the METplus wrappers.

    Options:
    * section.variable=value --- set this value in this section
    * /path/to/file.conf --- read this conf file after the default conf files

    @param args the script arguments, after script-specific ones are removed
    @returns tuple containing path to parm directory, list of config files and
     collections.defaultdict of explicit config overrides
    """
    if not args:
        return []

    if isinstance(args, str):
        args = [args]

    override_list = []

    # Now look for any option and conf file arguments:
    bad = False
    for arg in args:
        m = re.match(r'''(?x)
          (?P<section>[a-zA-Z][a-zA-Z0-9_]*)
           \.(?P<option>[^=]+)
           =(?P<value>.*)$''', arg)
        # check if argument is a explicit variable override
        if m:
            section = m.group('section')
            key = m.group('option')
            value = m.group('value')
            override_list.append((section, key, value))
            continue

        filepath = arg
        # check if argument is a path to a file that exists
        if not os.path.exists(filepath):
            print(f'ERROR: Invalid argument: {filepath}')
            bad = True
            continue

        # expand file path to full path
        filepath = os.path.realpath(filepath)

        # path exists but is not a file
        if not os.path.isfile(filepath):
            print(f'ERROR: Conf is not a file: {filepath}')
            bad = True
            continue

        # warn and skip if file is empty
        if os.stat(filepath).st_size == 0:
            print(f'WARNING: Conf file is empty: {filepath}. Skipping')
            continue

        # add file path to override list
        override_list.append(filepath)

    # exit if anything went wrong reading config arguments
    if bad:
        sys.exit(2)

    return override_list


def launch(config_list):
    """! Process configuration files and explicit configuration variables
     overrides. Subsequent configuration files override values in previously
     read files. Explicit configuration variables are read after all config
     files are processed.

    @param config_list list of configuration files to process
    """
    config = METplusConfig()

    # set config variable for current time
    config.set('config', 'CLOCK_TIME',
               datetime.now().strftime('%Y%m%d%H%M%S'))

    config_format_list = []
    # Read in and parse all the conf files and overrides
    for config_item in config_list:
        if isinstance(config_item, str):
            print(f"Parsing config file: {config_item}")
            config.read(config_item)
            config_format_list.append(config_item)
        else:
            # set explicit config override
            section, key, value = config_item
            if not config.has_section(section):
                config.add_section(section)

            print(f"Parsing override: [{section}] {key} = {value}")
            config.set(section, key, value)
            config_format_list.append(f'{section}.{key}={value}')

        # move all config variables from old sections into the [config] section
        config._move_all_to_config_section()

    # save list of user configuration files in a variable
    config.set('config', 'CONFIG_INPUT', ','.join(config_format_list))

    # save unique identifier for the METplus run
    config.set('config', 'RUN_ID', str(uuid.uuid4())[0:8])

    # get OUTPUT_BASE to make sure it is set correctly so the first error
    # that is logged relates to OUTPUT_BASE, not LOG_DIR, which is likely
    # only set incorrectly because OUTPUT_BASE is set incorrectly
    # Initialize the output directories
    mkdir_p(config.getdir('OUTPUT_BASE'))

    # set and log variables to the config object
    get_logger(config)

    final_conf = config.getstr('config', 'METPLUS_CONF')

    # create final conf directory if it doesn't already exist
    final_conf_dir = os.path.dirname(final_conf)
    mkdir_p(final_conf_dir)

    # set METPLUS_BASE/PARM_BASE conf so they can be referenced in other confs
    config.set('config', 'METPLUS_BASE', METPLUS_BASE)
    config.set('config', 'PARM_BASE', PARM_BASE)

    with open(final_conf, 'wt') as file_handle:
        config.write(file_handle)

    return config


def _set_logvars(config):
    """!Sets and adds the LOG_METPLUS and LOG_TIMESTAMP
       to the config object. If LOG_METPLUS was already defined by the
       user in their conf file. It expands and rewrites it in the conf
       object and the final file.
       conf file.

           @param config:   the config instance
    """
    log_timestamp_template = config.getstr('config', 'LOG_TIMESTAMP_TEMPLATE',
                                           '')
    if config.getbool('config', 'LOG_TIMESTAMP_USE_DATATIME', False):
        loop_by = 'INIT' if is_loop_by_init(config) else 'VALID'
        time_str = config.getraw('config', f'{loop_by}_BEG')
        time_fmt = config.getraw('config', f'{loop_by}_TIME_FMT')
        date_t = datetime.strptime(time_str, time_fmt)
    else:
        date_t = datetime.now(timezone.utc)

    log_filenametimestamp = date_t.strftime(log_timestamp_template)

    # add LOG_TIMESTAMP to the final configuration file
    config.set('config', 'LOG_TIMESTAMP', log_filenametimestamp)

    metplus_log = config.strinterp(
        'config',
        '{LOG_METPLUS}',
        LOG_TIMESTAMP_TEMPLATE=log_filenametimestamp
    )

    # add log directory to log file path if only filename was provided
    if metplus_log:
        if os.path.basename(metplus_log) == metplus_log:
            metplus_log = os.path.join(config.getdir('LOG_DIR'), metplus_log)
        print('Logging to %s' % metplus_log)
    else:
        print('Logging to terminal only')

    # set LOG_METPLUS with timestamp substituted
    config.set('config', 'LOG_METPLUS', metplus_log)


def get_logger(config):
    """!This function will return a logger with a formatted file handler
    for writing to the LOG_METPLUS and it sets the LOG_LEVEL. If LOG_METPLUS is
    not defined, a logger is still returned without adding a file handler,
    but still setting the LOG_LEVEL.

       @param config:   the config instance
       @returns logger
    """
    _set_logvars(config)

    # Retrieve all logging related parameters from the param file
    log_level = config.getstr('config', 'LOG_LEVEL')
    log_level_terminal = config.getstr('config', 'LOG_LEVEL_TERMINAL')

    # Create the log directory if it does not exist
    mkdir_p(config.getdir('LOG_DIR'))

    logger = config.log()

    try:
        log_level_val = logging.getLevelName(log_level)
    except ValueError:
        print(f'ERROR: Invalid value set for LOG_LEVEL: {log_level}')
        sys.exit(1)

    try:
        log_level_terminal_val = logging.getLevelName(log_level_terminal)
    except ValueError:
        print('ERROR: Invalid value set for LOG_LEVEL_TERMINAL:'
              f' {log_level_terminal}')
        sys.exit(1)

    metpluslog = config.getstr('config', 'LOG_METPLUS', '')
    if not metpluslog:
        logger.setLevel(log_level_terminal_val)
    else:
        # set logger level to the minimum of the two log levels because
        # setting level for each handler will not work otherwise
        logger.setLevel(min(log_level_val, log_level_terminal_val))

        # create log directory if it does not already exist
        dir_name = os.path.dirname(metpluslog)
        if not os.path.exists(dir_name):
            mkdir_p(dir_name)

        # do not send logs up to root logger handlers
        logger.propagate = False

        # create log formatter from config settings
        formatter = METplusLogFormatter(config)

        # set up the file logging
        file_handler = logging.FileHandler(metpluslog, mode='a')
        file_handler.setFormatter(formatter)
        file_handler.setLevel(log_level_val)
        logger.addHandler(file_handler)

        # set up console logging
        stream_handler = logging.StreamHandler()
        stream_handler.setFormatter(formatter)
        stream_handler.setLevel(log_level_terminal_val)
        logger.addHandler(stream_handler)

    # set add the logger to the config
    config.logger = logger
    return logger


def replace_config_from_section(config, section, required=True):
    """! Check if config has a section named [section] If it does, create a
    new METplusConfig object, set each value from the input config, then
    set each value from [section], overriding any values that are found in both

    @param config input METplusConfig object
    @param section name of section in config object to look for
    @param required (optional) True/False to determine if an error should occur
    if the section does not exist. Default value is True
    @returns If required and section does not exist, error and return None.
    If not required and section does not exist, return input config. If section
    does exist, return new METplusConfig object with config values replaced by
    all values in [section]
    """
    if not config.has_section(section):
        # if section is required to be found, report error and return None
        if required:
            error_message = f'Section {section} does not exist.'
            if config.logger:
                config.logger.error(error_message)
            else:
                print(f"ERROR: {error_message}")

            return None
        # if not required, return input config object
        return config

    new_config = METplusConfig()

    # copy over all key/values from sections
    for section_to_copy in ['config', 'user_env_vars']:
        all_configs = config.keys(section_to_copy)
        for key in all_configs:
            new_config.set(section_to_copy,
                           key,
                           config.getraw(section_to_copy, key, sub_vars=False))

    # override values in [config] with values from {section}
    all_configs = config.keys(section)
    for key in all_configs:
        new_config.set('config',
                       key,
                       config.getraw(section, key, sub_vars=False))

    return new_config


class METplusConfig(ProdConfig):
    """! Configuration class to store configuration values read from
    METplus config files.
    """

    # items that are found in these sections
    # will be moved into the [config] section
    OLD_SECTIONS = (
        'dir',
        'exe',
        'filename_templates',
        'regex_pattern',
    )

    def __init__(self, conf=None):
        """!Creates a new METplusConfig
        @param conf The configuration file
        """
        # set interpolation to None so you can supply filename template
        # that contain % to config.set
        conf = ConfigParser(strict=False,
                            inline_comment_prefixes=(';',),
                            interpolation=None) if (conf is None) else conf
        super().__init__(conf)
        self._cycle = None
        self._logger = logging.getLogger('metplus')
        # config.logger is called in wrappers, so set this name
        # so the code doesn't break
        self.logger = self._logger

        # get the OS environment and store it
        self.env = os.environ.copy()

        # add section to hold environment variables defined by the user
        self.add_section('user_env_vars')

    def log(self, sublog=None):
        """! Overrides method in ProdConfig
        If the sublog argument is
        provided, then the logger will be under that subdomain of the
        "metplus" logging domain.  Otherwise, this METplusConfig's logger
        (usually the "metplus" domain) is returned.
        @param sublog the logging subdomain, or None
        @returns a logging.Logger object"""
        if sublog is not None:
            with self:
                return logging.getLogger('metplus.'+sublog)
        return self._logger

    def _move_all_to_config_section(self):
        """! Move all configuration variables that are found in the
             previously supported sections into the config section.
        """
        for section in self.OLD_SECTIONS:
            if not self.has_section(section):
                continue

            all_configs = self.keys(section)
            for key in all_configs:
                self.set('config',
                         key,
                         super().getraw(section, key))

            self._conf.remove_section(section)

    def move_runtime_configs(self):
        """! Move all config variables that are specific to the current runtime
        environment to the [runtime] section so that they do not cause issues
        if a user reads in the final conf from a run to run_metplus to rerun
        """
        from_section = 'config'
        to_section = 'runtime'
        more_run_confs = [item for item in self.keys(from_section)
                          if item.startswith('LOG') or item.endswith('BASE')]

        # create destination section if it does not exist
        if not self.has_section(to_section):
            self._conf.add_section(to_section)

        for key in RUNTIME_CONFS + more_run_confs:
            if not self.has_option(from_section, key):
                continue

            # add conf to [runtime] section
            self.set(to_section, key, super().getraw(from_section, key))

            # remove conf from [config] section
            self._conf.remove_option(from_section, key)

    def remove_current_vars(self):
        """! Remove variables from [config] section that start with CURRENT
        """
        current_vars = [item for item in self.keys('config')
                        if item.startswith('CURRENT')]
        for current_var in current_vars:
            if self.has_option('config', current_var):
                self._conf.remove_option('config', current_var)

    # override get methods to perform additional error checking
    def getraw(self, sec, opt, default='', count=0, sub_vars=True):
        """ parse parameter and replace any existing parameters
            referenced with the value (looking in same section, then
            config, dir, and os environment)
            returns raw string, preserving {valid?fmt=%Y} blocks

            @param sec: Section in the conf file to look for variable
            @param opt: Variable to interpret
            @param default: Default value to use if config is not set
            @param count: Counter used to stop recursion to prevent infinite
            @returns Raw string or empty string if function calls itself too
             many times
        """
        if count >= 10:
            self.logger.error("Could not resolve getraw - check for circular "
                              "references in METplus configuration variables")
            return ''

        # if requested section is in the list of sections that are no longer
        # used, look in the [config] section for the variable
        if sec in self.OLD_SECTIONS:
            sec = 'config'

        in_template = super().getraw(sec, opt, '')
        # if default is set but variable was not, set variable to default value
        if not in_template and default:
            self.check_default(sec, opt, default)
            return default

        # if not substituting values of other variables return value
        if not sub_vars:
            return in_template

        # get inner-most tags that could potentially be other variables
        match_list = re.findall(r'\{([^}{]*)\}', in_template)
        for var_name in match_list:
            # check if each tag is an existing METplus config variable
            if self.has_option(sec, var_name):
                value = self.getraw(sec, var_name, default, count+1)
            elif self.has_option('config', var_name):
                value = self.getraw('config', var_name, default, count+1)
            elif var_name.startswith('ENV'):
                # if environment variable, ENV[nameofvar], get nameofvar
                value = os.environ.get(var_name[4:-1])
            else:
                value = None

            if value is None:
                continue
            in_template = in_template.replace(f"{{{var_name}}}", value)

        # Replace double slash with single slash because MET config files fail
        # when they encounter double slash. This is a GitHub issue MET #1277
        # This fix will prevent using URLs with https:// so the MET issue must
        # be resolved before we can remove the replace call
        return in_template.replace('//', '/')

    def check_default(self, sec, name, default):
        """! helper function for get methods, report error and raise
         NoOptionError if default is not set.
         If default is set, set the config variable to the
         default value so that the value is stored in the final conf

         @param sec section of config
         @param name name of config variable
         @param default value to use - if set to None, error/raise exception
        """
        if default is None:
            raise

        # print debug message saying default value was used
        if default == '':
            default_text = 'empty string'
        else:
            default_text = default

        msg = "Setting [{}] {} to default value ({})".format(sec,
                                                             name,
                                                             default_text)
        if self.logger:
            self.logger.debug(msg)
        else:
            print('DEBUG: {}'.format(msg))

        # set conf with default value so all defaults can be added to
        #  the final conf and warning only appears once per conf item
        #  using a default value
        self.set(sec, name, default)

    def getexe(self, exe_name, default=None, morevars=None, taskvars=None):
        """! Wraps produtil exe with checks to see if option is set and if
            exe actually exists. Returns None if not found instead of exiting
        """
        try:
            exe_path = super().getstr('config', exe_name)
        except NoOptionError as e:
            if self.logger:
                self.logger.error(e)
            else:
                print(e)

            return None

        full_exe_path = shutil.which(exe_path)
        if full_exe_path is None:
            msg = f'Executable {exe_name} does not exist at {exe_path}'
            if self.logger:
                self.logger.error(msg)
            else:
                print('ERROR: {}'.format(msg))
            return None

        # set config item to full path to exe and return full path
        self.set('config', exe_name, full_exe_path)
        return full_exe_path

    def getdir(self, name, default=None, morevars=None, taskvars=None,
               must_exist=False):
        """! Wraps produtil getdir and reports an error if
         it is set to /path/to
         """
        try:
            dir_path = super().getstr('config', name, default=None,
                                      morevars=morevars, taskvars=taskvars)
        except NoOptionError:
            self.check_default('config', name, default)
            dir_path = default

        if '/path/to' in dir_path:
            raise ValueError(f"{name} cannot be set to or contain '/path/to'")

        if '\n' in dir_path:
            raise ValueError(f"Invalid value for [config] {name} "
                             f"({dir_path}). Hint: Check that next variable "
                             "in the config file does not start with a space")

        if must_exist and not os.path.exists(dir_path):
            self.logger.error(f"Path must exist: {dir_path}")
            return None

        return dir_path.replace('//', '/')

    def getdir_nocheck(self, dir_name, default=None):
        return super().getstr('config', dir_name,
                              default=default).replace('//', '/')

    def getstr_nocheck(self, sec, name, default=None):
        # if requested section is in the list of sections that are
        # no longer used look in the [config] section for the variable
        if sec in self.OLD_SECTIONS:
            sec = 'config'

        return super().getstr(sec, name, default=default).replace('//', '/')

    def getstr(self, sec, name, default=None, badtypeok=False, morevars=None,
               taskvars=None):
        """! Wraps produtil getstr. Config variable is checked with a default
         value of None because if the config is not set and a default is
          specified, it will just return that value.
          We want to log that a default was used and set it in the config so
          it will show up in the final conf that is generated at the end of
          execution. If no default was specified in the call,
          the NoOptionError is raised again. Replace double forward slash
          with single to prevent error that occurs if that is found inside
          a MET config file because it considers // the start of a comment
        """
        if sec in self.OLD_SECTIONS:
            sec = 'config'

        try:
            return super().getstr(sec, name, default=None,
                                  badtypeok=badtypeok, morevars=morevars,
                                  taskvars=taskvars).replace('//', '/')
        except NoOptionError:
            # if config variable is not set
            self.check_default(sec, name, default)
            return default.replace('//', '/')

    def getbool(self, sec, name, default=None, badtypeok=False, morevars=None,
                taskvars=None):
        """! Wraps produtil getbool. Config variable is checked with a
         default value of None because if the config is not set and a
         default is specified, it will just return that value.
         We want to log that a default was used and set it in the config so
         it will show up in the final conf that is generated at the end of
         execution. If no default was specified in the call,
         the NoOptionError is raised again.
         @returns None if value is not a boolean (or yes/no), value if set,
          default if not set
         """
        if sec in self.OLD_SECTIONS:
            sec = 'config'

        try:
            return super().getbool(sec, name, default=None,
                                   badtypeok=badtypeok, morevars=morevars,
                                   taskvars=taskvars)
        except NoOptionError:
            # config item was not set
            self.check_default(sec, name, default)
            return default
        except ValueError:
            # check if it was an empty string and return default or False if so
            value_string = super().getstr(sec, name)
            if not value_string:
                if default:
                    return default

                return False

            # check if value is y/Y/n/N and return True/False if so
            value_string = remove_quotes(value_string)
            if value_string.lower() == 'y':
                return True
            if value_string.lower() == 'n':
                return False

            # if value is not correct type, log error and return None
            self.logger.error(f"[{sec}] {name} must be an boolean.")
            return None

    def getint(self, sec, name, default=None, badtypeok=False, morevars=None,
               taskvars=None):
        """!Wraps produtil getint to gracefully report if variable is not set
            and no default value is specified
            @returns Value if set, default of missing value if not set,
             None if value is an incorrect type"""
        if sec in self.OLD_SECTIONS:
            sec = 'config'

        try:
            # call ProdConfig function with no default set so
            # we can log and set the default
            return super().getint(sec, name, default=None,
                                  badtypeok=badtypeok, morevars=morevars,
                                  taskvars=taskvars)

        # if config variable is not set
        except NoOptionError:
            if default is None:
                default = MISSING_DATA_VALUE

            self.check_default(sec, name, default)
            return default

        # if invalid value
        except ValueError:
            # check if it was an empty string and return MISSING_DATA_VALUE
            if super().getstr(sec, name) == '':
                return MISSING_DATA_VALUE

            # if value is not correct type, log error and return None
            self.logger.error(f"[{sec}] {name} must be an integer.")
            return None

    def getfloat(self, sec, name, default=None, badtypeok=False, morevars=None,
                 taskvars=None):
        """!Wraps produtil getint to gracefully report if variable is not set
            and no default value is specified
            @returns Value if set, default of missing value if not set,
             None if value is an incorrect type"""
        if sec in self.OLD_SECTIONS:
            sec = 'config'

        try:
            # call ProdConfig function with no default set so
            # we can log and set the default
            return super().getfloat(sec, name, default=None,
                                    badtypeok=badtypeok, morevars=morevars,
                                    taskvars=taskvars)

        # if config variable is not set
        except NoOptionError:
            if default is None:
                default = float(MISSING_DATA_VALUE)

            self.check_default(sec, name, default)
            return default

        # if invalid value
        except ValueError:
            # check if it was an empty string and return MISSING_DATA_VALUE
            if super().getstr(sec, name) == '':
                return MISSING_DATA_VALUE

            # if value is not correct type, log error and return None
            self.logger.error(f"[{sec}] {name} must be a float.")
            return None

    def getseconds(self, sec, name, default=None, badtypeok=False,
                   morevars=None, taskvars=None):
        """!Converts time values ending in H, M, or S to seconds"""
        if sec in self.OLD_SECTIONS:
            sec = 'config'

        try:
            # convert value to seconds
            # Valid options match format 3600, 3600S, 60M, or 1H
            value = super().getstr(sec, name, default=None,
                                   badtypeok=badtypeok, morevars=morevars,
                                   taskvars=taskvars)
            regex_and_multiplier = {r'(-*)(\d+)S': 1,
                                    r'(-*)(\d+)M': 60,
                                    r'(-*)(\d+)H': 3600,
                                    r'(-*)(\d+)D': 86400,
                                    r'(-*)(\d+)': 1}
            for reg, mult in regex_and_multiplier.items():
                match = re.match(reg, value)
                if match:
                    if match.group(1) == '-':
                        mult = mult * -1
                    return int(match.group(2)) * mult

            # if value is not in an expected format, error and exit
            msg = (f'[{sec}] {name} does not match expected format. '
                   'Valid options match 3600, 3600S, 60M, or 1H')
            if self.logger:
                self.logger.error(msg)
            else:
                print('ERROR: {}'.format(msg))

            return None

        except NoOptionError:
            # config item was not found
            self.check_default(sec, name, default)
            return default

    def get_mp_config_name(self, mp_config):
        """! Get first name of METplus config variable that is set.

        @param mp_config list of METplus config keys to check. Can also be a
        single item
        @returns Name of first METplus config name in list that is set in the
        METplusConfig object. None if none keys in the list are set.
        """
        if not isinstance(mp_config, list):
            mp_configs = [mp_config]
        else:
            mp_configs = mp_config

        for mp_config_name in mp_configs:
            if self.has_option('config', mp_config_name):
                return mp_config_name

        return None


class METplusLogFormatter(logging.Formatter):
    def __init__(self, config):
        self.default_fmt = config.getraw('config', 'LOG_LINE_FORMAT')
        self.info_fmt = config.getraw('config', 'LOG_INFO_LINE_FORMAT',
                                      self.default_fmt)
        self.debug_fmt = config.getraw('config', 'LOG_DEBUG_LINE_FORMAT',
                                       self.default_fmt)
        self.error_fmt = config.getraw('config', 'LOG_ERR_LINE_FORMAT',
                                       self.default_fmt)
        super().__init__(fmt=self.default_fmt,
                         datefmt=config.getraw('config',
                                               'LOG_LINE_DATE_FORMAT'),
                         style='%')

    def format(self, record):
        if record.levelno == logging.ERROR:
            self._style._fmt = self.error_fmt
        elif record.levelno == logging.DEBUG:
            self._style._fmt = self.debug_fmt
        elif record.levelno == logging.INFO:
            self._style._fmt = self.info_fmt

        output = logging.Formatter.format(self, record)

        # restore default format
        self._style._fmt = self.default_fmt

        return output


def parse_var_list(config, time_info=None, data_type=None, met_tool=None,
                   levels_as_list=False):
    """ read conf items and populate list of dictionaries containing
    information about each variable to be compared

            @param config: METplusConfig object
            @param time_info: time object for string sub, optional
            @param data_type: data type to find. Can be FCST, OBS, or ENS.
             If not set, get FCST/OBS/BOTH
            @param met_tool: optional name of MET tool to look for wrapper
             specific var items
            @param levels_as_list If true, store levels and output names as
             a list instead of creating a field info dict for each name/level
        @returns list of dictionaries with variable information
    """

    # validate configs again in case wrapper is not running from run_metplus
    # this does not need to be done if parsing a specific data type,
    # i.e. ENS or FCST
    if data_type == 'BOTH':
        config.logger.error("Cannot request BOTH explicitly in parse_var_list")
        return []
    if data_type is None and not validate_field_info_configs(config)[0]:
        return []

    # if specific data type is requested, only get that type
    # otherwise get both FCST and OBS
    data_types = [data_type] if data_type else ['FCST', 'OBS']

    # get indices of VAR<n> items for data type and/or met tool
    indices = _get_var_name_indices(config, data_types, met_tool)
    if not indices:
        return []

    # list of dictionaries that contain variable/field information
    var_list = []

    # get config name prefixes for each data type to find
    dt_search_prefixes = _get_all_field_search_prefixes(data_types, met_tool)

    # loop over all possible variables and add them to list
    for index in indices:
<<<<<<< HEAD
        field_list = _get_field_list(index, data_types, dt_search_prefixes,
                                     config, time_info)
=======
        field_info_list = []
        for current_type in data_types:
            # get dictionary of existing config variables to use
            search_prefixes = dt_search_prefixes[current_type]
            field_configs = get_field_config_variables(config,
                                                       index,
                                                       search_prefixes)

            field_info = _format_var_items(field_configs, time_info,
                                           config.logger)
            if not isinstance(field_info, dict):
                config.logger.error(f'Could not process {current_type}_'
                                    f'VAR{index} variables: {field_info}')
                continue

            field_info['data_type'] = current_type.lower()
            field_info_list.append(field_info)
>>>>>>> f9404720

        # check that all fields types were found
        if not field_list or len(data_types) != len(field_list):
            continue

        # check if number of levels for each field type matches
        n_levels = len(field_list[0]['levels'])
        if (len(data_types) > 1 and
                n_levels != len(field_list[1]['levels'])):
            continue

        # if requested, put all field levels in a single item
        if levels_as_list:
            var_list.append(_get_field_all_levels(index, field_list))
            continue

        var_list.extend(_get_field_each_level(index, n_levels, field_list))

    # extra debugging information used for developer debugging only
    '''
    for v in var_list:
        config.logger.debug(f"VAR{v['index']}:")
        if 'fcst_name' in v.keys():
            config.logger.debug(" fcst_name:"+v['fcst_name'])
            config.logger.debug(" fcst_level:"+v['fcst_level'])
        if 'fcst_thresh' in v.keys():
            config.logger.debug(" fcst_thresh:"+str(v['fcst_thresh']))
        if 'fcst_extra' in v.keys():
            config.logger.debug(" fcst_extra:"+v['fcst_extra'])
        if 'fcst_output_name' in v.keys():
            config.logger.debug(" fcst_output_name:"+v['fcst_output_name'])
        if 'obs_name' in v.keys():
            config.logger.debug(" obs_name:"+v['obs_name'])
            config.logger.debug(" obs_level:"+v['obs_level'])
        if 'obs_thresh' in v.keys():
            config.logger.debug(" obs_thresh:"+str(v['obs_thresh']))
        if 'obs_extra' in v.keys():
            config.logger.debug(" obs_extra:"+v['obs_extra'])
        if 'obs_output_name' in v.keys():
            config.logger.debug(" obs_output_name:"+v['obs_output_name'])
        if 'ens_name' in v.keys():
            config.logger.debug(" ens_name:"+v['ens_name'])
            config.logger.debug(" ens_level:"+v['ens_level'])
        if 'ens_thresh' in v.keys():
            config.logger.debug(" ens_thresh:"+str(v['ens_thresh']))
        if 'ens_extra' in v.keys():
            config.logger.debug(" ens_extra:"+v['ens_extra'])
        if 'ens_output_name' in v.keys():
            config.logger.debug(" ens_output_name:"+v['ens_output_name'])
    '''
    return sorted(var_list, key=lambda x: x['index'])


def _get_var_name_indices(config, data_types, met_tool):
    """!Get list of indices of field variables from config.
    Look for wrapper-specific first. If no indices are found, look for generic
    variables.

    @param config METplusConfig object to parse
    @param data_types list of prefixes of config variables that describe the
     type of data e.g. FCST or OBS.
    @param met_tool name of wrapper to search for wrapper-specific
    variables, e.g. *_GRID_STAT_VAR<n>_*.
    @returns list of integers for all matching config variables
    """
    indices = []

    # look for wrapper-specific variables first
    if met_tool:
        indices = _find_var_name_indices(config, data_types, met_tool)

    # if no wrapper-specific variables are found, look for generic variables
    if not indices:
        indices = _find_var_name_indices(config, data_types)

    return indices


def _find_var_name_indices(config, data_types, met_tool=None):
    """!Get list of indices used in _VAR<n>_ config variables. Data type
    determines prefix of variable name to find. If FCST or OBS is included
    in data type list, then BOTH keyword is also searched. If specified,
    wrapper-specific variables are searched, e.g. FCST_GRID_STAT_VAR<n>_*.
    Variables that end with NAME, INPUT_FIELD_NAME, or FIELD_NAME are used to
    gather indices.

    @param config METplusConfig object to read
    @param data_types list of prefixes of config variables that describe the
     type of data e.g. FCST or OBS.
    @param met_tool (optional) name of wrapper to search for wrapper-specific
    variables, e.g. *_GRID_STAT_VAR<n>_*.
    @returns list of integers for all matching config variables
    """
    data_type_regex = f"{'|'.join(data_types)}"

    # if data_types includes FCST or OBS, also search for BOTH
    if any([item for item in ['FCST', 'OBS'] if item in data_types]):
        data_type_regex += '|BOTH'

    regex_string = f"({data_type_regex})"

    # if MET tool is specified, get tool specific items
    if met_tool:
        regex_string += f"_{met_tool.upper()}"

    regex_string += r"_VAR(\d+)_(NAME|INPUT_FIELD_NAME|FIELD_NAME)"

    # find all <data_type>_VAR<n>_NAME keys in the conf files
    indices = find_indices_in_config_section(regex_string,
                                             config,
                                             index_index=2,
                                             id_index=1).keys()
    return [int(index) for index in indices]


<<<<<<< HEAD
def _get_field_list(index, data_types, dt_search_prefixes, config, time_info):
    """!Get list of field information.

    @param index integer index for fields to search
    @param data_types list of prefixes of config variables that describe the
     type of data e.g. FCST or OBS
    @param dt_search_prefixes dictionary of search strings to find variables
    @param config METplusConfig object to query
    @param time_info dictionary containing time info for current run
    @returns list of dictionaries that contain field information
    """
    field_list = []
    for current_type in data_types:
        # get dictionary of existing config variables to use
        search_prefixes = dt_search_prefixes[current_type]
        field_configs = get_field_config_variables(config, index,
                                                   search_prefixes)
        field_info = _format_var_items(field_configs, time_info)
        if not isinstance(field_info, dict):
            config.logger.error(f'Could not process {current_type}_'
                                f'VAR{index} variables: {field_info}')
            continue

        field_info['data_type'] = current_type.lower()
        field_list.append(field_info)

    return field_list


def _get_field_all_levels(index, field_list):
    """!Create dictionary of field information with all levels contained as a
    list in a single item.

    @param index integer index for fields to search
    @param field_list list of dictionaries that contain field information
    @returns dictionary containing field information with data type in keys
    """
    var_dict = {}
    for field in field_list:
        current_type = field.get('data_type')
        var_dict[f"{current_type}_name"] = field.get('name')
        var_dict[f"{current_type}_level"] = field.get('levels')
        var_dict[f"{current_type}_thresh"] = field.get('thresh')
        var_dict[f"{current_type}_extra"] = field.get('extra')
        var_dict[f"{current_type}_output_name"] = field.get('output_names')

    var_dict['index'] = index
    return var_dict


def _get_field_each_level(index, n_levels, field_list):
    """!Create list of dictionaries of field information with a separate entry
    for each level value, creating a list of name/level pairs.

    @param index integer index for fields to search
    @param n_levels integer number of levels to read
    @param field_list list of dictionaries that contain field information
    @returns list of dictionaries containing field information with
     data type in keys
    """
    new_var_list = []
    # loop over levels and add all values to output dictionary
    for level_index in range(n_levels):
        var_dict = {}

        # get level values to use for string substitution in name
        # used for python embedding calls that read the level value
        sub_info = {}
        for field_info in field_list:
            dt_level = f"{field_info.get('data_type')}_level"
            sub_info[dt_level] = field_info.get('levels')[level_index]

        for field_info in field_list:
            current_type = field_info.get('data_type')
            name = field_info.get('name')
            level = field_info.get('levels')[level_index]
            thresh = field_info.get('thresh')
            extra = field_info.get('extra')
            output_name = field_info.get('output_names')[level_index]

            # substitute level in name if filename template is specified
            subbed_name = do_string_sub(name,
                                        skip_missing_tags=True,
                                        **sub_info)

            var_dict[f"{current_type}_name"] = subbed_name
            var_dict[f"{current_type}_level"] = level
            var_dict[f"{current_type}_thresh"] = thresh
            var_dict[f"{current_type}_extra"] = extra
            var_dict[f"{current_type}_output_name"] = output_name

        var_dict['index'] = index
        new_var_list.append(var_dict)

    return new_var_list


def _format_var_items(field_configs, time_info=None):
=======
def _format_var_items(field_configs, time_info=None, logger=None):
>>>>>>> f9404720
    """! Substitute time information into field information and format values.

        @param field_configs dictionary with config variable names to read
        @param time_info dictionary containing time info for current run
        @param logger (optional) logging object
        @returns dictionary containing name, levels, and output_names, as
         well as thresholds and extra options if found. If not enough
         information was set in the METplusConfig object, a string describing
         the error is returned
    """
    # dictionary to hold field (var) item info
    var_items = {}

    # set defaults for optional items
    var_items['levels'] = []
    var_items['thresh'] = []
    var_items['extra'] = ''
    var_items['output_names'] = []

    # get name, return error string if not found
    search_name = field_configs.get('name')
    if not search_name:
        return 'Name not found'

    # perform string substitution on name
    if time_info:
        search_name = do_string_sub(search_name, **time_info,
                                    skip_missing_tags=True)
    var_items['name'] = search_name

    # get levels, performing string substitution on each item of list
    for level in getlist(field_configs.get('levels')):
        if time_info:
            level = do_string_sub(level, **time_info)
        var_items['levels'].append(level)

    # if no levels are found, add an empty string
    if not var_items['levels']:
        var_items['levels'].append('')

    # get threshold list if it is set
    # return error string if any thresholds not formatted properly
    search_thresh = field_configs.get('thresh')
    if search_thresh:
        thresh = getlist(search_thresh)
        if not validate_thresholds(thresh, logger):
            return 'Invalid threshold supplied'

        var_items['thresh'] = thresh

    # get extra options if it is set, format with semi-colons between items
    search_extra = field_configs.get('options')
    if search_extra:
        if time_info:
            search_extra = do_string_sub(search_extra,
                                         **time_info)

        # strip off empty space around each value
        extra_list = [item.strip() for item in search_extra.split(';')]

        # split up each item by semicolon, then add a semicolon to the end
        # use list(filter(None to remove empty strings from list
        extra_list = list(filter(None, extra_list))
        var_items['extra'] = f"{'; '.join(extra_list)};"

    _get_output_names(field_configs, var_items, time_info)

    if len(var_items['levels']) != len(var_items['output_names']):
        return 'Number of levels does not match number of output names'

    return var_items


def _get_output_names(field_configs, var_items, time_info):
    """!Read output names from field config and set in var_items. If output
    names are not set, use input names.
    """
    # get output names if they are set
    out_name_str = field_configs.get('output_names')

    # use input name for each level if not set
    if not out_name_str:
        for _ in var_items['levels']:
            var_items['output_names'].append(var_items['name'])
        return

    for out_name in getlist(out_name_str):
        if time_info:
            out_name = do_string_sub(out_name,
                                     **time_info)
        var_items['output_names'].append(out_name)


def _get_all_field_search_prefixes(data_types, met_tool):
    """!Populate dictionary with prefixes to search for config variables.

    @param data_types list of field types to search, i.e. FCST, OBS, ENS, etc.
    @param met_tool name of tool to search for variable or None if looking
     for generic field info
    @returns dictionary where keys are a data type and value is a list of
     search prefixes
    """
    dt_search_prefixes = {}
    for current_type in data_types:
        # get list of variable prefixes to search
        prefixes = _get_field_search_prefixes(current_type, met_tool)
        dt_search_prefixes[current_type] = prefixes

    return dt_search_prefixes


def _get_field_search_prefixes(data_type, met_tool=None):
    """! Get list of prefixes to search for field variables.

        @param data_type type of field to search for, i.e. FCST, OBS, ENS, etc.
         Check for BOTH_ variables first only if data type is FCST or OBS
        @param met_tool name of tool to search for variable or None if looking
         for generic field info
        @returns list of prefixes to search, i.e. [BOTH_, FCST_] or
         [ENS_] or [BOTH_GRID_STAT_, OBS_GRID_STAT_]
    """
    search_prefixes = []
    var_strings = []

    # if met tool name is set, prioritize
    # wrapper-specific configs before generic configs
    if met_tool:
        var_strings.append(f'{met_tool.upper()}_')

    var_strings.append('')

    for var_string in var_strings:
        search_prefixes.append(f"{data_type}_{var_string}")

        # if looking for FCST or OBS, also check for BOTH prefix
        if data_type in ['FCST', 'OBS']:
            search_prefixes.append(f"BOTH_{var_string}")

    return search_prefixes


def get_field_config_variables(config, index, search_prefixes):
    """! Search for variables that are set in the config that correspond to
     the fields requested. Some field info items have
     synonyms that can be used if the typical name is not set. This is used
     in RegridDataPlane wrapper.

        @param config METplusConfig object to search
        @param index integer <n> of field (VAR<n>) to find
        @param search_prefixes list of valid prefixes to search for variables
         in the config, i.e. FCST_VAR1_ or OBS_GRID_STAT_VAR2_
        @returns dictionary containing a config variable name to be used for
         each field info value. If a valid config variable was not set for a
         field info value, the value for that key will be set to None.
    """
    # list of field info variables to find from config
    # used as keys for dictionaries
    field_info_items = ['name',
                        'levels',
                        'thresh',
                        'options',
                        'output_names',
                       ]

    field_configs = {}
    search_suffixes = {}

    # initialize field configs dictionary values to None
    # initialize dictionary of valid suffixes to search for with
    # the capitalized version of field info name
    for field_info_item in field_info_items:
        field_configs[field_info_item] = None
        search_suffixes[field_info_item] = [field_info_item.upper()]

    # add alternate suffixes for config variable names to attempt
    search_suffixes['name'].append('INPUT_FIELD_NAME')
    search_suffixes['name'].append('FIELD_NAME')
    search_suffixes['levels'].append('INPUT_LEVEL')
    search_suffixes['levels'].append('FIELD_LEVEL')
    search_suffixes['output_names'].append('OUTPUT_FIELD_NAME')
    search_suffixes['output_names'].append('FIELD_NAME')

    # look through field config keys and obtain highest priority
    # variable name for each field config
    for search_var, suffixes in search_suffixes.items():
        for prefix in search_prefixes:

            found = False
            for suffix in suffixes:
                var_name = f"{prefix}VAR{index}_{suffix}"
                # if variable is found in config,
                # get the value and break out of suffix loop
                if config.has_option('config', var_name):
                    field_configs[search_var] = config.getraw('config',
                                                              var_name)
                    found = True
                    break

            # if config variable was found, break out of prefix loop
            if found:
                break

    return field_configs<|MERGE_RESOLUTION|>--- conflicted
+++ resolved
@@ -944,28 +944,8 @@
 
     # loop over all possible variables and add them to list
     for index in indices:
-<<<<<<< HEAD
         field_list = _get_field_list(index, data_types, dt_search_prefixes,
                                      config, time_info)
-=======
-        field_info_list = []
-        for current_type in data_types:
-            # get dictionary of existing config variables to use
-            search_prefixes = dt_search_prefixes[current_type]
-            field_configs = get_field_config_variables(config,
-                                                       index,
-                                                       search_prefixes)
-
-            field_info = _format_var_items(field_configs, time_info,
-                                           config.logger)
-            if not isinstance(field_info, dict):
-                config.logger.error(f'Could not process {current_type}_'
-                                    f'VAR{index} variables: {field_info}')
-                continue
-
-            field_info['data_type'] = current_type.lower()
-            field_info_list.append(field_info)
->>>>>>> f9404720
 
         # check that all fields types were found
         if not field_list or len(data_types) != len(field_list):
@@ -1081,7 +1061,6 @@
     return [int(index) for index in indices]
 
 
-<<<<<<< HEAD
 def _get_field_list(index, data_types, dt_search_prefixes, config, time_info):
     """!Get list of field information.
 
@@ -1099,7 +1078,8 @@
         search_prefixes = dt_search_prefixes[current_type]
         field_configs = get_field_config_variables(config, index,
                                                    search_prefixes)
-        field_info = _format_var_items(field_configs, time_info)
+        field_info = _format_var_items(field_configs, time_info,
+                                       config.logger)
         if not isinstance(field_info, dict):
             config.logger.error(f'Could not process {current_type}_'
                                 f'VAR{index} variables: {field_info}')
@@ -1179,10 +1159,7 @@
     return new_var_list
 
 
-def _format_var_items(field_configs, time_info=None):
-=======
 def _format_var_items(field_configs, time_info=None, logger=None):
->>>>>>> f9404720
     """! Substitute time information into field information and format values.
 
         @param field_configs dictionary with config variable names to read
