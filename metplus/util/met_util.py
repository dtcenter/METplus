--- conflicted
+++ resolved
@@ -1254,13 +1254,12 @@
     """! Get each storm as identified by its STORM_ID in the filter file.
          Create dictionary storm ID as the key and a list of lines for that
          storm as the value.
-<<<<<<< HEAD
 
          @param filter_filename name of tcst file to read and extract storm id
          @returns 2 item tuple - 1)dictionary where key is storm ID and value is list
           of relevant lines from tcst file, 2) header line from tcst file.
           Also, item with key 'header' contains the header of the tcst file
-     """
+    """
     # Initialize a set because we want unique storm ids.
     storm_id_list = set()
 
@@ -1268,21 +1267,6 @@
         with open(filter_filename, "r") as file_handle:
             header, *lines = file_handle.readlines()
 
-=======
-
-         @param filter_filename name of tcst file to read and extract storm id
-         @returns 2 item tuple - 1)dictionary where key is storm ID and value is list
-          of relevant lines from tcst file, 2) header line from tcst file.
-          Also, item with key 'header' contains the header of the tcst file
-     """
-    # Initialize a set because we want unique storm ids.
-    storm_id_list = set()
-
-    try:
-        with open(filter_filename, "r") as file_handle:
-            header, *lines = file_handle.readlines()
-
->>>>>>> cddcb036
         storm_id_column = header.split().index('STORM_ID')
         for line in lines:
             storm_id_list.add(line.split()[storm_id_column])
