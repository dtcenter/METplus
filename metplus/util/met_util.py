import logging
import os
import shutil
import sys
import datetime
import errno
import time
import calendar
import re
import gzip
import bz2
import zipfile
import struct
import getpass
from os import stat
from pwd import getpwuid
from csv import reader
from os.path import dirname, realpath
from dateutil.relativedelta import relativedelta
from pathlib import Path
from importlib import import_module

import produtil.setup
import produtil.log

from .string_template_substitution import do_string_sub
from .string_template_substitution import parse_template
from .string_template_substitution import get_tags
from . import time_util as time_util
from . import metplus_check

from .. import get_metplus_version

"""!@namespace met_util
 @brief Provides  Utility functions for METplus.
"""

# list of compression extensions that are handled by METplus
VALID_EXTENSIONS = ['.gz', '.bz2', '.zip']

PYTHON_EMBEDDING_TYPES = ['PYTHON_NUMPY', 'PYTHON_XARRAY', 'PYTHON_PANDAS']

LOWER_TO_WRAPPER_NAME = {'ascii2nc': 'ASCII2NC',
                         'cycloneplotter': 'CyclonePlotter',
                         'ensemblestat': 'EnsembleStat',
                         'example': 'Example',
                         'extracttiles': 'ExtractTiles',
                         'gempaktocf': 'GempakToCF',
                         'genvxmask': 'GenVxMask',
                         'griddiag': 'GridDiag',
                         'gridstat': 'GridStat',
                         'makeplots': 'MakePlots',
                         'mode': 'MODE',
                         'mtd': 'MTD',
                         'modetimedomain': 'MTD',
                         'pb2nc': 'PB2NC',
                         'pcpcombine': 'PCPCombine',
                         'plotdataplane': 'PlotDataPlane',
                         'point2grid': 'Point2Grid',
                         'pointtogrid': 'Point2Grid',
                         'Point_2_Grid': 'Point2Grid',
                         'pointstat': 'PointStat',
                         'pyembedingest': 'PyEmbedIngest',
                         'regriddataplane': 'RegridDataPlane',
                         'seriesanalysis': 'SeriesAnalysis',
                         'statanalysis': 'StatAnalysis',
                         'tcgen': 'TCGen',
                         'tcpairs': 'TCPairs',
                         'tcrmw': 'TCRMW',
                         'tcstat': 'TCStat',
                         'tcmprplotter': 'TCMPRPlotter',
                         'usage': 'Usage',
                         'userscript': 'UserScript',
                         }

valid_comparisons = {">=": "ge",
                     ">": "gt",
                     "==": "eq",
                     "!=": "ne",
                     "<=": "le",
                     "<": "lt",
                     }

# missing data value used to check if integer values are not set
# we often check for None if a variable is not set, but 0 and None
# have the same result in a test. 0 may be a valid integer value
MISSING_DATA_VALUE = -9999

def pre_run_setup(config_inputs):
    from . import config_metplus
    version_number = get_metplus_version()
    print(f'Starting METplus v{version_number}')

    # Read config inputs and return a config instance
    config = config_metplus.setup(config_inputs)

    logger = config.logger

    config.set('config', 'METPLUS_VERSION', version_number)
    logger.info('Running METplus v%s called with command: %s',
                version_number, ' '.join(sys.argv))

    logger.info(f"Log file: {config.getstr('config', 'LOG_METPLUS')}")

    # validate configuration variables
    isOK_A, isOK_B, isOK_C, isOK_D, all_sed_cmds = validate_configuration_variables(config)
    if not (isOK_A and isOK_B and isOK_C and isOK_D):
        # if any sed commands were generated, write them to the sed file
        if all_sed_cmds:
            sed_file = os.path.join(config.getdir('OUTPUT_BASE'), 'sed_commands.txt')
            # remove if sed file exists
            if os.path.exists(sed_file):
                os.remove(sed_file)

            write_list_to_file(sed_file, all_sed_cmds)
            config.logger.error(f"Find/Replace commands have been generated in {sed_file}")

        logger.error("Correct configuration variables and rerun. Exiting.")
        sys.exit(1)

    if not config.getdir('MET_INSTALL_DIR', must_exist=True):
        logger.error('MET_INSTALL_DIR must be set correctly to run METplus')
        sys.exit(1)

    # set staging dir to OUTPUT_BASE/stage if not set
    if not config.has_option('config', 'STAGING_DIR'):
        config.set('config', 'STAGING_DIR',
                   os.path.join(config.getdir('OUTPUT_BASE'), "stage"))

    # get USER_SHELL config variable so the default value doesn't get logged
    # at an inconvenient time (right after "COPYABLE ENVIRONMENT" but before actual
    # copyable environment variable list)
    config.getstr('config', 'USER_SHELL', 'bash')


    # get DO_NOT_RUN_EXE config variable so it shows up at the beginning of execution
    # only if the default value is used
    config.getbool('config', 'DO_NOT_RUN_EXE', False)

    # handle dir to write temporary files
    handle_tmp_dir(config)

    config.env = os.environ.copy()

    return config

def run_metplus(config, process_list):
    total_errors = 0

    try:
        processes = []
        for process, instance in process_list:
            try:
                logname = f"{process}.{instance}" if instance else process
                logger = config.log(logname)
                package_name = ('metplus.wrappers.'
                                f'{camel_to_underscore(process)}_wrapper')
                module = import_module(package_name)
                command_builder = (
                    getattr(module, f"{process}Wrapper")(config,
                                                         instance=instance)
                )

                # if Usage specified in PROCESS_LIST, print usage and exit
                if process == 'Usage':
                    command_builder.run_all_times()
                    return 0
            except AttributeError:
                raise NameError("There was a problem loading "
                                f"{process} wrapper.")

            processes.append(command_builder)

        # check if all processes initialized correctly
        allOK = True
        for process in processes:
            if not process.isOK:
                allOK = False
                class_name = process.__class__.__name__.replace('Wrapper', '')
                logger.error("{} was not initialized properly".format(class_name))

        # exit if any wrappers did not initialized properly
        if not allOK:
            logger.info("Refer to ERROR messages above to resolve issues.")
            return 1

        loop_order = config.getstr('config', 'LOOP_ORDER', '').lower()

        if loop_order == "processes":
            all_commands = []
            for process in processes:
                new_commands = process.run_all_times()
                if new_commands:
                    all_commands.extend(new_commands)

        elif loop_order == "times":
            all_commands = loop_over_times_and_call(config, processes)
        else:
            logger.error("Invalid LOOP_ORDER defined. " + \
                         "Options are processes, times")
            return 1

        # write out all commands and environment variables to file
        write_all_commands(all_commands, config)

       # compute total number of errors that occurred and output results
        for process in processes:
            if process.errors != 0:
                process_name = process.__class__.__name__.replace('Wrapper', '')
                error_msg = '{} had {} error'.format(process_name, process.errors)
                if process.errors > 1:
                    error_msg += 's'
                error_msg += '.'
                logger.error(error_msg)
                total_errors += process.errors

        return total_errors
    except:
        logger.exception("Fatal error occurred")
        logger.info(f"Check the log file for more information: {config.getstr('config', 'LOG_METPLUS')}")
        return 1

def post_run_cleanup(config, app_name, total_errors):
    logger = config.logger
    # scrub staging directory if requested
    if config.getbool('config', 'SCRUB_STAGING_DIR', False) and\
       os.path.exists(config.getdir('STAGING_DIR')):
        staging_dir = config.getdir('STAGING_DIR')
        logger.info("Scrubbing staging dir: %s", staging_dir)
        shutil.rmtree(staging_dir)

    # rewrite final conf so it contains all of the default values used
    write_final_conf(config, logger)

    # compute time it took to run
    start_clock_time = datetime.datetime.strptime(config.getstr('config', 'CLOCK_TIME'),
                                                  '%Y%m%d%H%M%S')
    end_clock_time = datetime.datetime.now()
    total_run_time = end_clock_time - start_clock_time
    logger.debug(f"{app_name} took {total_run_time} to run.")

    log_message = f"Check the log file for more information: {config.getstr('config', 'LOG_METPLUS')}"
    if total_errors == 0:
<<<<<<< HEAD
        logger.info(f"Check the log file for more information: {config.getstr('config', 'LOG_METPLUS')}")
=======
        logger.info(log_message)
>>>>>>> 23626f8b
        logger.info(f'{app_name} has successfully finished running.')
    else:
        error_msg = f"{app_name} has finished running but had {total_errors} error"
        if total_errors > 1:
            error_msg += 's'
        error_msg += '.'
        logger.error(error_msg)
        logger.info(log_message)
        sys.exit(1)

def write_all_commands(all_commands, config):
    if not all_commands:
        config.logger.debug("No commands were run. "
                            "Skip writing all_commands file")
        return

    log_timestamp = config.getstr('config', 'LOG_TIMESTAMP')
    filename = os.path.join(config.getdir('LOG_DIR'),
                            f'.all_commands.{log_timestamp}')
    config.logger.debug(f"Writing all commands and environment to {filename}")
    with open(filename, 'w') as file_handle:
        for command, envs in all_commands:
            for env in envs:
                file_handle.write(f"{env}\n")

            file_handle.write("COMMAND:\n")
            file_handle.write(f"{command}\n\n")

def check_for_deprecated_config(config):
    """!Checks user configuration files and reports errors or warnings if any deprecated variable
        is found. If an alternate variable name can be suggested, add it to the 'alt' section
        If the alternate cannot be literally substituted for the old name, set copy to False
       Args:
          @config : METplusConfig object to evaluate
       Returns:
          A tuple containing a boolean if the configuration is suitable to run or not and
          if it is not correct, the 2nd item is a list of sed commands that can be run to help
          fix the incorrect configuration variables
          """

    # key is the name of the depreacted variable that is no longer allowed in any config files
    # value is a dictionary containing information about what to do with the deprecated config
    # 'sec' is the section of the config file where the replacement resides, i.e. config, dir,
    #     filename_templates
    # 'alt' is the alternative name for the deprecated config. this can be a single variable name or
    #     text to describe multiple variables or how to handle it. Set to None to tell the user to
    #     just remove the variable
    # 'copy' is an optional item (defaults to True). set this to False if one cannot simply replace
    #     the deprecated config variable name with the value in 'alt'
    # 'req' is an optional item (defaults to True). this to False to report a warning for the
    #     deprecated config and allow execution to continue. this is generally no longer used
    #     because we are requiring users to update the config files. if used, the developer must
    #     modify the code to handle both variables accordingly
    deprecated_dict = {
        'LOOP_BY_INIT' : {'sec' : 'config', 'alt' : 'LOOP_BY', 'copy': False},
        'LOOP_METHOD' : {'sec' : 'config', 'alt' : 'LOOP_ORDER'},
        'PREPBUFR_DIR_REGEX' : {'sec' : 'regex_pattern', 'alt' : None},
        'PREPBUFR_FILE_REGEX' : {'sec' : 'regex_pattern', 'alt' : None},
        'OBS_INPUT_DIR_REGEX' : {'sec' : 'regex_pattern', 'alt' : 'OBS_POINT_STAT_INPUT_DIR', 'copy': False},
        'FCST_INPUT_DIR_REGEX' : {'sec' : 'regex_pattern', 'alt' : 'FCST_POINT_STAT_INPUT_DIR', 'copy': False},
        'FCST_INPUT_FILE_REGEX' :
        {'sec' : 'regex_pattern', 'alt' : 'FCST_POINT_STAT_INPUT_TEMPLATE', 'copy': False},
        'OBS_INPUT_FILE_REGEX' : {'sec' : 'regex_pattern', 'alt' : 'OBS_POINT_STAT_INPUT_TEMPLATE', 'copy': False},
        'PREPBUFR_DATA_DIR' : {'sec' : 'dir', 'alt' : 'PB2NC_INPUT_DIR'},
        'PREPBUFR_MODEL_DIR_NAME' : {'sec' : 'dir', 'alt' : 'PB2NC_INPUT_DIR', 'copy': False},
        'OBS_INPUT_FILE_TMPL' :
        {'sec' : 'filename_templates', 'alt' : 'OBS_POINT_STAT_INPUT_TEMPLATE'},
        'FCST_INPUT_FILE_TMPL' :
        {'sec' : 'filename_templates', 'alt' : 'FCST_POINT_STAT_INPUT_TEMPLATE'},
        'NC_FILE_TMPL' : {'sec' : 'filename_templates', 'alt' : 'PB2NC_OUTPUT_TEMPLATE'},
        'FCST_INPUT_DIR' : {'sec' : 'dir', 'alt' : 'FCST_POINT_STAT_INPUT_DIR'},
        'OBS_INPUT_DIR' : {'sec' : 'dir', 'alt' : 'OBS_POINT_STAT_INPUT_DIR'},
        'REGRID_TO_GRID' : {'sec' : 'config', 'alt' : 'POINT_STAT_REGRID_TO_GRID'},
        'FCST_HR_START' : {'sec' : 'config', 'alt' : 'LEAD_SEQ', 'copy': False},
        'FCST_HR_END' : {'sec' : 'config', 'alt' : 'LEAD_SEQ', 'copy': False},
        'FCST_HR_INTERVAL' : {'sec' : 'config', 'alt' : 'LEAD_SEQ', 'copy': False},
        'START_DATE' : {'sec' : 'config', 'alt' : 'INIT_BEG or VALID_BEG', 'copy': False},
        'END_DATE' : {'sec' : 'config', 'alt' : 'INIT_END or VALID_END', 'copy': False},
        'INTERVAL_TIME' : {'sec' : 'config', 'alt' : 'INIT_INCREMENT or VALID_INCREMENT', 'copy': False},
        'BEG_TIME' : {'sec' : 'config', 'alt' : 'INIT_BEG or VALID_BEG', 'copy': False},
        'END_TIME' : {'sec' : 'config', 'alt' : 'INIT_END or VALID_END', 'copy': False},
        'START_HOUR' : {'sec' : 'config', 'alt' : 'INIT_BEG or VALID_BEG', 'copy': False},
        'END_HOUR' : {'sec' : 'config', 'alt' : 'INIT_END or VALID_END', 'copy': False},
        'OBS_BUFR_VAR_LIST' : {'sec' : 'config', 'alt' : 'PB2NC_OBS_BUFR_VAR_LIST'},
        'TIME_SUMMARY_FLAG' : {'sec' : 'config', 'alt' : 'PB2NC_TIME_SUMMARY_FLAG'},
        'TIME_SUMMARY_BEG' : {'sec' : 'config', 'alt' : 'PB2NC_TIME_SUMMARY_BEG'},
        'TIME_SUMMARY_END' : {'sec' : 'config', 'alt' : 'PB2NC_TIME_SUMMARY_END'},
        'TIME_SUMMARY_VAR_NAMES' : {'sec' : 'config', 'alt' : 'PB2NC_TIME_SUMMARY_VAR_NAMES'},
        'TIME_SUMMARY_TYPE' : {'sec' : 'config', 'alt' : 'PB2NC_TIME_SUMMARY_TYPE'},
        'OVERWRITE_NC_OUTPUT' : {'sec' : 'config', 'alt' : 'PB2NC_SKIP_IF_OUTPUT_EXISTS', 'copy': False},
        'VERTICAL_LOCATION' : {'sec' : 'config', 'alt' : 'PB2NC_VERTICAL_LOCATION'},
        'VERIFICATION_GRID' : {'sec' : 'config', 'alt' : 'REGRID_DATA_PLANE_VERIF_GRID'},
        'WINDOW_RANGE_BEG' : {'sec' : 'config', 'alt' : 'OBS_WINDOW_BEGIN'},
        'WINDOW_RANGE_END' : {'sec' : 'config', 'alt' : 'OBS_WINDOW_END'},
        'OBS_EXACT_VALID_TIME' :
        {'sec' : 'config', 'alt' : 'OBS_WINDOW_BEGIN and OBS_WINDOW_END', 'copy': False},
        'FCST_EXACT_VALID_TIME' :
        {'sec' : 'config', 'alt' : 'FCST_WINDOW_BEGIN and FCST_WINDOW_END', 'copy': False},
        'PCP_COMBINE_METHOD' :
        {'sec' : 'config', 'alt' : 'FCST_PCP_COMBINE_METHOD and/or OBS_PCP_COMBINE_METHOD', 'copy': False},
        'FHR_BEG' : {'sec' : 'config', 'alt' : 'LEAD_SEQ', 'copy': False},
        'FHR_END' : {'sec' : 'config', 'alt' : 'LEAD_SEQ', 'copy': False},
        'FHR_INC' : {'sec' : 'config', 'alt' : 'LEAD_SEQ', 'copy': False},
        'FHR_GROUP_BEG' : {'sec' : 'config', 'alt' : 'LEAD_SEQ_[N]', 'copy': False},
        'FHR_GROUP_END' : {'sec' : 'config', 'alt' : 'LEAD_SEQ_[N]', 'copy': False},
        'FHR_GROUP_LABELS' : {'sec' : 'config', 'alt' : 'LEAD_SEQ_[N]_LABEL', 'copy': False},
        'CYCLONE_OUT_DIR' : {'sec' : 'dir', 'alt' : 'CYCLONE_OUTPUT_DIR'},
        'ENSEMBLE_STAT_OUT_DIR' : {'sec' : 'dir', 'alt' : 'ENSEMBLE_STAT_OUTPUT_DIR'},
        'EXTRACT_OUT_DIR' : {'sec' : 'dir', 'alt' : 'EXTRACT_TILES_OUTPUT_DIR'},
        'GRID_STAT_OUT_DIR' : {'sec' : 'dir', 'alt' : 'GRID_STAT_OUTPUT_DIR'},
        'MODE_OUT_DIR' : {'sec' : 'dir', 'alt' : 'MODE_OUTPUT_DIR'},
        'MTD_OUT_DIR' : {'sec' : 'dir', 'alt' : 'MTD_OUTPUT_DIR'},
        'SERIES_INIT_OUT_DIR' : {'sec' : 'dir', 'alt' : 'SERIES_ANALYSIS_OUTPUT_DIR'},
        'SERIES_LEAD_OUT_DIR' : {'sec' : 'dir', 'alt' : 'SERIES_ANALYSIS_OUTPUT_DIR'},
        'SERIES_INIT_FILTERED_OUT_DIR' :
        {'sec' : 'dir', 'alt' : 'SERIES_ANALYSIS_FILTERED_OUTPUT_DIR'},
        'SERIES_LEAD_FILTERED_OUT_DIR' :
        {'sec' : 'dir', 'alt' : 'SERIES_ANALYSIS_FILTERED_OUTPUT_DIR'},
        'STAT_ANALYSIS_OUT_DIR' :
        {'sec' : 'dir', 'alt' : 'STAT_ANALYSIS_OUTPUT_DIR'},
        'TCMPR_PLOT_OUT_DIR' : {'sec' : 'dir', 'alt' : 'TCMPR_PLOT_OUTPUT_DIR'},
        'FCST_MIN_FORECAST' : {'sec' : 'config', 'alt' : 'LEAD_SEQ_MIN'},
        'FCST_MAX_FORECAST' : {'sec' : 'config', 'alt' : 'LEAD_SEQ_MAX'},
        'OBS_MIN_FORECAST' : {'sec' : 'config', 'alt' : 'OBS_PCP_COMBINE_MIN_LEAD'},
        'OBS_MAX_FORECAST' : {'sec' : 'config', 'alt' : 'OBS_PCP_COMBINE_MAX_LEAD'},
        'FCST_INIT_INTERVAL' : {'sec' : 'config', 'alt' : None},
        'OBS_INIT_INTERVAL' : {'sec' : 'config', 'alt' : None},
        'FCST_DATA_INTERVAL' : {'sec' : '', 'alt' : 'FCST_PCP_COMBINE_DATA_INTERVAL'},
        'OBS_DATA_INTERVAL' : {'sec' : '', 'alt' : 'OBS_PCP_COMBINE_DATA_INTERVAL'},
        'FCST_IS_DAILY_FILE' : {'sec' : '', 'alt' : 'FCST_PCP_COMBINE_IS_DAILY_FILE'},
        'OBS_IS_DAILY_FILE' : {'sec' : '', 'alt' : 'OBS_PCP_COMBINE_IS_DAILY_FILE'},
        'FCST_TIMES_PER_FILE' : {'sec' : '', 'alt' : 'FCST_PCP_COMBINE_TIMES_PER_FILE'},
        'OBS_TIMES_PER_FILE' : {'sec' : '', 'alt' : 'OBS_PCP_COMBINE_TIMES_PER_FILE'},
        'FCST_LEVEL' : {'sec' : '', 'alt' : 'FCST_PCP_COMBINE_INPUT_ACCUMS', 'copy': False},
        'OBS_LEVEL' : {'sec' : '', 'alt' : 'OBS_PCP_COMBINE_INPUT_ACCUMS', 'copy': False},
        'MODE_FCST_CONV_RADIUS' : {'sec' : 'config', 'alt' : 'FCST_MODE_CONV_RADIUS'},
        'MODE_FCST_CONV_THRESH' : {'sec' : 'config', 'alt' : 'FCST_MODE_CONV_THRESH'},
        'MODE_FCST_MERGE_FLAG' : {'sec' : 'config', 'alt' : 'FCST_MODE_MERGE_FLAG'},
        'MODE_FCST_MERGE_THRESH' : {'sec' : 'config', 'alt' : 'FCST_MODE_MERGE_THRESH'},
        'MODE_OBS_CONV_RADIUS' : {'sec' : 'config', 'alt' : 'OBS_MODE_CONV_RADIUS'},
        'MODE_OBS_CONV_THRESH' : {'sec' : 'config', 'alt' : 'OBS_MODE_CONV_THRESH'},
        'MODE_OBS_MERGE_FLAG' : {'sec' : 'config', 'alt' : 'OBS_MODE_MERGE_FLAG'},
        'MODE_OBS_MERGE_THRESH' : {'sec' : 'config', 'alt' : 'OBS_MODE_MERGE_THRESH'},
        'MTD_FCST_CONV_RADIUS' : {'sec' : 'config', 'alt' : 'FCST_MTD_CONV_RADIUS'},
        'MTD_FCST_CONV_THRESH' : {'sec' : 'config', 'alt' : 'FCST_MTD_CONV_THRESH'},
        'MTD_OBS_CONV_RADIUS' : {'sec' : 'config', 'alt' : 'OBS_MTD_CONV_RADIUS'},
        'MTD_OBS_CONV_THRESH' : {'sec' : 'config', 'alt' : 'OBS_MTD_CONV_THRESH'},
        'RM_EXE' : {'sec' : 'exe', 'alt' : 'RM'},
        'CUT_EXE' : {'sec' : 'exe', 'alt' : 'CUT'},
        'TR_EXE' : {'sec' : 'exe', 'alt' : 'TR'},
        'NCAP2_EXE' : {'sec' : 'exe', 'alt' : 'NCAP2'},
        'CONVERT_EXE' : {'sec' : 'exe', 'alt' : 'CONVERT'},
        'NCDUMP_EXE' : {'sec' : 'exe', 'alt' : 'NCDUMP'},
        'EGREP_EXE' : {'sec' : 'exe', 'alt' : 'EGREP'},
        'ADECK_TRACK_DATA_DIR' : {'sec' : 'dir', 'alt' : 'TC_PAIRS_ADECK_INPUT_DIR'},
        'BDECK_TRACK_DATA_DIR' : {'sec' : 'dir', 'alt' : 'TC_PAIRS_BDECK_INPUT_DIR'},
        'MISSING_VAL_TO_REPLACE' : {'sec' : 'config', 'alt' : 'TC_PAIRS_MISSING_VAL_TO_REPLACE'},
        'MISSING_VAL' : {'sec' : 'config', 'alt' : 'TC_PAIRS_MISSING_VAL'},
        'TRACK_DATA_SUBDIR_MOD' : {'sec' : 'dir', 'alt' : None},
        'ADECK_FILE_PREFIX' : {'sec' : 'config', 'alt' : 'TC_PAIRS_ADECK_TEMPLATE', 'copy': False},
        'BDECK_FILE_PREFIX' : {'sec' : 'config', 'alt' : 'TC_PAIRS_BDECK_TEMPLATE', 'copy': False},
        'TOP_LEVEL_DIRS' : {'sec' : 'config', 'alt' : 'TC_PAIRS_READ_ALL_FILES'},
        'TC_PAIRS_DIR' : {'sec' : 'dir', 'alt' : 'TC_PAIRS_OUTPUT_DIR'},
        'CYCLONE' : {'sec' : 'config', 'alt' : 'TC_PAIRS_CYCLONE'},
        'STORM_ID' : {'sec' : 'config', 'alt' : 'TC_PAIRS_STORM_ID'},
        'BASIN' : {'sec' : 'config', 'alt' : 'TC_PAIRS_BASIN'},
        'STORM_NAME' : {'sec' : 'config', 'alt' : 'TC_PAIRS_STORM_NAME'},
        'DLAND_FILE' : {'sec' : 'config', 'alt' : 'TC_PAIRS_DLAND_FILE'},
        'TRACK_TYPE' : {'sec' : 'config', 'alt' : 'TC_PAIRS_REFORMAT_DECK'},
        'FORECAST_TMPL' : {'sec' : 'filename_templates', 'alt' : 'TC_PAIRS_ADECK_TEMPLATE'},
        'REFERENCE_TMPL' : {'sec' : 'filename_templates', 'alt' : 'TC_PAIRS_BDECK_TEMPLATE'},
        'TRACK_DATA_MOD_FORCE_OVERWRITE' :
        {'sec' : 'config', 'alt' : 'TC_PAIRS_SKIP_IF_REFORMAT_EXISTS', 'copy': False},
        'TC_PAIRS_FORCE_OVERWRITE' : {'sec' : 'config', 'alt' : 'TC_PAIRS_SKIP_IF_OUTPUT_EXISTS', 'copy': False},
        'GRID_STAT_CONFIG' : {'sec' : 'config', 'alt' : 'GRID_STAT_CONFIG_FILE'},
        'MODE_CONFIG' : {'sec' : 'config', 'alt': 'MODE_CONFIG_FILE'},
        'FCST_PCP_COMBINE_INPUT_LEVEL': {'sec': 'config', 'alt' : 'FCST_PCP_COMBINE_INPUT_ACCUMS'},
        'OBS_PCP_COMBINE_INPUT_LEVEL': {'sec': 'config', 'alt' : 'OBS_PCP_COMBINE_INPUT_ACCUMS'},
        'TIME_METHOD': {'sec': 'config', 'alt': 'LOOP_BY', 'copy': False},
        'MODEL_DATA_DIR': {'sec': 'dir', 'alt': 'EXTRACT_TILES_GRID_INPUT_DIR'},
        'STAT_LIST': {'sec': 'config', 'alt': 'SERIES_ANALYSIS_STAT_LIST'},
        'NLAT': {'sec': 'config', 'alt': 'EXTRACT_TILES_NLAT'},
        'NLON': {'sec': 'config', 'alt': 'EXTRACT_TILES_NLON'},
        'DLAT': {'sec': 'config', 'alt': 'EXTRACT_TILES_DLAT'},
        'DLON': {'sec': 'config', 'alt': 'EXTRACT_TILES_DLON'},
        'LON_ADJ': {'sec': 'config', 'alt': 'EXTRACT_TILES_LON_ADJ'},
        'LAT_ADJ': {'sec': 'config', 'alt': 'EXTRACT_TILES_LAT_ADJ'},
        'OVERWRITE_TRACK': {'sec': 'config', 'alt': 'EXTRACT_TILES_OVERWRITE_TRACK'},
        'BACKGROUND_MAP': {'sec': 'config', 'alt': 'SERIES_ANALYSIS_BACKGROUND_MAP'},
        'GFS_FCST_FILE_TMPL': {'sec': 'filename_templates', 'alt': 'FCST_EXTRACT_TILES_INPUT_TEMPLATE'},
        'GFS_ANLY_FILE_TMPL': {'sec': 'filename_templates', 'alt': 'OBS_EXTRACT_TILES_INPUT_TEMPLATE'},
        'SERIES_BY_LEAD_FILTERED_OUTPUT_DIR': {'sec': 'dir', 'alt': 'SERIES_ANALYSIS_FILTERED_OUTPUT_DIR'},
        'SERIES_BY_INIT_FILTERED_OUTPUT_DIR': {'sec': 'dir', 'alt': 'SERIES_ANALYSIS_FILTERED_OUTPUT_DIR'},
        'SERIES_BY_LEAD_OUTPUT_DIR': {'sec': 'dir', 'alt': 'SERIES_ANALYSIS_OUTPUT_DIR'},
        'SERIES_BY_INIT_OUTPUT_DIR': {'sec': 'dir', 'alt': 'SERIES_ANALYSIS_OUTPUT_DIR'},
        'SERIES_BY_LEAD_GROUP_FCSTS': {'sec': 'config', 'alt': 'SERIES_ANALYSIS_GROUP_FCSTS'},
        'SERIES_ANALYSIS_BY_LEAD_CONFIG_FILE': {'sec': 'config', 'alt': 'SERIES_ANALYSIS_CONFIG_FILE'},
        'SERIES_ANALYSIS_BY_INIT_CONFIG_FILE': {'sec': 'config', 'alt': 'SERIES_ANALYSIS_CONFIG_FILE'},
        'ENSEMBLE_STAT_MET_OBS_ERROR_TABLE': {'sec': 'config', 'alt': 'ENSEMBLE_STAT_MET_OBS_ERR_TABLE'},
        'VAR_LIST': {'sec': 'config', 'alt': 'BOTH_VAR<n>_NAME BOTH_VAR<n>_LEVELS or SERIES_ANALYSIS_VAR_LIST', 'copy': False},
        'SERIES_ANALYSIS_VAR_LIST': {'sec': 'config', 'alt': 'BOTH_VAR<n>_NAME BOTH_VAR<n>_LEVELS', 'copy': False},
        'EXTRACT_TILES_VAR_LIST': {'sec': 'config', 'alt': ''},
        'STAT_ANALYSIS_LOOKIN_DIR': {'sec': 'dir', 'alt': 'MODEL1_STAT_ANALYSIS_LOOKIN_DIR'},
        'VALID_HOUR_METHOD': {'sec': 'config', 'alt': None},
        'VALID_HOUR_BEG': {'sec': 'config', 'alt': None},
        'VALID_HOUR_END': {'sec': 'config', 'alt': None},
        'VALID_HOUR_INCREMENT': {'sec': 'config', 'alt': None},
        'INIT_HOUR_METHOD': {'sec': 'config', 'alt': None},
        'INIT_HOUR_BEG': {'sec': 'config', 'alt': None},
        'INIT_HOUR_END': {'sec': 'config', 'alt': None},
        'INIT_HOUR_INCREMENT': {'sec': 'config', 'alt': None},
        'STAT_ANALYSIS_CONFIG': {'sec': 'config', 'alt': 'STAT_ANALYSIS_CONFIG_FILE'},
        'JOB_NAME': {'sec': 'config', 'alt': 'STAT_ANALYSIS_JOB_NAME'},
        'JOB_ARGS': {'sec': 'config', 'alt': 'STAT_ANALYSIS_JOB_ARGS'},
        'DESC': {'sec': 'config', 'alt': 'DESC_LIST'},
        'FCST_LEAD': {'sec': 'config', 'alt': 'FCST_LEAD_LIST'},
        'FCST_VAR_NAME': {'sec': 'config', 'alt': 'FCST_VAR_LIST'},
        'FCST_VAR_LEVEL': {'sec': 'config', 'alt': 'FCST_VAR_LEVEL_LIST'},
        'OBS_VAR_NAME': {'sec': 'config', 'alt': 'OBS_VAR_LIST'},
        'OBS_VAR_LEVEL': {'sec': 'config', 'alt': 'OBS_VAR_LEVEL_LIST'},
        'REGION': {'sec': 'config', 'alt': 'VX_MASK_LIST'},
        'INTERP': {'sec': 'config', 'alt': 'INTERP_LIST'},
        'INTERP_PTS': {'sec': 'config', 'alt': 'INTERP_PTS_LIST'},
        'CONV_THRESH': {'sec': 'config', 'alt': 'CONV_THRESH_LIST'},
        'FCST_THRESH': {'sec': 'config', 'alt': 'FCST_THRESH_LIST'},
        'LINE_TYPE': {'sec': 'config', 'alt': 'LINE_TYPE_LIST'},
        'STAT_ANALYSIS_DUMP_ROW_TMPL': {'sec': 'filename_templates', 'alt': 'STAT_ANALYSIS_DUMP_ROW_TEMPLATE'},
        'STAT_ANALYSIS_OUT_STAT_TMPL': {'sec': 'filename_templates', 'alt': 'STAT_ANALYSIS_OUT_STAT_TEMPLATE'},
        'PLOTTING_SCRIPTS_DIR': {'sec': 'dir', 'alt': 'MAKE_PLOTS_SCRIPTS_DIR'},
        'STAT_FILES_INPUT_DIR': {'sec': 'dir', 'alt': 'MAKE_PLOTS_INPUT_DIR'},
        'PLOTTING_OUTPUT_DIR': {'sec': 'dir', 'alt': 'MAKE_PLOTS_OUTPUT_DIR'},
        'VERIF_CASE': {'sec': 'config', 'alt': 'MAKE_PLOTS_VERIF_CASE'},
        'VERIF_TYPE': {'sec': 'config', 'alt': 'MAKE_PLOTS_VERIF_TYPE'},
        'PLOT_TIME': {'sec': 'config', 'alt': 'DATE_TIME'},
        'MODEL<n>_NAME': {'sec': 'config', 'alt': 'MODEL<n>'},
        'MODEL<n>_OBS_NAME': {'sec': 'config', 'alt': 'MODEL<n>_OBTYPE'},
        'MODEL<n>_STAT_DIR': {'sec': 'dir', 'alt': 'MODEL<n>_STAT_ANALYSIS_LOOKIN_DIR'},
        'MODEL<n>_NAME_ON_PLOT': {'sec': 'config', 'alt': 'MODEL<n>_REFERENCE_NAME'},
        'REGION_LIST': {'sec': 'config', 'alt': 'VX_MASK_LIST'},
        'PLOT_STATS_LIST': {'sec': 'config', 'alt': 'MAKE_PLOT_STATS_LIST'},
        'CI_METHOD': {'sec': 'config', 'alt': 'MAKE_PLOTS_CI_METHOD'},
        'VERIF_GRID': {'sec': 'config', 'alt': 'MAKE_PLOTS_VERIF_GRID'},
        'EVENT_EQUALIZATION': {'sec': 'config', 'alt': 'MAKE_PLOTS_EVENT_EQUALIZATION'},
        'MTD_CONFIG': {'sec': 'config', 'alt': 'MTD_CONFIG_FILE'},
        'CLIMO_GRID_STAT_INPUT_DIR': {'sec': 'dir', 'alt': 'GRID_STAT_CLIMO_MEAN_INPUT_DIR'},
        'CLIMO_GRID_STAT_INPUT_TEMPLATE': {'sec': 'filename_templates', 'alt': 'GRID_STAT_CLIMO_MEAN_INPUT_TEMPLATE'},
        'CLIMO_POINT_STAT_INPUT_DIR': {'sec': 'dir', 'alt': 'POINT_STAT_CLIMO_MEAN_INPUT_DIR'},
        'CLIMO_POINT_STAT_INPUT_TEMPLATE': {'sec': 'filename_templates', 'alt': 'POINT_STAT_CLIMO_MEAN_INPUT_TEMPLATE'},
        'GEMPAKTOCF_CLASSPATH': {'sec': 'exe', 'alt': 'GEMPAKTOCF_JAR', 'copy': False},
        'CUSTOM_INGEST_<n>_OUTPUT_DIR': {'sec': 'dir', 'alt': 'PY_EMBED_INGEST_<n>_OUTPUT_DIR'},
        'CUSTOM_INGEST_<n>_OUTPUT_TEMPLATE': {'sec': 'filename_templates', 'alt': 'PY_EMBED_INGEST_<n>_OUTPUT_TEMPLATE'},
        'CUSTOM_INGEST_<n>_OUTPUT_GRID': {'sec': 'config', 'alt': 'PY_EMBED_INGEST_<n>_OUTPUT_GRID'},
        'CUSTOM_INGEST_<n>_SCRIPT': {'sec': 'config', 'alt': 'PY_EMBED_INGEST_<n>_SCRIPT'},
        'CUSTOM_INGEST_<n>_TYPE': {'sec': 'config', 'alt': 'PY_EMBED_INGEST_<n>_TYPE'},
        'TC_STAT_RUN_VIA': {'sec': 'config', 'alt': 'TC_STAT_CONFIG_FILE',
                            'copy': False},
        'TC_STAT_CMD_LINE_JOB': {'sec': 'config', 'alt': 'TC_STAT_JOB_ARGS'},
        'TC_STAT_JOBS_LIST': {'sec': 'config', 'alt': 'TC_STAT_JOB_ARGS'},
        'EXTRACT_TILES_OVERWRITE_TRACK': {'sec': 'config',
                                          'alt': 'EXTRACT_TILES_SKIP_IF_OUTPUT_EXISTS',
                                          'copy': False},
        'EXTRACT_TILES_PAIRS_INPUT_DIR': {'sec': 'dir',
                                          'alt': 'EXTRACT_TILES_STAT_INPUT_DIR',
                                          'copy': False},
        'EXTRACT_TILES_FILTERED_OUTPUT_TEMPLATE': {'sec': 'filename_template',
                                                   'alt': 'EXTRACT_TILES_STAT_INPUT_TEMPLATE',},
        'EXTRACT_TILES_GRID_INPUT_DIR': {'sec': 'dir',
                                         'alt': 'FCST_EXTRACT_TILES_INPUT_DIR'
                                                'and '
                                                'OBS_EXTRACT_TILES_INPUT_DIR',
                                         'copy': False},
        'SERIES_ANALYSIS_FILTER_OPTS': {'sec': 'config',
                                        'alt': 'TC_STAT_JOB_ARGS',
                                        'copy': False},
        'SERIES_ANALYSIS_INPUT_DIR': {'sec': 'dir',
                              'alt': 'FCST_SERIES_ANALYSIS_INPUT_DIR '
                                     'and '
                                     'OBS_SERIES_ANALYSIS_INPUT_DIR'},
        'FCST_SERIES_ANALYSIS_TILE_INPUT_TEMPLATE': {'sec': 'filename_templates',
                              'alt': 'FCST_SERIES_ANALYSIS_INPUT_TEMPLATE '},
        'OBS_SERIES_ANALYSIS_TILE_INPUT_TEMPLATE': {'sec': 'filename_templates',
                              'alt': 'OBS_SERIES_ANALYSIS_INPUT_TEMPLATE '},
        'EXTRACT_TILES_STAT_INPUT_DIR': {'sec': 'dir',
                                        'alt': 'EXTRACT_TILES_TC_STAT_INPUT_DIR',},
        'EXTRACT_TILES_STAT_INPUT_TEMPLATE': {'sec': 'filename_templates',
                                        'alt': 'EXTRACT_TILES_TC_STAT_INPUT_TEMPLATE',},
        'SERIES_ANALYSIS_STAT_INPUT_DIR': {'sec': 'dir',
                                         'alt': 'SERIES_ANALYSIS_TC_STAT_INPUT_DIR', },
        'SERIES_ANALYSIS_STAT_INPUT_TEMPLATE': {'sec': 'filename_templates',
                                              'alt': 'SERIES_ANALYSIS_TC_STAT_INPUT_TEMPLATE', },
    }

    # template       '' : {'sec' : '', 'alt' : '', 'copy': True},

    logger = config.logger

    # create list of errors and warnings to report for deprecated configs
    e_list = []
    w_list = []
    all_sed_cmds = []

    for old, depr_info in deprecated_dict.items():
        if isinstance(depr_info, dict):

            # check if <n> is found in the old item, use regex to find variables if found
            if '<n>' in old:
                old_regex = old.replace('<n>', r'(\d+)')
                indicies = find_indices_in_config_section(old_regex,
                                                          config,
                                                          'config',
                                                          noID=True).keys()
                for index in indicies:
                    old_with_index = old.replace('<n>', index)
                    if depr_info['alt']:
                        alt_with_index = depr_info['alt'].replace('<n>', index)
                    else:
                        alt_with_index = ''

                    handle_deprecated(old_with_index, alt_with_index, depr_info,
                                      config, all_sed_cmds, w_list, e_list)
            else:
                handle_deprecated(old, depr_info['alt'], depr_info,
                                  config, all_sed_cmds, w_list, e_list)


    # check all templates and error if any deprecated tags are used
    # value of dict is replacement tag, set to None if no replacement exists
    # deprecated tags: region (replace with basin)
    deprecated_tags = {'region' : 'basin'}
    template_vars = config.keys('config')
    template_vars = [tvar for tvar in template_vars if tvar.endswith('_TEMPLATE')]
    for temp_var in template_vars:
        template = config.getraw('filename_templates', temp_var)
        tags = get_tags(template)

        for depr_tag, replace_tag in deprecated_tags.items():
            if depr_tag in tags:
                e_msg = 'Deprecated tag {{{}}} found in {}.'.format(depr_tag,
                                                                    temp_var)
                if replace_tag is not None:
                    e_msg += ' Replace with {{{}}}'.format(replace_tag)

                e_list.append(e_msg)

    # if any warning exist, report them
    if w_list:
        for warning_msg in w_list:
            logger.warning(warning_msg)

    # if any errors exist, report them and exit
    if e_list:
        logger.error('DEPRECATED CONFIG ITEMS WERE FOUND. ' +\
                     'PLEASE REMOVE/REPLACE THEM FROM CONFIG FILES')
        for error_msg in e_list:
            logger.error(error_msg)
        return False, all_sed_cmds

    return True, []

def handle_deprecated(old, alt, depr_info, config, all_sed_cmds, w_list, e_list):
    sec = depr_info['sec']
    config_files = config.getstr('config', 'METPLUS_CONFIG_FILES', '').split(',')
    # if deprecated config item is found
    if config.has_option(sec, old):
        # if it is not required to remove, add to warning list
        if 'req' in depr_info.keys() and depr_info['req'] is False:
            msg = '[{}] {} is deprecated and will be '.format(sec, old) + \
                  'removed in a future version of METplus'
            if alt:
                msg += ". Please replace with {}".format(alt)
            w_list.append(msg)
        # if it is required to remove, add to error list
        else:
            if not alt:
                e_list.append("[{}] {} should be removed".format(sec, old))
            else:
                e_list.append("[{}] {} should be replaced with {}".format(sec, old, alt))

                if 'copy' not in depr_info.keys() or depr_info['copy']:
                    for config_file in config_files:
                        all_sed_cmds.append(f"sed -i 's|^{old}|{alt}|g' {config_file}")
                        all_sed_cmds.append(f"sed -i 's|{{{old}}}|{{{alt}}}|g' {config_file}")

def check_for_deprecated_met_config(config):
    sed_cmds = []
    all_good = True

    # set CURRENT_* METplus variables in case they are referenced in a
    # METplus config variable and not already set
    current_vars = ['CURRENT_FCST_NAME',
                    'CURRENT_OBS_NAME',
                    'CURRENT_FCST_LEVEL',
                    'CURRENT_OBS_LEVEL',
                   ]
    for current_var in current_vars:
        if not config.has_option('config', current_var):
            config.set('config', current_var, '')

    # check if *_CONFIG_FILE if set in the METplus config file and check for
    # deprecated environment variables in those files
    met_config_keys = [key for key in config.keys('config') if key.endswith('CONFIG_FILE')]

    for met_config_key in met_config_keys:
        met_tool = met_config_key.replace('_CONFIG_FILE', '')

        # get custom loop list to check if multiple config files are used based on the custom string
        custom_list = get_custom_string_list(config, met_tool)

        for custom_string in custom_list:
            met_config = config.getraw('config', met_config_key)
            if not met_config:
                continue

            met_config_file = do_string_sub(met_config, custom=custom_string)

            if not check_for_deprecated_met_config_file(config, met_config_file, sed_cmds, met_tool):
                all_good = False

    return all_good, sed_cmds

def check_for_deprecated_met_config_file(config, met_config, sed_cmds, met_tool):

    all_good = True
    if not os.path.exists(met_config):
        config.logger.error(f"Config file does not exist: {met_config}")
        return False

    deprecate_warning_list = ['MODEL',
                              'OBTYPE',
                              'DESC',
                              'REGRID_TO_GRID',
                              'REGRID_DICT',
                              ]
    deprecated_met_list = ['MET_VALID_HHMM', 'GRID_VX', 'CONFIG_DIR']
    deprecated_output_prefix_list = ['FCST_VAR', 'OBS_VAR']
    config.logger.debug(f"Checking for deprecated environment variables in: {met_config}")

    with open(met_config, 'r') as f:
        for line in f:

            for deprecated_item in deprecated_met_list:
                if '${' + deprecated_item + '}' in line:
                    all_good = False
                    config.logger.error("Please remove deprecated environment variable "
                                        f"${{{deprecated_item}}} found in MET config file: "
                                        f"{met_config}")

                    if deprecated_item == 'MET_VALID_HHMM' and 'file_name' in line:
                        config.logger.error(f"Set {met_tool}_CLIMO_MEAN_INPUT_[DIR/TEMPLATE] in a "
                                            "METplus config file to set CLIMO_MEAN_FILE in a MET config")
                        new_line = "   file_name = [ ${CLIMO_MEAN_FILE} ];"

                        # escape [ and ] because they are special characters in sed commands
                        old_line = line.rstrip().replace('[', r'\[').replace(']', r'\]')

                        sed_cmds.append(f"sed -i 's|^{old_line}|{new_line}|g' {met_config}")
                        add_line = f"{met_tool}_CLIMO_MEAN_INPUT_TEMPLATE"
                        sed_cmds.append(f"#Add {add_line}")
                        break

                    if 'to_grid' in line:
                        config.logger.error("MET to_grid variable should reference "
                                            "${REGRID_TO_GRID} environment variable")
                        new_line = "   to_grid    = ${REGRID_TO_GRID};"

                        # escape [ and ] because they are special characters in sed commands
                        old_line = line.rstrip().replace('[', r'\[').replace(']', r'\]')

                        sed_cmds.append(f"sed -i 's|^{old_line}|{new_line}|g' {met_config}")
                        config.logger.info(f"Be sure to set {met_tool}_REGRID_TO_GRID to the correct value.")
                        add_line = f"{met_tool}_REGRID_TO_GRID"
                        sed_cmds.append(f"#Add {add_line}")
                        break


            for deprecated_item in deprecated_output_prefix_list:
                # if deprecated item found in output prefix or to_grid line, replace line to use
                # env var OUTPUT_PREFIX or REGRID_TO_GRID
                if '${' + deprecated_item + '}' in line and 'output_prefix' in line:
                    config.logger.error("output_prefix variable should reference "
                                        "${OUTPUT_PREFIX} environment variable")
                    new_line = "output_prefix    = \"${OUTPUT_PREFIX}\";"

                    # escape [ and ] because they are special characters in sed commands
                    old_line = line.rstrip().replace('[', r'\[').replace(']', r'\]')

                    sed_cmds.append(f"sed -i 's|^{old_line}|{new_line}|g' {met_config}")
                    config.logger.info(f"You will need to add {met_tool}_OUTPUT_PREFIX to the METplus config file"
                                       f" that sets {met_tool}_CONFIG_FILE. Set it to:")
                    output_prefix = replace_output_prefix(line)
                    add_line = f"{met_tool}_OUTPUT_PREFIX = {output_prefix}"
                    config.logger.info(add_line)
                    sed_cmds.append(f"#Add {add_line}")
                    all_good = False
                    break

            for deprecated_item in deprecate_warning_list:
                if '${' + deprecated_item + '}' in line:
                    msg = ("Use of ${" + deprecated_item + "} in MET config "
                           "file is deprecated and will not be supported in "
                           "future versions. Please use ${METPLUS_")
                    if deprecated_item == 'REGRID_TO_GRID':
                        sub_value = 'REGRID_DICT'
                    else:
                        sub_value = deprecated_item
                    msg += sub_value + "} instead."
                    config.logger.warning(msg)

    return all_good

def replace_output_prefix(line):
    op_replacements = {'${MODEL}': '{MODEL}',
                       '${FCST_VAR}': '{CURRENT_FCST_NAME}',
                       '${OBTYPE}': '{OBTYPE}',
                       '${OBS_VAR}': '{CURRENT_OBS_NAME}',
                       '${LEVEL}': '{CURRENT_FCST_LEVEL}',
                       '${FCST_TIME}': '{lead?fmt=%3H}',
                       }
    prefix = line.split('=')[1].strip().rstrip(';').strip('"')
    for key, value, in op_replacements.items():
        prefix = prefix.replace(key, value)

    return prefix

def get_custom_string_list(config, met_tool):
    custom_loop_list = config.getstr_nocheck('config',
                                             f'{met_tool.upper()}_CUSTOM_LOOP_LIST',
                                             config.getstr_nocheck('config',
                                                                   'CUSTOM_LOOP_LIST',
                                                                   ''))
    custom_loop_list = getlist(custom_loop_list)
    if not custom_loop_list:
        custom_loop_list.append('')

    return custom_loop_list

def handle_tmp_dir(config):
    """! if env var MET_TMP_DIR is set, override config TMP_DIR with value
     if it differs from what is set
     get config temp dir using getdir_nocheck to bypass check for /path/to
     this is done so the user can set env MET_TMP_DIR instead of config TMP_DIR
     and config TMP_DIR will be set automatically"""
    met_tmp_dir = os.environ.get('MET_TMP_DIR', '')
    conf_tmp_dir = config.getdir_nocheck('TMP_DIR', '')

    # if env MET_TMP_DIR is set
    if met_tmp_dir:
        # override config TMP_DIR to env MET_TMP_DIR value
        config.set('config', 'TMP_DIR', met_tmp_dir)

        # if config TMP_DIR differed from env MET_TMP_DIR, warn
        if conf_tmp_dir != met_tmp_dir:
            msg = 'TMP_DIR in config will be overridden by the ' +\
                'environment variable MET_TMP_DIR ({})'.format(met_tmp_dir)
            config.logger.warning(msg)

    # create temp dir if it doesn't exist already
    # this will fail if TMP_DIR is not set correctly and
    # env MET_TMP_DIR was not set
    tmp_dir = config.getdir('TMP_DIR')
    if not os.path.exists(tmp_dir):
        os.makedirs(tmp_dir)

def get_skip_times(config, wrapper_name=None):
    """! Read SKIP_TIMES config variable and populate dictionary of times that should be skipped.
         SKIP_TIMES should be in the format: "%m:begin_end_incr(3,11,1)", "%d:30,31", "%Y%m%d:20201031"
         where each item inside quotes is a datetime format, colon, then a list of times in that format
         to skip.
         Args:
             @param config configuration object to pull SKIP_TIMES
             @param wrapper_name name of wrapper if supporting
               skipping times only for certain wrappers, i.e. grid_stat
             @returns dictionary containing times to skip
    """
    skip_times_dict = {}
    skip_times_string = None

    # if wrapper name is set, look for wrapper-specific _SKIP_TIMES variable
    if wrapper_name:
        skip_times_string = config.getstr('config',
                                          f'{wrapper_name.upper()}_SKIP_TIMES', '')

    # if skip times string has not been found, check for generic SKIP_TIMES
    if not skip_times_string:
        skip_times_string = config.getstr('config', 'SKIP_TIMES', '')

        # if no generic SKIP_TIMES, return empty dictionary
        if not skip_times_string:
            return {}

    # get list of skip items, but don't expand begin_end_incr yet
    skip_list = getlist(skip_times_string, expand_begin_end_incr=False)

    for skip_item in skip_list:
        try:
            time_format, skip_times = skip_item.split(':')

            # get list of skip times for the time format, expanding begin_end_incr
            skip_times_list = getlist(skip_times)

            # if time format is already in skip times dictionary, extend list
            if time_format in skip_times_dict:
                skip_times_dict[time_format].extend(skip_times_list)
            else:
                skip_times_dict[time_format] = skip_times_list

        except ValueError:
            config.logger.error(f"SKIP_TIMES item does not match format: {skip_item}")
            return None

    return skip_times_dict

def skip_time(time_info, skip_times):
    """!Used to check the valid time of the current run time against list of times to skip.
        Args:
            @param time_info dictionary with time information to check
            @param skip_times dictionary of times to skip, i.e. {'%d': [31]} means skip 31st day
            @returns True if run time should be skipped, False if not
    """
    for time_format, skip_time_list in skip_times.items():
        # extract time information from valid time based on skip time format
        run_time_value = time_info.get('valid')
        if not run_time_value:
            return False

        run_time_value = run_time_value.strftime(time_format)

        # loop over times to skip for this format and check if it matches
        for skip_time in skip_time_list:
            if int(run_time_value) == int(skip_time):
                return True

    # if skip time never matches, return False
    return False

def write_final_conf(config, logger):
    """!write final conf file including default values that were set during run"""
    confloc = config.getstr('config', 'METPLUS_CONF')
    logger.info('%s: write metplus.conf here' % (confloc,))
    with open(confloc, 'wt') as conf_file:
        config.write(conf_file)

    # write out os environment to file for debugging
    env_file = os.path.join(config.getdir('LOG_DIR'), '.metplus_user_env')
    with open(env_file, 'w') as env_file:
        for key, value in os.environ.items():
            env_file.write('{}={}\n'.format(key, value))

def is_loop_by_init(config):
    """!Check config variables to determine if looping by valid or init time"""
    if config.has_option('config', 'LOOP_BY'):
        loop_by = config.getstr('config', 'LOOP_BY').lower()
        if loop_by in ['init', 'retro']:
            return True
        elif loop_by in ['valid', 'realtime']:
            return False

    if config.has_option('config', 'LOOP_BY_INIT'):
        return config.getbool('config', 'LOOP_BY_INIT')

    msg = 'MUST SET LOOP_BY to VALID, INIT, RETRO, or REALTIME'
    if config.logger is None:
        print(msg)
    else:
        config.logger.error(msg)

    return None

def get_time_obj(time_from_conf, fmt, clock_time, logger=None):
    """!Substitute today or now into [INIT/VALID]_[BEG/END] if used
        Args:
            @param time_from_conf value from [INIT/VALID]_[BEG/END] that
                   may include now or today tags
            @param fmt format of time_from_conf, i.e. %Y%m%d
            @param clock_time datetime object for time when execution started
            @param logger log object to write error messages - None if not provided
            @returns datetime object if successful, None if not
    """
    time_str = do_string_sub(time_from_conf,
                             now=clock_time,
                             today=clock_time.strftime('%Y%m%d'))
    try:
        time_t = datetime.datetime.strptime(time_str, fmt)
    except ValueError:
        error_message = (f"[INIT/VALID]_TIME_FMT ({fmt}) does not match "
                         f"[INIT/VALID]_[BEG/END] ({time_str})")
        if logger:
            logger.error(error_message)
        else:
            print(f"ERROR: {error_message}")

        return None

    return time_t

def get_start_end_interval_times(config):
    clock_time_obj = datetime.datetime.strptime(config.getstr('config', 'CLOCK_TIME'),
                                                '%Y%m%d%H%M%S')
    use_init = is_loop_by_init(config)
    if use_init is None:
        return None, None, None

    if use_init:
        time_format = config.getstr('config', 'INIT_TIME_FMT')
        start_t = config.getraw('config', 'INIT_BEG')
        end_t = config.getraw('config', 'INIT_END')
        time_interval = time_util.get_relativedelta(config.getstr('config', 'INIT_INCREMENT'))
    else:
        time_format = config.getstr('config', 'VALID_TIME_FMT')
        start_t = config.getraw('config', 'VALID_BEG')
        end_t = config.getraw('config', 'VALID_END')
        time_interval = time_util.get_relativedelta(config.getstr('config', 'VALID_INCREMENT'))

    start_time = get_time_obj(start_t, time_format,
                             clock_time_obj, config.logger)
    if not start_time:
        config.logger.error("Could not format start time")
        return None, None, None

    end_time = get_time_obj(end_t, time_format,
                            clock_time_obj, config.logger)
    if not end_time:
        config.logger.error("Could not format end time")
        return None, None, None

    if start_time + time_interval < start_time + datetime.timedelta(seconds=60):
        config.logger.error("[INIT/VALID]_INCREMENT must be greater than or equal to 60 seconds")
        return None, None, None

    if start_time > end_time:
        config.logger.error("Start time must come before end time")
        return None, None, None

    return start_time, end_time, time_interval

def loop_over_times_and_call(config, processes):
    """! Loop over all run times and call wrappers listed in config

    @param config METplusConfig object
    @param processes list of CommandBuilder subclass objects (Wrappers) to call
    @returns list of tuples with all commands run and the environment variables
    that were set for each
    """
    use_init = is_loop_by_init(config)
    if use_init is None:
        return None

    # get start time, end time, and time interval from config
    loop_time, end_time, time_interval = get_start_end_interval_times(config)
    if not loop_time:
        config.logger.error("Could not get [INIT/VALID] time information from configuration file")
        return None

    # keep track of commands that were run
    all_commands = []
    while loop_time <= end_time:
        log_runtime_banner(loop_time, config, use_init)
        if not isinstance(processes, list):
            processes = [processes]
        for process in processes:
            input_dict = set_input_dict(loop_time,
                                        config,
                                        use_init,
                                        instance=process.instance)

            process.clear()
            process.run_at_time(input_dict)
            if process.all_commands:
                all_commands.extend(process.all_commands)
            process.all_commands.clear()

        loop_time += time_interval

    return all_commands

def log_runtime_banner(loop_time, config, use_init):
    run_time = loop_time.strftime("%Y-%m-%d %H:%M")
    config.logger.info("****************************************")
    config.logger.info("* Running METplus")
    if use_init:
        config.logger.info("*  at init time: " + run_time)
    else:
        config.logger.info("*  at valid time: " + run_time)
    config.logger.info("****************************************")

def set_input_dict(loop_time, config, use_init, instance=None, custom=None):
    """! Create input dictionary, set key 'now' to clock time in
         YYYYMMDDHHMMSS, set key 'init' to loop_time value if use_init is True,
         set key 'valid' to loop_time value if use_init is False, do not set
         either if use_init is None

         @param loop_time datetime object of current runtime
         @param config METplusConfig object used to read CLOCK_TIME
         @param use_init True if looping by init, False if looping by valid,
          None otherwise
    """
    input_dict = {}
    clock_time_obj = datetime.datetime.strptime(config.getstr('config',
                                                              'CLOCK_TIME'),
                                                '%Y%m%d%H%M%S')
    input_dict['now'] = clock_time_obj

    if use_init:
        input_dict['init'] = loop_time
    elif use_init is not None:
        input_dict['valid'] = loop_time

    # if instance is set, use that value, otherwise use empty string
    input_dict['instance'] = instance if instance else ''

    # if custom is specified, set it, otherwise leave it unset so it can be
    # set within the wrapper
    if custom:
        input_dict['custom'] = custom

    return input_dict

def get_lead_sequence(config, input_dict=None, wildcard_if_empty=False):
    """!Get forecast lead list from LEAD_SEQ or compute it from INIT_SEQ.
        Restrict list by LEAD_SEQ_[MIN/MAX] if set. Now returns list of relativedelta objects
        Args:
            @param config METplusConfig object to query config variable values
            @param input_dict time dictionary needed to handle using INIT_SEQ. Must contain
               valid key if processing INIT_SEQ
            @param wildcard_if_empty if no lead sequence was set, return a
             list with '*' if this is True, otherwise return a list with 0
            @returns list of relativedelta objects or a list containing 0 if none are found
    """

    out_leads = []
    lead_min, lead_max, no_max = get_lead_min_max(config)

    # check if LEAD_SEQ, INIT_SEQ, or LEAD_SEQ_<n> are set
    # if more than one is set, report an error and exit
    lead_seq = getlist(config.getstr('config', 'LEAD_SEQ', ''))
    init_seq = getlistint(config.getstr('config', 'INIT_SEQ', ''))
    lead_groups = get_lead_sequence_groups(config)

    if not are_lead_configs_ok(lead_seq,
                               init_seq,
                               lead_groups,
                               config,
                               input_dict,
                               no_max):
        return None

    if lead_seq:
        out_leads = handle_lead_seq(config,
                                    lead_seq,
                                    lead_min,
                                    lead_max)

    # use INIT_SEQ to build lead list based on the valid time
    elif init_seq:
        out_leads = handle_init_seq(init_seq,
                                    input_dict,
                                    lead_min,
                                    lead_max)
    elif lead_groups:
        out_leads = handle_lead_groups(lead_groups)

    if not out_leads:
        if wildcard_if_empty:
            return ['*']

        return [0]

    return out_leads

def are_lead_configs_ok(lead_seq, init_seq, lead_groups,
                        config, input_dict, no_max):
    if lead_groups is None:
        return False

    error_message = ('%s and %s are both listed in the configuration. '
                     'Only one may be used at a time.')
    if lead_seq:
        if init_seq:
            config.logger.error(error_message.format('LEAD_SEQ',
                                                     'INIT_SEQ'))
            return False

        if lead_groups:
            config.logger.error(error_message.format('LEAD_SEQ',
                                                     'LEAD_SEQ_<n>'))
            return False

    if init_seq and lead_groups:
        config.logger.error(error_message.format('INIT_SEQ',
                                                 'LEAD_SEQ_<n>'))
        return False

    if init_seq:
        # if input dictionary not passed in,
        # cannot compute lead sequence from it, so exit
        if input_dict is None:
            config.logger.error('Cannot run using INIT_SEQ for this wrapper')
            return False

        # if looping by init, fail and exit
        if 'valid' not in input_dict.keys():
            log_msg = ('INIT_SEQ specified while looping by init time.'
                       ' Use LEAD_SEQ or change to loop by valid time')
            config.logger.error(log_msg)
            return False

        # maximum lead must be specified to run with INIT_SEQ
        if no_max:
            config.logger.error('LEAD_SEQ_MAX must be set to use INIT_SEQ')
            return False

    return True

def get_lead_min_max(config):
    # remove any items that are outside of the range specified
    #  by LEAD_SEQ_MIN and LEAD_SEQ_MAX
    # convert min and max to relativedelta objects, then use current time
    # to compare them to each forecast lead
    # this is an approximation because relative time offsets depend on
    # each runtime
    huge_max = '4000Y'
    lead_min_str = config.getstr_nocheck('config', 'LEAD_SEQ_MIN', '0')
    lead_max_str = config.getstr_nocheck('config', 'LEAD_SEQ_MAX', huge_max)
    no_max = lead_max_str == huge_max
    lead_min = time_util.get_relativedelta(lead_min_str, 'H')
    lead_max = time_util.get_relativedelta(lead_max_str, 'H')
    return lead_min, lead_max, no_max

def handle_lead_seq(config, lead_strings, lead_min=None, lead_max=None):
    out_leads = []
    leads = []
    for lead in lead_strings:
        relative_delta = time_util.get_relativedelta(lead, 'H')
        if relative_delta is not None:
            leads.append(relative_delta)
        else:
            config.logger.error(f'Invalid item {lead} in LEAD_SEQ. Exiting.')
            return None

    if lead_min is None and lead_max is None:
        return leads

    now_time = datetime.datetime.now()
    lead_min_approx = now_time + lead_min
    lead_max_approx = now_time + lead_max
    for lead in leads:
        lead_approx = now_time + lead
        if lead_approx >= lead_min_approx and lead_approx <= lead_max_approx:
            out_leads.append(lead)

    return out_leads

def handle_init_seq(init_seq, input_dict, lead_min, lead_max):
    out_leads = []
    lead_min_hours = time_util.ti_get_hours_from_relativedelta(lead_min)
    lead_max_hours = time_util.ti_get_hours_from_relativedelta(lead_max)

    valid_hr = int(input_dict['valid'].strftime('%H'))
    for init in init_seq:
        if valid_hr >= init:
            current_lead = valid_hr - init
        else:
            current_lead = valid_hr + (24 - init)

        while current_lead <= lead_max_hours:
            if current_lead >= lead_min_hours:
                out_leads.append(relativedelta(hours=current_lead))
            current_lead += 24

    out_leads = sorted(out_leads, key=lambda
        rd: time_util.ti_get_seconds_from_relativedelta(rd,
                                                        input_dict['valid']))
    return out_leads

def handle_lead_groups(lead_groups):
    """! Read groups of forecast leads and create a list with all unique items

         @param lead_group dictionary where the values are lists of forecast
         leads stored as relativedelta objects
         @returns list of forecast leads stored as relativedelta objects
    """
    out_leads = []
    for _, lead_seq in lead_groups.items():
        for lead in lead_seq:
            if lead not in out_leads:
                out_leads.append(lead)

    return out_leads

def get_lead_sequence_groups(config):
    # output will be a dictionary where the key will be the
    #  label specified and the value will be the list of forecast leads
    lead_seq_dict = {}
    # used in plotting
    all_conf = config.keys('config')
    indices = []
    regex = re.compile(r"LEAD_SEQ_(\d+)")
    for conf in all_conf:
        result = regex.match(conf)
        if result is not None:
            indices.append(result.group(1))

    # loop over all possible variables and add them to list
    for index in indices:
        if config.has_option('config', f"LEAD_SEQ_{index}_LABEL"):
            label = config.getstr('config', f"LEAD_SEQ_{index}_LABEL")
        else:
            log_msg = (f'Need to set LEAD_SEQ_{index}_LABEL to describe '
                       f'LEAD_SEQ_{index}')
            config.logger.error(log_msg)
            return None

        # get forecast list for n
        lead_string_list = getlist(config.getstr('config', f'LEAD_SEQ_{index}'))
        lead_seq = handle_lead_seq(config,
                                   lead_string_list,
                                   lead_min=None,
                                   lead_max=None)
        # add to output dictionary
        lead_seq_dict[label] = lead_seq

    return lead_seq_dict

def round_0p5(val):
    """! Round to the nearest point five (ie 3.3 rounds to 3.5, 3.1
       rounds to 3.0) Take the input value, multiply by two, round to integer
       (no decimal places) then divide by two.  Expect any input value of n.0,
       n.1, or n.2 to round down to n.0, and any input value of n.5, n.6 or
       n.7 to round to n.5. Finally, any input value of n.8 or n.9 will
       round to (n+1).0
       Args:
          @param val :  The number to be rounded to the nearest .5
       Returns:
          pt_five:  The n.0, n.5, or (n+1).0 value as
                            a result of rounding the input value, val.
    """

    return round(val * 2) / 2

def round_to_int(val):
    """! Round to integer value
         Args:
             @param val:  The value to round up
         Returns:
            rval:  The rounded up value.
    """
    val += 0.5
    rval = int(val)
    return rval


def mkdir_p(path):
    """!
       From stackoverflow.com/questions/600268/mkdir-p-functionality-in-python
       Creates the entire directory path if it doesn't exist (including any
       required intermediate directories).
       Args:
           @param path : The full directory path to be created
       Returns
           None: Creates the full directory path if it doesn't exist,
                 does nothing otherwise.
    """
    Path(path).mkdir(parents=True, exist_ok=True)

def _rmtree_onerr(function, path, exc_info, logger=None):
    """!Internal function used to log errors.
    This is an internal implementation function called by
    shutil.rmtree when an underlying function call failed.  See
    the Python documentation of shutil.rmtree for details.
    @param function the funciton that failed
    @param path the path to the function that caused problems
    @param exc_info the exception information
    @protected"""
    if logger:
        logger.warning('%s: %s failed: %s' % (
            str(path), str(function), str(exc_info)))


def rmtree(tree, logger=None):
    """!Deletes the tree, if possible.
       @protected
       @param tree the directory tree to delete"
       @param logger the logger, optional
    """
    try:
        # If it is a file, special file or symlink we can just
        # delete it via unlink:
        os.unlink(tree)
        return
    except EnvironmentError:
        pass
    # We get here for directories.
    if logger:
        logger.info('%s: rmtree' % (tree,))
    shutil.rmtree(tree, ignore_errors=False)

def file_exists(filename):
    """! Determines if a file exists
        NOTE:  Simply using os.path.isfile() is not a Pythonic way
               to check if a file exists.  You can
               still encounter a TOCTTOU bug
               "time of check to time of use"
               Instead, use the raising of
               exceptions, which is a Pythonic
               approach:
               try:
                   with open(filename) as fileobj:
                      pass # or do something fruitful
               except IOError as e:
                   logger.error("your helpful error message goes here")
        Args:
            @param filename:  the full filename (full path)
        Returns:
            boolean : True if file exists, False otherwise
    """

    try:
        return os.path.isfile(filename)
    except IOError:
        pass


def is_dir_empty(directory):
    """! Determines if a directory exists and is not empty
        Args:
           @param directory:  The directory to check for existence
                                       and for contents.
        Returns:
           True:  If the directory is empty
           False:  If the directory exists and isn't empty
    """
    return not os.listdir(directory)

def grep(pattern, infile):
    """! Python version of grep, searches the file line-by-line
        to find a match to the pattern. Returns upon finding the
        first match.
        Args:
            @param pattern:  The pattern to be matched
            @param infile:     The filename with full filepath in which to
                             search for the pattern
        Returns:
            line (string):  The matching string
    """

    matching_lines = []
    with open(infile, 'r') as file_handle:
        for line in file_handle:
            match = re.search(pattern, line)
            if match:
                matching_lines.append(line)
                # if you got here, you didn't find anything
    return matching_lines


def get_filepaths_for_grbfiles(base_dir):
    """! Generates the grb2 file names in a directory tree
       by walking the tree either top-down or bottom-up.
       For each directory in the tree rooted at
       the directory top (including top itself), it
       produces a tuple: (dirpath, dirnames, filenames).
       This solution was found on Stack Overflow:
       http://stackoverflow.com/questions/3207219/how-to-list-all-files-of-a-
           directory-in-python#3207973
       **scroll down to the section with "Getting Full File Paths From a
       Directory and All Its Subdirectories"
    Args:
        @param base_dir: The base directory from which we
                      begin the search for grib2 filenames.
    Returns:
        file_paths (list): A list of the full filepaths
                           of the data to be processed.
    """

    # Create an empty list which will eventually store
    # all the full filenames
    file_paths = []

    # pylint:disable=unused-variable
    # os.walk returns tuple, we don't need to utilize all the returned
    # values in the tuple.

    # Walk the tree
    for root, directories, files in os.walk(base_dir):
        for filename in files:
            # add it to the list only if it is a grib file
            match = re.match(r'.*(grib|grb|grib2|grb2)$', filename)
            if match:
                # Join the two strings to form the full
                # filepath.
                filepath = os.path.join(root, filename)
                file_paths.append(filepath)
            else:
                continue
    return file_paths

def get_storms(filter_filename):
    """! Get each storm as identified by its STORM_ID in the filter file.
         Create dictionary storm ID as the key and a list of lines for that
         storm as the value.

         @param filter_filename name of tcst file to read and extract storm id
         @returns 2 item tuple - 1)dictionary where key is storm ID and value is list
          of relevant lines from tcst file, 2) header line from tcst file.
          Also, item with key 'header' contains the header of the tcst file
    """
    # Initialize a set because we want unique storm ids.
    storm_id_list = set()

    try:
        with open(filter_filename, "r") as file_handle:
            header, *lines = file_handle.readlines()

        storm_id_column = header.split().index('STORM_ID')
        for line in lines:
            storm_id_list.add(line.split()[storm_id_column])
    except (ValueError, FileNotFoundError):
        return {}

    # sort the unique storm ids, copy the original
    # set by using sorted rather than sort.
    sorted_storms = sorted(storm_id_list)

    if not sorted_storms:
        return {}

    storm_dict = {'header': header}
    # for each storm, get all lines for that storm
    for storm in sorted_storms:
        storm_dict[storm] = [line for line in lines if storm in line]

    return storm_dict

def get_storm_ids(filter_filename, logger=None):
    """! Get each storm as identified by its STORM_ID in the filter file
        save these in a set so we only save the unique ids and sort them.
        Args:
            @param filter_filename:  The name of the filter file to read
                                       and extract the storm id
            @param logger:  The name of the logger for logging useful info
        Returns:
            sorted_storms (List):  a list of unique, sorted storm ids
    """
    # Initialize a set because we want unique storm ids.
    storm_id_list = set()

    try:
        with open(filter_filename, "r") as file_handle:
            header, *lines = file_handle.readlines()

        storm_id_column = header.split().index('STORM_ID')
        for line in lines:
            storm_id_list.add(line.split()[storm_id_column])
    except (ValueError, FileNotFoundError):
        return []

    # sort the unique storm ids, copy the original
    # set by using sorted rather than sort.
    sorted_storms = sorted(storm_id_list)
    return sorted_storms

def get_files(filedir, filename_regex, logger=None):
    """! Get all the files (with a particular
        naming format) by walking
        through the directories.
        Args:
          @param filedir:  The topmost directory from which the
                           search begins.
          @param filename_regex:  The regular expression that
                                  defines the naming format
                                  of the files of interest.
       Returns:
          file_paths (string): a list of filenames (with full filepath)
    """
    file_paths = []

    # Walk the tree
    for root, _, files in os.walk(filedir):
        for filename in files:
            # add it to the list only if it is a match
            # to the specified format
            match = re.match(filename_regex, filename)
            if match:
                # Join the two strings to form the full
                # filepath.
                filepath = os.path.join(root, filename)
                file_paths.append(filepath)
            else:
                continue
    return file_paths

def prune_empty(output_dir, logger):
    """! Start from the output_dir, and recursively check
        all directories and files.  If there are any empty
        files or directories, delete/remove them so they
        don't cause performance degradation or errors
        when performing subsequent tasks.
        Input:
            @param output_dir:  The directory from which searching
                                should begin.
            @param logger: The logger to which all logging is
                           directed.
    """

    # Check for empty files.
    for root, dirs, files in os.walk(output_dir):
        # Create a full file path by joining the path
        # and filename.
        for a_file in files:
            a_file = os.path.join(root, a_file)
            if os.stat(a_file).st_size == 0:
                logger.debug("Empty file: " + a_file +
                             "...removing")
                os.remove(a_file)

    # Now check for any empty directories, some
    # may have been created when removing
    # empty files.
    for root, dirs, files in os.walk(output_dir):
        for direc in dirs:
            full_dir = os.path.join(root, direc)
            if not os.listdir(full_dir):
                logger.debug("Empty directory: " + full_dir +
                             "...removing")
                os.rmdir(full_dir)

def handle_begin_end_incr(list_str):
    """!Check for instances of begin_end_incr() in the input string and evaluate as needed
        Args:
            @param list_str string that contains a comma separated list
            @returns string that has list expanded"""

    matches = begin_end_incr_findall(list_str)

    for match in matches:
        item_list = begin_end_incr_evaluate(match)
        if item_list:
            list_str = list_str.replace(match, ','.join(item_list))

    return list_str

def begin_end_incr_findall(list_str):
    """!Find all instances of begin_end_incr in list string
        Args:
            @param list_str string that contains a comma separated list
            @returns list of strings that have begin_end_incr() characters"""
    # remove space around commas (again to make sure)
    # this makes the regex slightly easier because we don't have to include
    # as many \s* instances in the regex string
    list_str = re.sub(r'\s*,\s*', ',', list_str)

    # find begin_end_incr and any text before and after that are not a comma
    # [^,\s]* evaluates to any character that is not a comma or space
    return re.findall(r"([^,]*begin_end_incr\(\s*-?\d*,-?\d*,-*\d*,?\d*\s*\)[^,]*)",
                      list_str)

def begin_end_incr_evaluate(item):
    """!Expand begin_end_incr() items into a list of values
        Args:
            @param item string containing begin_end_incr() tag with
            possible text before and after
            @returns list of items expanded from begin_end_incr
    """
    match = re.match(r"^(.*)begin_end_incr\(\s*(-*\d*),(-*\d*),(-*\d*),?(\d*)\s*\)(.*)$",
                     item)
    if match:
        before = match.group(1).strip()
        after = match.group(6).strip()
        start = int(match.group(2))
        end = int(match.group(3))
        step = int(match.group(4))
        precision = match.group(5).strip()

        if start <= end:
            int_list = range(start, end+1, step)
        else:
            int_list = range(start, end-1, step)

        out_list = []
        for int_values in int_list:
            out_str = str(int_values)

            if precision:
                out_str = out_str.zfill(int(precision))

            out_list.append(f"{before}{out_str}{after}")

        return out_list

    return None

def fix_list(item_list):
    item_list = fix_list_helper(item_list, '(')
    item_list = fix_list_helper(item_list, '[')
    return item_list

def fix_list_helper(item_list, type):
    if type == '(':
        close_regex = r"[^(]+\).*"
        open_regex = r".*\([^)]*$"
    elif type == '[':
        close_regex = r"[^\[]+\].*"
        open_regex = r".*\[[^\]]*$"
    else:
        return item_list

    # combine items that had a comma between ()s or []s
    fixed_list = []
    incomplete_item = None
    found_close = False
    for index, item in enumerate(item_list):
        # if we have found an item that ends with ( but
        if incomplete_item:
            # check if item has ) before (
            match = re.match(close_regex, item)
            if match:
                # add rest of text, add it to output list, then reset incomplete_item
                incomplete_item += ',' + item
                found_close = True
            else:
                # if not ) before (, add text and continue
                incomplete_item += ',' + item

        match = re.match(open_regex, item)
        # if we find ( without ) after it
        if match:
            # if we are still putting together an item, append comma and new item
            if incomplete_item:
                if not found_close:
                    incomplete_item += ',' + item
            # if not, start new incomplete item to put together
            else:
                incomplete_item = item

            found_close = False
        # if we don't find ( without )
        else:
            # if we are putting together item, we can add to the output list and reset incomplete_item
            if incomplete_item:
                if found_close:
                    fixed_list.append(incomplete_item)
                    incomplete_item = None
            # if we are not within brackets and we found no brackets, add item to output list
            else:
                fixed_list.append(item)

    return fixed_list

def getlist(list_str, expand_begin_end_incr=True):
    """! Returns a list of string elements from a comma
         separated string of values.
         This function MUST also return an empty list [] if s is '' empty.
         This function is meant to handle these possible or similar inputs:
         AND return a clean list with no surrounding spaces or trailing
         commas in the elements.
         '4,4,2,4,2,4,2, ' or '4,4,2,4,2,4,2 ' or
         '4, 4, 4, 4, ' or '4, 4, 4, 4 '
         Note: getstr on an empty variable (EMPTY_VAR = ) in
         a conf file returns '' an empty string.

        @param list_str the string being converted to a list.
        @returns list of strings formatted properly and expanded as needed
    """
    # FIRST remove surrounding comma, and spaces, form the string.
    list_str = list_str.strip().strip(',').strip()

    # remove space around commas
    list_str = re.sub(r'\s*,\s*', ',', list_str)

    # option to not evaluate begin_end_incr
    if expand_begin_end_incr:
        list_str = handle_begin_end_incr(list_str)

    # use csv reader to divide comma list while preserving strings with comma
    # convert the csv reader to a list and get first item (which is the whole list)
    item_list = list(reader([list_str]))[0]

    item_list = fix_list(item_list)

    return item_list

def getlistfloat(list_str):
    """!Get list and convert all values to float
        Args:
            @param list_str the string being converted to a list.
            @returns list of floats
    """
    list_str = getlist(list_str)
    list_str = [float(i) for i in list_str]
    return list_str

def getlistint(list_str):
    """!Get list and convert all values to int
            Args:
            @param list_str the string being converted to a list.
            @returns list of ints
    """
    list_str = getlist(list_str)
    list_str = [int(i) for i in list_str]
    return list_str

def camel_to_underscore(camel):
    """! Change camel case notation to underscore notation, i.e. GridStatWrapper to grid_stat_wrapper
         Multiple capital letters are excluded, i.e. PCPCombineWrapper to pcp_combine_wrapper
         Numerals are also skipped, i.e. ASCII2NCWrapper to ascii2nc_wrapper
         Args:
             @param camel string to convert
             @returns string in underscore notation
    """
    s1 = re.sub(r'([^\d])([A-Z][a-z]+)', r'\1_\2', camel)
    return re.sub(r'([a-z])([A-Z])', r'\1_\2', s1).lower()

def get_process_list(config):
    """!Read process list, Extract instance string if specified inside
     parenthesis. Remove dashes/underscores and change to lower case,
     then map the name to the correct wrapper name

     @param config METplusConfig object to read PROCESS_LIST value
     @returns list of tuple containing process name and instance identifier
     (None if no instance was set)
    """
    # get list of processes
    process_list = getlist(config.getstr('config', 'PROCESS_LIST'))

    out_process_list = []
    # for each item remove dashes, underscores, and cast to lower-case
    for process in process_list:
        # if instance is specified, extract the text inside parenthesis
        match = re.match(r'(.*)\((.*)\)', process)
        if match:
            instance = match.group(2)
            process_name = match.group(1)
        else:
            instance = None
            process_name = process

        wrapper_name = get_wrapper_name(process_name)
        if wrapper_name is None:
            config.logger.warning(f"PROCESS_LIST item {process_name} "
                                  "may be invalid.")
            wrapper_name = process_name

        # if MakePlots is in process list, remove it because
        # it will be called directly from StatAnalysis
        if wrapper_name == 'MakePlots':
            continue

        out_process_list.append((wrapper_name, instance))

    return out_process_list

def get_wrapper_name(process_name):
    """! Determine name of wrapper from string that may not contain the correct
         capitalization, i.e. Pcp-Combine translates to PCPCombine

         @param process_name string that was listed in the PROCESS_LIST
         @returns name of wrapper (without 'Wrapper' at the end) and None if
          name cannot be determined
    """
    lower_process = (process_name.replace('-', '')
                         .replace('_', '')
                         .replace(' ', '')
                         .lower())
    if lower_process in LOWER_TO_WRAPPER_NAME.keys():
        return LOWER_TO_WRAPPER_NAME[lower_process]

    return None

# minutes
def shift_time(time_str, shift):
    """ Adjust time by shift hours. Format is %Y%m%d%H%M%S
        Args:
            @param time_str: Start time in %Y%m%d%H%M%S
            @param shift: Amount to adjust time in hours
        Returns:
            New time in format %Y%m%d%H%M%S
    """
    return (datetime.datetime.strptime(time_str, "%Y%m%d%H%M%S") +
            datetime.timedelta(hours=shift)).strftime("%Y%m%d%H%M%S")

def shift_time_minutes(time_str, shift):
    """ Adjust time by shift minutes. Format is %Y%m%d%H%M%S
        Args:
            @param time_str: Start time in %Y%m%d%H%M%S
            @param shift: Amount to adjust time in minutes
        Returns:
            New time in format %Y%m%d%H%M%S
    """
    return (datetime.datetime.strptime(time_str, "%Y%m%d%H%M%S") +
            datetime.timedelta(minutes=shift)).strftime("%Y%m%d%H%M%S")

def shift_time_seconds(time_str, shift):
    """ Adjust time by shift seconds. Format is %Y%m%d%H%M%S
        Args:
            @param time_str: Start time in %Y%m%d%H%M%S
            @param shift: Amount to adjust time in seconds
        Returns:
            New time in format %Y%m%d%H%M%S
    """
    return (datetime.datetime.strptime(time_str, "%Y%m%d%H%M%S") +
            datetime.timedelta(seconds=shift)).strftime("%Y%m%d%H%M%S")

def get_threshold_via_regex(thresh_string):
    """!Ensure thresh values start with >,>=,==,!=,<,<=,gt,ge,eq,ne,lt,le and then a number
        Optionally can have multiple comparison/number pairs separated with && or ||.
        Args:
            @param thresh_string: String to examine, i.e. <=3.4
        Returns:
            None if string does not match any valid comparison operators or does
              not contain a number afterwards
            regex match object with comparison operator in group 1 and
            number in group 2 if valid
    """

    comparison_number_list = []
    # split thresh string by || or &&
    thresh_split = re.split(r'\|\||&&', thresh_string)
    # check each threshold for validity
    for thresh in thresh_split:
        found_match = False
        for comp in list(valid_comparisons.keys())+list(valid_comparisons.values()):
            # if valid, add to list of tuples
            # must be one of the valid comparison operators followed by
            # at least 1 digit or NA
            if thresh == 'NA':
                comparison_number_list.append((thresh, ''))
                found_match = True
                break

            match = re.match(r'^('+comp+r')(.*\d.*)$', thresh)
            if match:
                comparison = match.group(1)
                number = match.group(2)
                # try to convert to float if it can, but allow string
                try:
                    number = float(number)
                except ValueError:
                    pass

                comparison_number_list.append((comparison, number))
                found_match = True
                break

        # if no match was found for the item, return None
        if not found_match:
            return None

    if not comparison_number_list:
        return None

    return comparison_number_list

def comparison_to_letter_format(expression):
    """! Convert comparison operator to the letter version if it is not already
         @args expression string starting with comparison operator to
          convert, i.e. gt3 or <=5.4
         @returns letter comparison operator, i.e. gt3 or le5.4 or None if invalid
    """
    for symbol_comp, letter_comp in valid_comparisons.items():
        if letter_comp in expression or symbol_comp in expression:
            return expression.replace(symbol_comp, letter_comp)

    return None

def validate_thresholds(thresh_list):
    """ Checks list of thresholds to ensure all of them have the correct format
        Should be a comparison operator with number pair combined with || or &&
        i.e. gt4 or >3&&<5 or gt3||lt1
        Args:
            @param thresh_list list of strings to check
        Returns:
            True if all items in the list are valid format, False if not
    """
    valid = True
    for thresh in thresh_list:
        match = get_threshold_via_regex(thresh)
        if match is None:
            valid = False

    if valid is False:
        print("ERROR: Threshold values must use >,>=,==,!=,<,<=,gt,ge,eq,ne,lt, or le with a number, "
              "optionally combined with && or ||")
        return False
    return True

def write_list_to_file(filename, output_list):
    with open(filename, 'w+') as f:
        for line in output_list:
            f.write(f"{line}\n")

def validate_configuration_variables(config, force_check=False):

    all_sed_cmds = []
    # check for deprecated config items and warn user to remove/replace them
    deprecated_isOK, sed_cmds = check_for_deprecated_config(config)
    all_sed_cmds.extend(sed_cmds)

    # check for deprecated env vars in MET config files and warn user to remove/replace them
    deprecatedMET_isOK, sed_cmds = check_for_deprecated_met_config(config)
    all_sed_cmds.extend(sed_cmds)

    # validate configuration variables
    field_isOK, sed_cmds = validate_field_info_configs(config, force_check)
    all_sed_cmds.extend(sed_cmds)

    # check that OUTPUT_BASE is not set to the exact same value as INPUT_BASE
    inoutbase_isOK = True
    input_real_path = os.path.realpath(config.getdir_nocheck('INPUT_BASE', ''))
    output_real_path = os.path.realpath(config.getdir('OUTPUT_BASE'))
    if input_real_path == output_real_path:
      config.logger.error(f"INPUT_BASE AND OUTPUT_BASE are set to the exact same path: {input_real_path}")
      config.logger.error("Please change one of these paths to avoid risk of losing input data")
      inoutbase_isOK = False

    check_user_environment(config)

    return deprecated_isOK, field_isOK, inoutbase_isOK, deprecatedMET_isOK, all_sed_cmds

def skip_field_info_validation(config):
    """!Check config to see if having corresponding FCST/OBS variables is necessary. If process list only
        contains reformatter wrappers, don't validate field info. Also, if MTD is in the process list and
        it is configured to only process either FCST or OBS, validation is unnecessary."""

    reformatters = ['PCPCombine', 'RegridDataPlane']
    process_list = [item[0] for item in get_process_list(config)]

    # if running MTD in single mode, you don't need matching FCST/OBS
    if 'MTD' in process_list and config.getbool('config', 'MTD_SINGLE_RUN'):
        return True

    # if running any app other than the reformatters, you need matching FCST/OBS, so don't skip
    if [item for item in process_list if item not in reformatters]:
        return False

    return True

def find_indices_in_config_section(regex_expression, config, sec, noID=False):
    # regex expression must have 2 () items and the 2nd item must be the index
    all_conf = config.keys(sec)
    indices = {}
    regex = re.compile(regex_expression)
    for conf in all_conf:
        result = regex.match(conf)
        if result is not None:
            if noID:
                index = result.group(1)
                identifier = None
            else:
                identifier = result.group(1)
                index = result.group(2)

            if index not in indices:
                indices[index] = [identifier]
            else:
                indices[index].append(identifier)

    return indices

def is_var_item_valid(item_list, index, ext, config):
    """!Given a list of data types (FCST, OBS, ENS, or BOTH) check if the
        combination is valid.
        If BOTH is found, FCST and OBS should not be found.
        If FCST or OBS is found, the other must also be found.
        @param item_list list of data types that were found for a given index
        @param index number following _VAR in the variable name
        @param ext extension to check, i.e. NAME, LEVELS, THRESH, or OPTIONS
        @param config METplusConfig instance
        @returns tuple containing boolean if var item is valid, list of error
         messages and list of sed commands to help the user update their old
         configuration files
    """

    full_ext = f"_VAR{index}_{ext}"
    msg = []
    sed_cmds = []
    if 'BOTH' in item_list and ('FCST' in item_list or 'OBS' in item_list):

        msg.append(f"Cannot set FCST{full_ext} or OBS{full_ext} if BOTH{full_ext} is set.")

    elif 'FCST' in item_list and 'OBS' not in item_list:
        # if FCST level has 1 item and OBS name is a python embedding script,
        # don't report error
        level_list = getlist(config.getraw('config',
                                           f'FCST_VAR{index}_LEVELS',
                                           ''))
        other_name = config.getraw('config', f'OBS_VAR{index}_NAME', '')
        skip_error_for_py_embed = ext == 'LEVELS' and is_python_script(other_name) and len(level_list) == 1
        # do not report error for OPTIONS since it isn't required to be the same length
        if ext not in ['OPTIONS'] and not skip_error_for_py_embed:
            msg.append(f"If FCST{full_ext} is set, you must either set OBS{full_ext} or "
                       f"change FCST{full_ext} to BOTH{full_ext}")

            config_files = config.getstr('config', 'METPLUS_CONFIG_FILES', '').split(',')
            for config_file in config_files:
                sed_cmds.append(f"sed -i 's|^FCST{full_ext}|BOTH{full_ext}|g' {config_file}")
                sed_cmds.append(f"sed -i 's|{{FCST{full_ext}}}|{{BOTH{full_ext}}}|g' {config_file}")

    elif 'OBS' in item_list and 'FCST' not in item_list:
        # if OBS level has 1 item and FCST name is a python embedding script,
        # don't report error
        level_list = getlist(config.getraw('config',
                                           f'OBS_VAR{index}_LEVELS',
                                           ''))
        other_name = config.getraw('config', f'FCST_VAR{index}_NAME', '')
        skip_error_for_py_embed = ext == 'LEVELS' and is_python_script(other_name) and len(level_list) == 1

        if ext not in ['OPTIONS'] and not skip_error_for_py_embed:
            msg.append(f"If OBS{full_ext} is set, you must either set FCST{full_ext} or ."
                          f"change OBS{full_ext} to BOTH{full_ext}")

            config_files = config.getstr('config', 'METPLUS_CONFIG_FILES', '').split(',')
            for config_file in config_files:
                sed_cmds.append(f"sed -i 's|^OBS{full_ext}|BOTH{full_ext}|g' {config_file}")
                sed_cmds.append(f"sed -i 's|{{OBS{full_ext}}}|{{BOTH{full_ext}}}|g' {config_file}")

    return not bool(msg), msg, sed_cmds

def validate_field_info_configs(config, force_check=False):
    """!Verify that config variables with _VAR<n>_ in them are valid. Returns True if all are valid.
       Returns False if any items are invalid"""

    variable_extensions = ['NAME', 'LEVELS', 'THRESH', 'OPTIONS']
    all_good = True, []

    if skip_field_info_validation(config) and not force_check:
        return True, []

    # keep track of all sed commands to replace config variable names
    all_sed_cmds = []

    for ext in variable_extensions:
        # find all _VAR<n>_<ext> keys in the conf files
        data_types_and_indices = find_indices_in_config_section(r"(\w+)_VAR(\d+)_"+ext,
                                                                config,
                                                                'config')

        # if BOTH_VAR<n>_ is used, set FCST and OBS to the same value
        # if FCST or OBS is used, the other must be present as well
        # if BOTH and either FCST or OBS are set, report an error
        # get other data type
        for index, data_type_list in data_types_and_indices.items():

            is_valid, err_msgs, sed_cmds = is_var_item_valid(data_type_list, index, ext, config)
            if not is_valid:
                for err_msg in err_msgs:
                    config.logger.error(err_msg)
                all_sed_cmds.extend(sed_cmds)
                all_good = False

            # make sure FCST and OBS have the same number of levels if coming from separate variables
            elif ext == 'LEVELS' and all(item in ['FCST', 'OBS'] for item in data_type_list):
                fcst_levels = getlist(config.getraw('config', f"FCST_VAR{index}_LEVELS", ''))

                # add empty string if no levels are found because python embedding items do not need
                # to include a level, but the other item may have a level and the numbers need to match
                if not fcst_levels:
                    fcst_levels.append('')

                obs_levels = getlist(config.getraw('config', f"OBS_VAR{index}_LEVELS", ''))
                if not obs_levels:
                    obs_levels.append('')

                if len(fcst_levels) != len(obs_levels):
                    config.logger.error(f"FCST_VAR{index}_LEVELS and OBS_VAR{index}_LEVELS do not have "
                                        "the same number of elements")
                    all_good = False

    return all_good, all_sed_cmds

def get_var_items(config, data_type, index, time_info, met_tool=None):
    """!Get configuration variables for given data type and index
        Args:
            @param config: METplusConfig object
            @param data_type: type of data to find, i.e. FCST, OBS, BOTH, or ENS
            @param index: index of variable, i.e. _VAR<index>_NAME
            @param met_tool: optional name of MET tool to look for wrapper specific items
            @returns tuple containing name, level, thresh, extra values if found. If not found
               4 empty strings are returned.
    """

    # build string to search for BOTH items, using MET tool name if provided
    # do the same for data_type, i.e. FCST
    # The result with either be BOTH_VAR and FCST_VAR or
    # BOTH_<MET-tool>_VAR and FCST_<MET-tool>_VAR
    both_var = "BOTH_"
    data_type_var = f"{data_type}_"
    if met_tool:
        both_var += f"{met_tool.upper()}_"
        data_type_var += f"{met_tool.upper()}_"
    both_var += "VAR"
    data_type_var += "VAR"

    # get field variable name from data type name
    # look for BOTH_VAR<n>_NAME if looking for FCST or OBS (not ENS)
    # return empty strings if name cannot be found from either
    if data_type in ['FCST', 'OBS'] and config.has_option('config', f"{both_var}{index}_NAME"):
        search_name = f"{both_var}{index}_NAME"
    elif config.has_option('config', f"{data_type_var}{index}_NAME"):
        search_name = f"{data_type_var}{index}_NAME"
    else:
        return '', '', '', ''

    name = do_string_sub(config.getraw('config', search_name),
                         skip_missing_tags=True,
                         **time_info)

    # get levels if available
    levels = []
    if data_type in ['FCST', 'OBS'] and config.has_option('config', f"{both_var}{index}_LEVELS"):
        search_levels = f"{both_var}{index}_LEVELS"
    else:
        search_levels = f"{data_type_var}{index}_LEVELS"

    levels = []
    for level in getlist(config.getraw('config', search_levels, '')):
        subbed_level = do_string_sub(level,
                                     **time_info)
        levels.append(subbed_level)

    # if no levels are found, add an empty string
    if not levels:
        levels.append('')

    # get thresholds if available
    thresh = []
    if data_type in ['FCST', 'OBS'] and config.has_option('config', f"{both_var}{index}_THRESH"):
        search_thresh = f"{both_var}{index}_THRESH"
    elif config.has_option('config', f"{data_type_var}{index}_THRESH"):
        search_thresh = f"{data_type_var}{index}_THRESH"
    else:
        search_thresh = None

    if search_thresh:
        thresh = getlist(config.getstr('config', search_thresh))
        if not validate_thresholds(thresh):
            config.logger.error(f"  Update {search_thresh} to match this format")
            return '', '', '', ''

    # get extra options if available
    extra = ""
    if data_type in ['FCST', 'OBS'] and config.has_option('config', f"{both_var}{index}_OPTIONS"):
        search_extra = f"{both_var}{index}_OPTIONS"
    elif config.has_option('config', f"{data_type_var}{index}_OPTIONS"):
        search_extra = f"{data_type_var}{index}_OPTIONS"
    else:
        search_extra = None

    if search_extra:
        extra = do_string_sub(config.getraw('config', search_extra),
                              **time_info)

        # strip off empty space around each value
        extra_list = [item.strip() for item in extra.split(';')]

        # split up each item by semicolon, then add a semicolon to the
        # end of each item
        # to avoid errors where the user forgot to add a semicolon at the end
        # use list(filter(None to remove empty strings from list
        extra_list = list(filter(None, extra_list))
        extra = f"{'; '.join(extra_list)};"

    return name, levels, thresh, extra

def find_var_name_indices(config, data_type, met_tool=None):

    regex_string = ''
    # if specific data type is requested, only get that type or BOTH
    if data_type:
        regex_string += f"({data_type}|BOTH)"
    # if no data type requested, get one or more characters that are not underscore
    else:
        regex_string += r"([^_]+)"

    # if MET tool is specified, get tool specific items
    if met_tool:
        regex_string += f"_{met_tool.upper()}"

    regex_string += r"_VAR(\d+)_NAME"

    # find all <data_type>_VAR<n>_NAME keys in the conf files
    return find_indices_in_config_section(regex_string,
                                          config,
                                          'config')

def parse_var_list(config, time_info=None, data_type=None, met_tool=None):
    """ read conf items and populate list of dictionaries containing
    information about each variable to be compared
        Args:
            @param config: METplusConfig object
            @param time_info: time object for string sub, optional
            @param data_type: data type to find. Can be FCST, OBS, or ENS. If not set, get FCST/OBS/BOTH
            @param met_tool: optional name of MET tool to look for wrapper specific var items
        Returns:
            list of dictionaries with variable information
    """

    # validate configs again in case wrapper is not running from master_metplus
    # this does not need to be done if parsing a specific data type, i.e. ENS or FCST
    if data_type is None:
        if not validate_field_info_configs(config)[0]:
            return []
    elif data_type == 'BOTH':
        config.logger.error("Cannot request BOTH explicitly in parse_var_list")
        return []

    # if time_info is not passed in, set 'now' to CLOCK_TIME
    # NOTE: any attempt to use string template substitution with an item other than
    #  'now' will fail if time_info is not passed into parse_var_list
    if time_info is None:
        time_info = { 'now' : datetime.datetime.strptime(config.getstr('config', 'CLOCK_TIME'),
                                                         '%Y%m%d%H%M%S') }

    # var_list is a list containing an list of dictionaries
    var_list = []

    # check if *_<MET-tool>_VAR<n>_NAME exists, if so, use that instead of generic
    data_types_and_indices = {}

    # if using wrapper specific field info, use_met_tool will be set to handle them
    use_met_tool = None
    if met_tool:
        data_types_and_indices = find_var_name_indices(config, data_type, met_tool)

    if not data_types_and_indices:
        data_types_and_indices = find_var_name_indices(config, data_type)
    # if found wrapper specific fields, pass the MET tool name to get_var_items
    else:
        use_met_tool = met_tool

    # loop over all possible variables and add them to list
    for index, data_type_list in data_types_and_indices.items():

        # if specific data type is requested, only get that type
        if data_type:
            data_type_lower = data_type.lower()
            name, levels, thresh, extra = get_var_items(config, data_type, index, time_info,
                                                        met_tool=use_met_tool)

            if not name:
                continue

            for level in levels:
                # add {data_type}_level to name
                sub_info = {f'{data_type.lower()}_level': level}
                subbed_name = do_string_sub(name, **sub_info)
                var_dict = {f"{data_type_lower}_name": subbed_name,
                            f"{data_type_lower}_level": level,
                            f"{data_type_lower}_thresh": thresh,
                            f"{data_type_lower}_extra": extra,
                            'index': index,
                            }
                var_list.append(var_dict)

        # if FCST and OBS or BOTH are used, get and set both of them
        else:
            f_name, f_levels, f_thresh, f_extra = get_var_items(config, 'FCST', index,
                                                                time_info,
                                                                met_tool=use_met_tool)
            o_name, o_levels, o_thresh, o_extra = get_var_items(config, 'OBS', index,
                                                                time_info,
                                                                met_tool=use_met_tool)

            # if number of levels are not equal, return an empty list
            if len(f_levels) != len(o_levels):
                return []

            if not o_name and not f_name:
                continue

            if not o_name or not f_name:
                return []

            for f_level, o_level in zip(f_levels, o_levels):
                # add fcst_level and obs_level to name
                sub_info = {'fcst_level': f_level,
                            'obs_level': o_level}
                subbed_f_name = do_string_sub(f_name, **sub_info)
                subbed_o_name = do_string_sub(o_name, **sub_info)
                var_dict = {"fcst_name": subbed_f_name,
                            "fcst_level": f_level,
                            "fcst_thresh": f_thresh,
                            "fcst_extra": f_extra,
                            "obs_name": subbed_o_name,
                            "obs_level": o_level,
                            "obs_thresh": o_thresh,
                            "obs_extra": o_extra,
                            'index': index,
                            }
                var_list.append(var_dict)


    # extra debugging information used for developer debugging only
    '''
    for v in var_list:
        config.logger.debug(f"VAR{v['index']}:")
        if 'fcst_name' in v.keys():
            config.logger.debug(" fcst_name:"+v['fcst_name'])
            config.logger.debug(" fcst_level:"+v['fcst_level'])
        if 'fcst_thresh' in v.keys():
            config.logger.debug(" fcst_thresh:"+str(v['fcst_thresh']))
        if 'fcst_extra' in v.keys():
            config.logger.debug(" fcst_extra:"+v['fcst_extra'])
        if 'obs_name' in v.keys():
            config.logger.debug(" obs_name:"+v['obs_name'])
            config.logger.debug(" obs_level:"+v['obs_level'])
        if 'obs_thresh' in v.keys():
            config.logger.debug(" obs_thresh:"+str(v['obs_thresh']))
        if 'obs_extra' in v.keys():
            config.logger.debug(" obs_extra:"+v['obs_extra'])
        if 'ens_name' in v.keys():
            config.logger.debug(" ens_name:"+v['ens_name'])
            config.logger.debug(" ens_level:"+v['ens_level'])
        if 'ens_thresh' in v.keys():
            config.logger.debug(" ens_thresh:"+str(v['ens_thresh']))
        if 'ens_extra' in v.keys():
            config.logger.debug(" ens_extra:"+v['ens_extra'])
    '''
    return sorted(var_list, key=lambda x: x['index'])

def split_level(level):
    level_type = ""
    if not level:
        return '', ''
    match = re.match(r'^(\w)(\d+)$', level)
    if match:
        level_type = match.group(1)
        level = match.group(2)
        return level_type, level

    return '', ''

def remove_quotes(input_string):
    """!Remove quotes from string"""
    if not input_string:
        return ''

    # strip off double and single quotes
    return input_string.strip('"').strip("'")

def get_filetype(filepath, logger=None):
    """!This function determines if the filepath is a NETCDF or GRIB file
       based on the first eight bytes of the file.
       It returns the string GRIB, NETCDF, or a None object.

       Note: If it is NOT determined to ba a NETCDF file,
       it returns GRIB, regardless.
       Unless there is an IOError exception, such as filepath refers
       to a non-existent file or filepath is only a directory, than
       None is returned, without a system exit.

       Args:
           @param filepath:  path/to/filename
           @param logger the logger, optional
       Returns:
           @returns The string GRIB, NETCDF or a None object
    """
    # Developer Note
    # Since we have the impending code-freeze, keeping the behavior the same,
    # just changing the implementation.
    # The previous logic did not test for GRIB it would just return 'GRIB'
    # if you couldn't run ncdump on the file.
    # Also note:
    # As John indicated ... there is the case when a grib file
    # may not start with GRIB ... and if you pass the MET command filtetype=GRIB
    # MET will handle it ok ...

    # Notes on file format and determining type.
    # https://www.wmo.int/pages/prog/www/WDM/Guides/Guide-binary-2.html
    # https://www.unidata.ucar.edu/software/netcdf/docs/faq.html
    # http: // www.hdfgroup.org / HDF5 / doc / H5.format.html

    # Interpreting single byte by byte - so ok to ignore endianess
    # od command:
    #   od -An -c -N8 foo.nc
    #   od -tx1 -N8 foo.nc
    # GRIB
    # Octet no.  IS Content
    # 1-4        'GRIB' (Coded CCITT-ITA No. 5) (ASCII);
    # 5-7        Total length, in octets, of GRIB message(including Sections 0 & 5);
    # 8          Edition number - currently 1
    # NETCDF .. ie. od -An -c -N4 foo.nc which will output
    # C   D   F 001
    # C   D   F 002
    # 211   H   D   F
    # HDF5
    # Magic numbers   Hex: 89 48 44 46 0d 0a 1a 0a
    # ASCII: \211 HDF \r \n \032 \n

    # Below is a reference that may be used in the future to
    # determine grib version.
    # import struct
    # with open ("foo.grb2","rb")as binary_file:
    #     binary_file.seek(7)
    #     one_byte = binary_file.read(1)
    #
    # This would return an integer with value 1 or 2,
    # B option is an unsigned char.
    #  struct.unpack('B',one_byte)[0]

    # if filepath is set to None, return None to avoid crash
    if filepath == None:
        return None

    try:
        # read will return up to 8 bytes, if file is 0 bytes in length,
        # than first_eight_bytes will be the empty string ''.
        # Don't test the file length, just adds more time overhead.
        with open(filepath, "rb") as binary_file:
            binary_file.seek(0)
            first_eight_bytes = binary_file.read(8)

        # From the first eight bytes of the file, unpack the bytes
        # of the known identifier byte locations, in to a string.
        # Example, if this was a netcdf file than ONLY name_cdf would
        # equal 'CDF' the other variables, name_hdf would be 'DF '
        # name_grid 'CDF '
        name_cdf, name_hdf, name_grib = [None] * 3
        if len(first_eight_bytes) == 8:
            name_cdf = struct.unpack('3s', first_eight_bytes[:3])[0]
            name_hdf = struct.unpack('3s', first_eight_bytes[1:4])[0]
            name_grib = struct.unpack('4s', first_eight_bytes[:4])[0]

        # Why not just use a else, instead of elif else if we are going to
        # return GRIB ? It allows for expansion, ie. Maybe we pass in a
        # logger and log the cases we can't determine the type.
        if name_cdf == 'CDF' or name_hdf == 'HDF':
            return "NETCDF"
        elif name_grib == 'GRIB':
            return "GRIB"
        else:
            # This mimicks previous behavoir, were we at least will always return GRIB.
            # It also handles the case where GRIB was not in the first 4 bytes
            # of a legitimate grib file, see John.
            # logger.info('Can't determine type, returning GRIB
            # as default %s'%filepath)
            return "GRIB"

    except IOError:
        # Skip the IOError, and keep processing data.
        # ie. filepath references a file that does not exist
        # or filepath is a directory.
        return None

    # Previous Logic
    # ncdump_exe = config.getexe('NCDUMP')
    #try:
    #    result = subprocess.check_output([ncdump_exe, filepath])

    #except subprocess.CalledProcessError:
    #    return "GRIB"

    #regex = re.search("netcdf", result)
    #if regex is not None:
    #    return "NETCDF"
    #else:
    #    return None



def get_time_from_file(filepath, template, logger=None):
    """! Extract time information from path using the filename template
         Args:
             @param filepath path to examine
             @param template filename template to use to extract time information
             @returns time_info dictionary with time information if successful, None if not
    """
    if os.path.isdir(filepath):
        return None

    out = parse_template(template, filepath, logger)
    if out is not None:
        return out

    # check to see if zip extension ends file path, try again without extension
    for ext in VALID_EXTENSIONS:
        if filepath.endswith(ext):
            out = parse_template(template, filepath[:-len(ext)], logger)
            if out is not None:
                return out

    return None

def preprocess_file(filename, data_type, config, allow_dir=False):
    """ Decompress gzip, bzip, or zip files or convert Gempak files to NetCDF
        Args:
            @param filename: Path to file without zip extensions
            @param config: Config object
        Returns:
            Path to staged unzipped file or original file if already unzipped
    """
    if not filename:
        return None

    if allow_dir and os.path.isdir(filename):
        return filename

    # if using python embedding for input, return the keyword
    if os.path.basename(filename) in PYTHON_EMBEDDING_TYPES:
        return os.path.basename(filename)

    if data_type is not None and 'PYTHON' in data_type:
        return filename

    stage_dir = config.getdir('STAGING_DIR')

    if os.path.isfile(filename):
        # if filename provided ends with a valid compression extension,
        # remove the extension and call function again so the
        # file will be uncompressed properly. This is done so that
        # the function will handle files passed to it with an
        # extension the same way as files passed
        # without an extension but the compressed equivalent exists
        for ext in VALID_EXTENSIONS:
            if filename.endswith(ext):
                return preprocess_file(filename[:-len(ext)], data_type, config)
        # if extension is grd (Gempak), then look in staging dir for nc file
        if filename.endswith('.grd') or data_type == "GEMPAK":
            if filename.endswith('.grd'):
                stagefile = stage_dir + filename[:-3]+"nc"
            else:
                stagefile = stage_dir + filename+".nc"
            if os.path.isfile(stagefile):
                return stagefile
            # if it does not exist, run GempakToCF and return staged nc file
            # Create staging area if it does not exist
            outdir = os.path.dirname(stagefile)
            if not os.path.exists(outdir):
                os.makedirs(outdir, mode=0o0775)

            # only import GempakToCF if needed
            from ..wrappers import GempakToCFWrapper

            run_g2c = GempakToCFWrapper(config)
            run_g2c.infiles.append(filename)
            run_g2c.set_output_path(stagefile)
            cmd = run_g2c.get_command()
            if cmd is None:
                config.logger.error("GempakToCF could not generate command")
                return None
            if config.logger:
                config.logger.debug("Converting Gempak file into {}".format(stagefile))
            run_g2c.build()
            return stagefile

        return filename

    # nc file requested and the Gempak equivalent exists
    if os.path.isfile(filename[:-2]+'grd'):
        return preprocess_file(filename[:-2]+'grd', data_type, config)

    # if file exists in the staging area, return that path
    outpath = stage_dir + filename
    if os.path.isfile(outpath):
        return outpath

    # Create staging area if it does not exist
    outdir = os.path.dirname(outpath)
    if not os.path.exists(outdir):
        os.makedirs(outdir, mode=0o0775)

    # uncompress gz, bz2, or zip file
    if os.path.isfile(filename+".gz"):
        if config.logger:
            config.logger.debug("Uncompressing gz file to {}".format(outpath))
        with gzip.open(filename+".gz", 'rb') as infile:
            with open(outpath, 'wb') as outfile:
                outfile.write(infile.read())
                infile.close()
                outfile.close()
                return outpath
    elif os.path.isfile(filename+".bz2"):
        if config.logger:
            config.logger.debug("Uncompressing bz2 file to {}".format(outpath))
        with open(filename+".bz2", 'rb') as infile:
            with open(outpath, 'wb') as outfile:
                outfile.write(bz2.decompress(infile.read()))
                infile.close()
                outfile.close()
                return outpath
    elif os.path.isfile(filename+".zip"):
        if config.logger:
            config.logger.debug("Uncompressing zip file to {}".format(outpath))
        with zipfile.ZipFile(filename+".zip") as z:
            with open(outpath, 'wb') as f:
                f.write(z.read(os.path.basename(filename)))
                return outpath

    return None

def template_to_regex(template, time_info, logger):
    in_template = re.sub(r'\.', '\\.', template)
    in_template = re.sub(r'{lead.*?}', '.*', in_template)
    return do_string_sub(in_template,
                         **time_info)

def is_python_script(name):
    """ Check if field name is a python script by checking if any of the words
     in the string end with .py

     @param name string to check
     @returns True if the name is determined to be a python script command
     """
    if not name:
        return False

    all_items = name.split(' ')
    if any(item.endswith('.py') for item in all_items):
        return True

    return False

def check_user_environment(config):
    """!Check if any environment variables set in [user_env_vars] are already set in
    the user's environment. Warn them that it will be overwritten from the conf if it is"""
    if not config.has_section('user_env_vars'):
        return

    for env_var in config.keys('user_env_vars'):
        if env_var in os.environ:
            msg = '{} is already set in the environment. '.format(env_var) +\
                  'Overwriting from conf file'
            config.logger.warning(msg)

def expand_int_string_to_list(int_string):
    """! Expand string into a list of integer values. Items are separated by
    commas. Items that are formatted X-Y will be expanded into each number
    from X to Y inclusive. If the string ends with +, then add a str '+'
    to the end of the list. Used in ci/jobs/run_use_cases.py

    @param int_string String containing a comma-separated list of integers
    @returns List of integers and potentially '+' as the last item
    """
    subset_list = []

    # if string ends with +, remove it and add it back at the end
    if int_string.strip().endswith('+'):
        int_string = int_string.strip(' +')
        hasPlus = True
    else:
        hasPlus = False

    # separate into list by comma
    comma_list = int_string.split(',')
    for comma_item in comma_list:
        dash_list = comma_item.split('-')
        # if item contains X-Y, expand it
        if len(dash_list) == 2:
            for i in range(int(dash_list[0].strip()),
                           int(dash_list[1].strip())+1,
                           1):
                subset_list.append(i)
        else:
            subset_list.append(int(comma_item.strip()))

    if hasPlus:
        subset_list.append('+')
    print(f"{int_string} converted to {subset_list}")
    return subset_list

def subset_list(full_list, subset_definition):
    """! Extract subset of items from full_list based on subset_definition
    Used in internal_tests/use_cases/metplus_use_case_suite.py

    @param full_list List of all use cases that were requested
    @param subset_definition Defines how to subset the full list. If None,
    no subsetting occurs. If an integer value, select that index only.
    If a slice object, i.e. slice(2,4,1), pass slice object into list.
    If list, subset full list by integer index values in list. If
    last item in list is '+' then subset list up to 2nd last index, then
    get all items from 2nd last item and above
    """
    if subset_definition is not None:
        subset_list = []

        # if case slice is a list, use only the indices in the list
        if isinstance(subset_definition, list):
            # if last slice value is a plus sign, get rest of items
            # after 2nd last slice value
            if subset_definition[-1] == '+':
                plus_value = subset_definition[-2]
                # add all values before last index before plus
                subset_list.extend([full_list[i]
                                    for i in subset_definition[:-2]])
                # add last index listed + all items above
                subset_list.extend(full_list[plus_value:])
            else:
                # list of integers, so get items based on indices
                subset_list = [full_list[i] for i in subset_definition]
        else:
            subset_list = full_list[subset_definition]
    else:
        subset_list = full_list

    # if only 1 item is left, make it a list before returning
    if not isinstance(subset_list, list):
        subset_list = [subset_list]

    return subset_list

def is_met_netcdf(file_path):
    """! Check if a file is a MET-generated NetCDF file.
          If the file is not a NetCDF file, OSError occurs.
          If the MET_version attribute doesn't exist, AttributeError occurs.
          If the netCDF4 package is not available, ImportError should occur.
          All of these situations result in the file being considered not
          a MET-generated NetCDF file
         Args:
             @param file_path full path to file to check
             @returns True if file is a MET-generated NetCDF file and False if
              it is not or it can't be determined.
    """
    try:
        from netCDF4 import Dataset
        nc_file = Dataset(file_path, 'r')
        getattr(nc_file, 'MET_version')
    except (AttributeError, OSError, ImportError):
        return False

    return True

def netcdf_has_var(file_path, name, level):
    """! Check if name is a variable in the NetCDF file. If not, check if
         {name}_{level} (with level prefix letter removed, i.e. 06 from A06)
          If the file is not a NetCDF file, OSError occurs.
          If the MET_version attribute doesn't exist, AttributeError occurs.
          If the netCDF4 package is not available, ImportError should occur.
          All of these situations result in the file being considered not
          a MET-generated NetCDF file
         Args:
             @param file_path full path to file to check
             @returns True if file is a MET-generated NetCDF file and False if
              it is not or it can't be determined.
    """
    try:
        from netCDF4 import Dataset

        nc_file = Dataset(file_path, 'r')
        variables = nc_file.variables.keys()

        # if name is a variable, return that name
        if name in variables:
            return name


        # if name_level is a variable, return that
        name_underscore_level = f"{name}_{split_level(level)[1]}"
        if name_underscore_level in variables:
            return name_underscore_level

        # requested variable name is not found in file
        return None

    except (AttributeError, OSError, ImportError):
        return False<|MERGE_RESOLUTION|>--- conflicted
+++ resolved
@@ -241,11 +241,7 @@
 
     log_message = f"Check the log file for more information: {config.getstr('config', 'LOG_METPLUS')}"
     if total_errors == 0:
-<<<<<<< HEAD
-        logger.info(f"Check the log file for more information: {config.getstr('config', 'LOG_METPLUS')}")
-=======
         logger.info(log_message)
->>>>>>> 23626f8b
         logger.info(f'{app_name} has successfully finished running.')
     else:
         error_msg = f"{app_name} has finished running but had {total_errors} error"
