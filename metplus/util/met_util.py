--- conflicted
+++ resolved
@@ -2831,14 +2831,13 @@
     except (AttributeError, OSError, ImportError):
         return False
 
-<<<<<<< HEAD
 def generate_tmp_filename():
     import random
     import string
     random_string = ''.join(random.choice(string.ascii_letters)
                             for i in range(10))
     return f"metplus_tmp_{random_string}"
-=======
+
 def format_level(level):
     """! Format level string to prevent NetCDF level values from creating
          filenames and field names with bad characters. Replaces '*' with 'all'
@@ -2847,5 +2846,4 @@
         @param level string of level to format
         @returns formatted string
     """
-    return level.replace('*', 'all').replace(',', '_')
->>>>>>> 26703083
+    return level.replace('*', 'all').replace(',', '_')