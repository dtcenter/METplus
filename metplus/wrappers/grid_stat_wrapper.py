'''
Program Name: grid_stat_wrapper.py
Contact(s): George McCabe
Abstract:
History Log:  Initial version
Usage:
Parameters: None
Input Files:
Output Files:
Condition codes: 0 for success, 1 for failure
'''

import os

from ..util import met_util as util
from . import CompareGriddedWrapper

# pylint:disable=pointless-string-statement
"""!@namespace GridStatWrapper
@brief Wraps the MET tool grid_stat to compare gridded datasets
@endcode
"""

class GridStatWrapper(CompareGriddedWrapper):
    '''!Wraps the MET tool grid_stat to compare gridded datasets
    '''
    def __init__(self, config, logger):
        self.app_name = 'grid_stat'
        self.app_path = os.path.join(config.getdir('MET_BIN_DIR', ''),
                                     self.app_name)
        super().__init__(config, logger)

    def create_c_dict(self):
        c_dict = super().create_c_dict()
        c_dict['VERBOSITY'] = self.config.getstr('config', 'LOG_GRID_STAT_VERBOSITY',
                                                 c_dict['VERBOSITY'])
        c_dict['CONFIG_FILE'] = self.config.getraw('config', 'GRID_STAT_CONFIG_FILE', '')
        c_dict['OBS_INPUT_DIR'] = \
          self.config.getdir('OBS_GRID_STAT_INPUT_DIR', '')
        c_dict['OBS_INPUT_TEMPLATE'] = \
          self.config.getraw('filename_templates',
                             'OBS_GRID_STAT_INPUT_TEMPLATE')
        if not c_dict['OBS_INPUT_TEMPLATE']:
            self.log_error("OBS_GRID_STAT_INPUT_TEMPLATE required to run")

        c_dict['OBS_INPUT_DATATYPE'] = \
          self.config.getstr('config', 'OBS_GRID_STAT_INPUT_DATATYPE', '')

        c_dict['FCST_INPUT_DIR'] = \
          self.config.getdir('FCST_GRID_STAT_INPUT_DIR', '')
        c_dict['FCST_INPUT_TEMPLATE'] = \
          self.config.getraw('filename_templates',
                             'FCST_GRID_STAT_INPUT_TEMPLATE')

        if not c_dict['FCST_INPUT_TEMPLATE']:
            self.log_error("FCST_GRID_STAT_INPUT_TEMPLATE required to run")

        c_dict['FCST_INPUT_DATATYPE'] = \
          self.config.getstr('config', 'FCST_GRID_STAT_INPUT_DATATYPE', '')

        # get climatology config variables
        self.read_climo_wrapper_specific('GRID_STAT', c_dict)

        c_dict['OUTPUT_DIR'] = self.config.getdir('GRID_STAT_OUTPUT_DIR',
                                                  self.config.getdir('OUTPUT_BASE'))
        c_dict['ONCE_PER_FIELD'] = self.config.getbool('config',
                                                       'GRID_STAT_ONCE_PER_FIELD',
                                                       False)
        c_dict['FCST_PROB_THRESH'] = self.config.getstr('config',
                                                        'FCST_GRID_STAT_PROB_THRESH', '==0.1')
        c_dict['OBS_PROB_THRESH'] = self.config.getstr('config',
                                                       'OBS_GRID_STAT_PROB_THRESH', '==0.1')

        c_dict['ALLOW_MULTIPLE_FILES'] = False
        c_dict['NEIGHBORHOOD_WIDTH'] = self.config.getstr('config',
                                                          'GRID_STAT_NEIGHBORHOOD_WIDTH', '1')
        c_dict['NEIGHBORHOOD_SHAPE'] = self.config.getstr('config',
                                                          'GRID_STAT_NEIGHBORHOOD_SHAPE', 'SQUARE')
        c_dict['VERIFICATION_MASK_TEMPLATE'] = \
            self.config.getraw('filename_templates',
                               'GRID_STAT_VERIFICATION_MASK_TEMPLATE')

        # handle window variables [FCST/OBS]_[FILE_]_WINDOW_[BEGIN/END]
        self.handle_window_variables(c_dict, 'grid_stat')

        c_dict['REGRID_TO_GRID'] = self.config.getstr('config', 'GRID_STAT_REGRID_TO_GRID', '')

        return c_dict

    def set_environment_variables(self, fcst_field, obs_field, time_info):
        """!Set environment variables that are referenced by the MET config file"""

        # set environment variables needed for MET application
        self.add_env_var("OBTYPE", self.c_dict['OBTYPE'])
        self.add_env_var("FCST_FIELD", fcst_field)
        self.add_env_var("OBS_FIELD", obs_field)

        # set climatology environment variables
        self.set_climo_env_vars()

        self.add_env_var("FCST_TIME", str(time_info['lead_hours']).zfill(3))
        self.add_env_var("INPUT_BASE", self.c_dict["INPUT_BASE"])

        # add additional env vars if they are specified
        self.add_env_var('NEIGHBORHOOD_WIDTH',
                         self.c_dict['NEIGHBORHOOD_WIDTH'])

        self.add_env_var('NEIGHBORHOOD_SHAPE',
                         self.c_dict['NEIGHBORHOOD_SHAPE'])

        self.add_env_var('VERIF_MASK',
                         self.c_dict.get('VERIFICATION_MASK', ''))

        self.add_env_var('OUTPUT_PREFIX', self.get_output_prefix(time_info))

<<<<<<< HEAD
        self.add_common_envs(time_info)

        # send environment variables to logger
        self.print_all_envs()
=======
        super().set_environment_variables(time_info)

if __name__ == "__main__":
    util.run_stand_alone(__file__, "GridStat")
>>>>>>> f09459a1
<|MERGE_RESOLUTION|>--- conflicted
+++ resolved
@@ -113,14 +113,4 @@
 
         self.add_env_var('OUTPUT_PREFIX', self.get_output_prefix(time_info))
 
-<<<<<<< HEAD
-        self.add_common_envs(time_info)
-
-        # send environment variables to logger
-        self.print_all_envs()
-=======
-        super().set_environment_variables(time_info)
-
-if __name__ == "__main__":
-    util.run_stand_alone(__file__, "GridStat")
->>>>>>> f09459a1
+        super().set_environment_variables(time_info)