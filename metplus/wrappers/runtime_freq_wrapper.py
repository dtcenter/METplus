"""
Program Name: runtime_freq_wrapper.py
Contact(s): George McCabe
Abstract: Parent class for wrappers that process groups of times
History Log:  Initial version
Usage:
Parameters: None
Input Files:
Output Files:
Condition codes: 0 for success, 1 for failure
"""

import os
from datetime import datetime

from ..util import time_util
from . import CommandBuilder
from ..util import do_string_sub, get_start_end_interval_times, set_input_dict
from ..util import log_runtime_banner, get_lead_sequence, is_loop_by_init
from ..util import skip_time

'''!@namespace RuntimeFreqWrapper
@brief Parent class for wrappers that run over a grouping of times
@endcode
'''

class RuntimeFreqWrapper(CommandBuilder):

    # valid options for run frequency
    FREQ_OPTIONS = ['RUN_ONCE',
                    'RUN_ONCE_PER_INIT_OR_VALID',
                    'RUN_ONCE_PER_LEAD',
                    'RUN_ONCE_FOR_EACH'
                    ]

    def __init__(self, config, instance=None, config_overrides={}):
        super().__init__(config,
                         instance=instance,
                         config_overrides=config_overrides)
        if not self.get_all_files():
            self.log_error("A problem occurred trying to obtain input files")

    def create_c_dict(self):
        c_dict = super().create_c_dict()

        app_name_upper = ''
        if hasattr(self, 'app_name'):
            app_name_upper = self.app_name.upper()

        c_dict['VERBOSITY'] = (
            self.config.getstr('config',
                               f'LOG_{app_name_upper}_VERBOSITY',
                               c_dict['VERBOSITY'])
        )

        c_dict['RUNTIME_FREQ'] = (
            self.config.getstr('config',
                               f'{app_name_upper}_RUNTIME_FREQ',
                               '').upper()
        )
        if c_dict['RUNTIME_FREQ'] not in self.FREQ_OPTIONS:
            self.log_error(f'Invalid value for {app_name_upper}_RUNTIME_FREQ: '
                           f"({c_dict['RUNTIME_FREQ']}) Valid options include:"
                           f" {', '.join(self.FREQ_OPTIONS)}")

        # get runtime information to obtain all input files
        start, end, interval = get_start_end_interval_times(self.config)
        c_dict['START_TIME'] = start
        c_dict['END_TIME'] = end
        c_dict['TIME_INTERVAL'] = interval

        # if looping over init/valid time,
        # check that the time config variables can be read correctly
        if c_dict['RUNTIME_FREQ'] == 'RUN_ONCE_PER_INIT_OR_VALID':

            if not c_dict['START_TIME']:
                self.log_error("Could not get [INIT/VALID] time information"
                               "from configuration file")

        # if not running once for each runtime and loop order is not set to
        # 'processes' report an error
        if c_dict['RUNTIME_FREQ'] != 'RUN_ONCE_FOR_EACH':
            loop_order = self.config.getstr('config', 'LOOP_ORDER', '').lower()
            if loop_order != 'processes':
                self.log_error(f"Cannot run using {c_dict['RUNTIME_FREQ']} "
<<<<<<< HEAD
                               "mode unless LOOP_BY = processes")
=======
                               "mode unless LOOP_ORDER = processes")
>>>>>>> 22ffe116

        return c_dict

    def run_all_times(self):
        """! Run the wrapper based on the time frequency specified

             @returns True on success, False on failure
        """
        # get a list of all input files that are available
        if not self.get_all_files():
            self.log_error("A problem occurred trying to obtain input files")
            return None

        runtime_freq = self.c_dict['RUNTIME_FREQ']
        if runtime_freq == 'RUN_ONCE':
            self.run_once()
        elif runtime_freq == 'RUN_ONCE_PER_INIT_OR_VALID':
            self.run_once_per_init_or_valid()
        elif runtime_freq == 'RUN_ONCE_PER_LEAD':
            self.run_once_per_lead()
        elif runtime_freq == 'RUN_ONCE_FOR_EACH':
            return super().run_all_times()

        return self.all_commands

    def run_once(self):
        self.logger.debug("Running once for all files")
        # create input dictionary and get 'now' item
        input_dict = set_input_dict(loop_time=None,
                                    config=self.config,
                                    use_init=None)

        # set other time items to wildcard to find all files
        input_dict['init'] = '*'
        input_dict['valid'] = '*'
        input_dict['lead'] = '*'

        return self.run_at_time_once(input_dict)

    def run_once_per_init_or_valid(self):
        use_init = is_loop_by_init(self.config)
        if use_init is None:
            return False

        # log which time type to loop over
        if use_init:
            init_or_valid = 'init'
        else:
            init_or_valid = 'valid'
        self.logger.debug(f"Running once for each {init_or_valid} time")

        success = True
        loop_time = self.c_dict['START_TIME']
        while loop_time <= self.c_dict['END_TIME']:
            log_runtime_banner(loop_time, self.config, use_init)
            input_dict = set_input_dict(loop_time, self.config, use_init)

            if 'init' in input_dict:
                input_dict['valid'] = '*'
            elif 'valid' in input_dict:
                input_dict['init'] = '*'

            input_dict['lead'] = '*'

            if not self.run_at_time_once(input_dict):
                success = False

            loop_time += self.c_dict['TIME_INTERVAL']

        return success

    def run_once_per_lead(self):
        self.logger.debug("Running once for forecast lead time")
        success = True

        lead_seq = get_lead_sequence(self.config, input_dict=None)
        for lead in lead_seq:
            # create input dict and only set 'now' item
            # create a new dictionary each iteration in case the function
            # that it is passed into modifies it
            input_dict = set_input_dict(loop_time=None,
                                        config=self.config,
                                        use_init=None)
            # add forecast lead
            input_dict['lead'] = lead
            input_dict['init'] = '*'
            input_dict['valid'] = '*'

            if not self.run_at_time_once(input_dict):
                success = False

        return success

    def run_at_time(self, input_dict):
        """! Runs the command for a given run time. This function loops
              over the list of forecast leads and list of custom loops
              and runs once for each combination
              Args:
                @param input_dict dictionary containing time information
        """

        # loop of forecast leads and process each
        lead_seq = get_lead_sequence(self.config, input_dict)
        for lead in lead_seq:
            input_dict['lead'] = lead

            # set current lead time config and environment variables
            time_info = time_util.ti_calculate(input_dict)

            self.logger.info(
                f"Processing forecast lead {time_info['lead_string']}"
            )

            if skip_time(time_info, self.c_dict.get('SKIP_TIMES', {})):
                self.logger.debug('Skipping run time')
                continue

            # Run for given init/valid time and forecast lead combination
            self.run_at_time_once(time_info)

    def get_all_files(self):
        """! Get all files that can be processed with the app. Some wrappers
        like UserScript do not need to obtain a list of possible files. In this
        case, the function returns an empty dictionary.
        @returns A dictionary where the key is the type of data that was found,
        i.e. fcst or anly, and the value is a list of files that fit in that
        category
        """
        use_init = is_loop_by_init(self.config)
        if use_init is None:
            return False

        self.logger.debug("Finding all input files")
        all_files = []

        # loop over all init/valid times
        loop_time = self.c_dict['START_TIME']
        while loop_time <= self.c_dict['END_TIME']:
            input_dict = set_input_dict(loop_time, self.config, use_init)

            # loop over all forecast leads
<<<<<<< HEAD
            wildcard_if_empty = self.c_dict.get('WILDCARD_LEAD_IF_EMPTY',
                                                False)
            lead_seq = get_lead_sequence(self.config,
                                         input_dict,
                                         wildcard_if_empty=wildcard_if_empty)
=======
            lead_seq = get_lead_sequence(self.config, input_dict)
>>>>>>> 22ffe116
            for lead in lead_seq:
                input_dict['lead'] = lead

                # set current lead time config and environment variables
                time_info = time_util.ti_calculate(input_dict)

                # loop over all custom strings
                for custom_string in self.c_dict['CUSTOM_LOOP_LIST']:
                    if custom_string:
                        self.logger.info(
                            f"Processing custom string: {custom_string}"
                        )

                    time_info['custom'] = custom_string
                    file_dict = self.get_files_from_time(time_info)
                    if file_dict:
<<<<<<< HEAD
                        if isinstance(file_dict, list):
                            all_files.extend(file_dict)
                        else:
                            all_files.append(file_dict)
=======
                        all_files.append(file_dict)
>>>>>>> 22ffe116

            loop_time += self.c_dict['TIME_INTERVAL']

        if not all_files:
            return False

        self.c_dict['ALL_FILES'] = all_files
        return True

    def get_files_from_time(self, time_info):
        """! Create dictionary containing time information (key time_info) and
             any relevant files for that runtime.
             @param time_info dictionary containing time information
             @returns dictionary containing time_info dict and any relevant
             files with a key representing a description of that file
        """
        file_dict = {}
<<<<<<< HEAD
        file_dict['time_info'] = time_info.copy()
=======
        file_dict['time_info'] = time_info
>>>>>>> 22ffe116
        return file_dict

    def compare_time_info(self, runtime, filetime):
        """! Compare current runtime dictionary to current file time dictionary
             If runtime value for init, valid, or lead is not a wildcard and
             it doesn't match the file's time value, return False. Otherwise
             return True.

             @param runtime dictionary containing time info for current runtime
             @param filetime dictionary containing time info for current file
             @returns True if file's info matches the requirements for current
             runtime or False if not.
        """
        for time_val in ['init', 'valid']:
            if (runtime[time_val] != '*' and
                    filetime[time_val] != runtime[time_val]):
                return False

        if runtime['lead'] == '*':
            return True

        # convert each value to seconds to compare
        runtime_lead = time_util.ti_get_seconds_from_lead(runtime['lead'],
                                                          runtime['valid'])
        filetime_lead = time_util.ti_get_seconds_from_lead(filetime['lead'],
                                                           filetime['valid'])
        if filetime_lead != runtime_lead:
            return False

        return True<|MERGE_RESOLUTION|>--- conflicted
+++ resolved
@@ -83,11 +83,7 @@
             loop_order = self.config.getstr('config', 'LOOP_ORDER', '').lower()
             if loop_order != 'processes':
                 self.log_error(f"Cannot run using {c_dict['RUNTIME_FREQ']} "
-<<<<<<< HEAD
-                               "mode unless LOOP_BY = processes")
-=======
                                "mode unless LOOP_ORDER = processes")
->>>>>>> 22ffe116
 
         return c_dict
 
@@ -229,15 +225,11 @@
             input_dict = set_input_dict(loop_time, self.config, use_init)
 
             # loop over all forecast leads
-<<<<<<< HEAD
             wildcard_if_empty = self.c_dict.get('WILDCARD_LEAD_IF_EMPTY',
                                                 False)
             lead_seq = get_lead_sequence(self.config,
                                          input_dict,
                                          wildcard_if_empty=wildcard_if_empty)
-=======
-            lead_seq = get_lead_sequence(self.config, input_dict)
->>>>>>> 22ffe116
             for lead in lead_seq:
                 input_dict['lead'] = lead
 
@@ -254,14 +246,10 @@
                     time_info['custom'] = custom_string
                     file_dict = self.get_files_from_time(time_info)
                     if file_dict:
-<<<<<<< HEAD
                         if isinstance(file_dict, list):
                             all_files.extend(file_dict)
                         else:
                             all_files.append(file_dict)
-=======
-                        all_files.append(file_dict)
->>>>>>> 22ffe116
 
             loop_time += self.c_dict['TIME_INTERVAL']
 
@@ -279,11 +267,7 @@
              files with a key representing a description of that file
         """
         file_dict = {}
-<<<<<<< HEAD
         file_dict['time_info'] = time_info.copy()
-=======
-        file_dict['time_info'] = time_info
->>>>>>> 22ffe116
         return file_dict
 
     def compare_time_info(self, runtime, filetime):
