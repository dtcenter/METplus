"""
Program Name: tc_pairs_wrapper.py
Contact(s): Julie Prestopnik, Minna Win, Jim Frimel, George McCabe
Abstract: Invokes the MET tool tc_pairs to parse ADeck and BDeck files
   (ATCF formatted and SBU GFS extra tropical cyclone, non-ATCF formatted),
   filter the data, and match them up or just pass in the top level
   ADeck and BDeck directories to MET tc_pairs (slower)
History Log:  Initial version
Usage:
Parameters: None
Input Files: adeck and bdeck files
Output Files: tc_pairs files
Condition codes: 0 for success, 1 for failure

"""

import os
import re
import csv
import datetime
import glob

from ..util import time_util
from ..util import met_util as util
from ..util import do_string_sub
from ..util import get_tags
from . import CommandBuilder

'''!@namespace TCPairsWrapper
@brief Wraps the MET tool tc_pairs to parse ADeck and BDeck ATCF_by_pairs
 files, filter the data, and match them up.
Call as follows:
@code{.sh}
tc_pairs_wrapper.py [-c /path/to/user.template.conf]
@endcode
'''

class TCPairsWrapper(CommandBuilder):
    """!Wraps the MET tool, tc_pairs to parse and match ATCF_by_pairs adeck and
       bdeck files.  Pre-processes extra tropical cyclone data.
    """

    WRAPPER_ENV_VAR_KEYS = [
        'METPLUS_MODEL',
        'METPLUS_DESC',
        'METPLUS_STORM_ID',
        'METPLUS_BASIN',
        'METPLUS_CYCLONE',
        'METPLUS_STORM_NAME',
        'METPLUS_INIT_BEG',
        'METPLUS_INIT_END',
        'METPLUS_INIT_INCLUDE',
        'METPLUS_INIT_EXCLUDE',
        'METPLUS_VALID_BEG',
        'METPLUS_VALID_END',
        'METPLUS_DLAND_FILE',
        'METPLUS_CONSENSUS_LIST',
    ]

    WILDCARDS = {
        'basin': '??',
        'cyclone': '*',
    }

    REGEXES = {
        'storm_id': r'^(\w{2})(\d{2})(\d{4})$',
        'basin': r'[a-zA-Z]{2}',
        'cyclone': r'[0-9]{2,4}',
    }

    def __init__(self, config, instance=None, config_overrides={}):
        self.app_name = 'tc_pairs'
        self.app_path = os.path.join(config.getdir('MET_BIN_DIR', ''),
                                     self.app_name)
        super().__init__(config,
                         instance=instance,
                         config_overrides=config_overrides)
        self.adeck = []
        self.bdeck = []
        self.edeck = []

    def create_c_dict(self):
        """! Create a dictionary containing all the values set in the
         config file. This will make it easier for unit testing.

             @returns Dictionary of the values from the config file
        """
        c_dict = super().create_c_dict()
        c_dict['VERBOSITY'] = self.config.getstr('config',
                                                 'LOG_TC_PAIRS_VERBOSITY',
                                                 c_dict['VERBOSITY'])
        c_dict['MISSING_VAL_TO_REPLACE'] = (
            self.config.getstr('config',
                               'TC_PAIRS_MISSING_VAL_TO_REPLACE', '-99')
        )
        c_dict['MISSING_VAL'] = (
            self.config.getstr('config', 'TC_PAIRS_MISSING_VAL', '-9999')
        )

        # get the MET config file path or use default
        c_dict['CONFIG_FILE'] = self.get_config_file('TCPairsConfig_wrapped')

        self.add_met_config(name='init_beg',
                            data_type='string',
                            metplus_configs=['TC_PAIRS_INIT_BEG',
                                             'INIT_BEG'])

        self.add_met_config(name='init_end',
                            data_type='string',
                            metplus_configs=['TC_PAIRS_INIT_END',
                                             'INIT_END'])

        self.add_met_config(name='init_inc',
                            data_type='list',
                            env_var_name='METPLUS_INIT_INCLUDE',
                            metplus_configs=['TC_PAIRS_INIT_INCLUDE',
                                             'INIT_INCLUDE'])

        self.add_met_config(name='init_exc',
                            data_type='list',
                            env_var_name='METPLUS_INIT_EXCLUDE',
                            metplus_configs=['TC_PAIRS_INIT_EXCLUDE',
                                             'INIT_EXCLUDE'])

        self.add_met_config(name='valid_beg',
                            data_type='string',
                            metplus_configs=['TC_PAIRS_VALID_BEG',
                                             'VALID_BEG'])

        self.add_met_config(name='valid_end',
                            data_type='string',
                            metplus_configs=['TC_PAIRS_VALID_END',
                                             'VALID_END'])

        self.add_met_config(name='dland_file',
                            data_type='string',
                            metplus_configs=['TC_PAIRS_DLAND_FILE'])

        self.add_met_config(name='model',
                            data_type='list',
                            metplus_configs=['TC_PAIRS_MODEL',
                                             'MODEL'])

        self.add_met_config(name='storm_name',
                            data_type='list',
                            metplus_configs=['TC_PAIRS_STORM_NAME'])

        self.handle_consensus()

<<<<<<< HEAD
        clock_time = datetime.datetime.strptime(
            self.config.getstr('config',
                               'CLOCK_TIME'),
            '%Y%m%d%H%M%S'
        )

        init_beg = self.config.getraw('config', 'INIT_BEG', '')
        init_time_fmt = self.config.getstr('config', 'INIT_TIME_FMT', '')
        if not init_beg or not init_time_fmt:
            self.log_error('INIT_BEG and INIT_TIME_FMT must be set')
        else:
            init_beg_dt = util.get_time_obj(init_beg,
                                            init_time_fmt,
                                            clock_time,
                                            logger=self.logger)
            c_dict['INIT_BEG'] = init_beg_dt.strftime('%Y%m%d_%H%M%S')
=======
        # if looping by processes, get the init or valid beg time and run once
        c_dict['INPUT_DICT'] = self.get_start_time_input_dict()
>>>>>>> 09be5139

        c_dict['INIT_INCLUDE'] = util.getlist(
            self.get_wrapper_or_generic_config('INIT_INCLUDE')
        )
        c_dict['INIT_EXCLUDE'] = util.getlist(
            self.get_wrapper_or_generic_config('INIT_EXCLUDE')
        )
        c_dict['VALID_BEG'] = self.get_wrapper_or_generic_config('VALID_BEG')
        c_dict['VALID_END'] = self.get_wrapper_or_generic_config('VALID_END')
        c_dict['ADECK_DIR'] = \
                self.config.getdir('TC_PAIRS_ADECK_INPUT_DIR', '')
        c_dict['BDECK_DIR'] = \
                self.config.getdir('TC_PAIRS_BDECK_INPUT_DIR', '')
        c_dict['EDECK_DIR'] = \
                self.config.getdir('TC_PAIRS_EDECK_INPUT_DIR', '')
        c_dict['OUTPUT_DIR'] = self.config.getdir('TC_PAIRS_OUTPUT_DIR', '')
        if not c_dict['OUTPUT_DIR']:
            self.log_error('TC_PAIRS_OUTPUT_DIR must be set')

        c_dict['READ_ALL_FILES'] = (
            self.config.getbool('config',
                                'TC_PAIRS_READ_ALL_FILES',
                                False)
        )

        # get list of models to process
        c_dict['MODEL_LIST'] = util.getlist(
            self.config.getraw('config', 'MODEL', '')
        )
        # if no models are requested, set list to contain a single string
        # that is the wildcard character '*'
        if not c_dict['MODEL_LIST']:
            c_dict['MODEL_LIST'] = ['*']

        self._read_storm_info(c_dict)

        c_dict['STORM_NAME_LIST'] = util.getlist(
            self.config.getraw('config', 'TC_PAIRS_STORM_NAME')
        )
        c_dict['DLAND_FILE'] = self.config.getraw('config',
                                                  'TC_PAIRS_DLAND_FILE')

        c_dict['ADECK_TEMPLATE'] = (
            self.config.getraw('filename_templates',
                               'TC_PAIRS_ADECK_TEMPLATE',
                               '')
        )

        c_dict['BDECK_TEMPLATE'] = (
            self.config.getraw('filename_templates',
                               'TC_PAIRS_BDECK_TEMPLATE')
        )

        c_dict['EDECK_TEMPLATE'] = (
            self.config.getraw('filename_templates',
                               'TC_PAIRS_EDECK_TEMPLATE',
                               '')
        )

        # handle output template
        output_template = (
            self.config.getraw('config', 'TC_PAIRS_OUTPUT_TEMPLATE')
        )
        # set output name to tc_pairs if not specified
        if not output_template:
            output_template = 'tc_pairs'

        c_dict['OUTPUT_TEMPLATE'] = output_template

        c_dict['SKIP_REFORMAT'] = (
            self.config.getbool('config',
                                'TC_PAIRS_SKIP_IF_REFORMAT_EXISTS',
                                False)
        )
        c_dict['SKIP_OUTPUT'] = (
            self.config.getbool('config',
                                'TC_PAIRS_SKIP_IF_OUTPUT_EXISTS',
                                False)
        )
        c_dict['REFORMAT_DECK'] = self.config.getbool('config',
                                                      'TC_PAIRS_REFORMAT_DECK',
                                                      False)
        c_dict['REFORMAT_DECK_TYPE'] = (
                self.config.getstr('config', 'TC_PAIRS_REFORMAT_TYPE',
                                   'SBU')
        )
        c_dict['REFORMAT_DIR'] = self.config.getdir('TC_PAIRS_REFORMAT_DIR',
                                                    '')
        if c_dict['REFORMAT_DECK'] and not c_dict['REFORMAT_DIR']:
            self.log_error('Must set TC_PAIRS_REFORMAT_DIR if '
                           'TC_PAIRS_REFORMAT_DECK is True')

        c_dict['GET_ADECK'] = True if c_dict['ADECK_TEMPLATE'] else False
        c_dict['GET_EDECK'] = True if c_dict['EDECK_TEMPLATE'] else False

        self.handle_description()

        c_dict['SKIP_LEAD_SEQ'] = (
            self.config.getbool('config',
                                'TC_PAIRS_SKIP_LEAD_SEQ',
                                False)
        )

        # if LOOP_ORDER = processes, only run once if True
        c_dict['RUN_ONCE'] = self.config.getbool('config',
                                                 'TC_PAIRS_RUN_ONCE',
                                                 True)
        return c_dict

    def _read_storm_info(self, c_dict):
        """! Read config variables that specify the storms to process. Report
        an error if attempting to filter by storm_id if also specifying
        basin or cyclone. Sets c_dict depending on what is set: STORM_ID_LIST
        if filtering by storm_id, or CYCLONE_LIST and BASIN_LIST otherwise

        @param c_dict dictionary to populate with values from config
        @returns None
        """
        storm_id_list = util.getlist(
            self.config.getraw('config', 'TC_PAIRS_STORM_ID', '')
        )
        cyclone_list = util.getlist(
            self.config.getraw('config', 'TC_PAIRS_CYCLONE', '')
        )
        basin_list = util.getlist(
            self.config.getraw('config', 'TC_PAIRS_BASIN', '')
        )

        if storm_id_list:
            # if using storm id and any other filter is set, report an error
            if basin_list:
                self.log_error('Cannot filter by both BASIN and STORM_ID')

            if cyclone_list:
                self.log_error('Cannot filter by both CYCLONE and STORM_ID')

            c_dict['STORM_ID_LIST'] = storm_id_list
            return

        # if storm_id is not used, set cyclone and basin lists if they are set
        if cyclone_list:
            c_dict['CYCLONE_LIST'] = cyclone_list

        if basin_list:
            c_dict['BASIN_LIST'] = basin_list

    def handle_consensus(self):
        children = [
            'NAME',
            'MEMBERS',
            'REQUIRED',
            'MIN_REQ'
        ]
        regex = r'^TC_PAIRS_CONSENSUS(\d+)_(\w+)$'
        indices = util.find_indices_in_config_section(regex, self.config,
                                                      index_index=1,
                                                      id_index=2)

        consensus_dict = {}
        for index, items in indices.items():
            # read all variables for each index
            consensus_items = {}

            # check if any variable found doesn't match valid variables
            if any([item for item in items if item not in children]):
                self.log_error("Invalid variable: "
                               f"TC_PAIRS_CONSENSUS{index}_{item}")

            self.add_met_config(
                name='name',
                data_type='string',
                metplus_configs=[f'TC_PAIRS_CONSENSUS{index}_NAME'],
                output_dict=consensus_items
            )
            self.add_met_config(
                name='members',
                data_type='list',
                metplus_configs=[f'TC_PAIRS_CONSENSUS{index}_MEMBERS'],
                output_dict=consensus_items
            )
            self.add_met_config(
                name='required',
                data_type='list',
                metplus_configs=[f'TC_PAIRS_CONSENSUS{index}_REQUIRED'],
                extra_args={'remove_quotes': True},
                output_dict=consensus_items
            )
            self.add_met_config(
                name='min_req',
                data_type='int',
                metplus_configs=[f'TC_PAIRS_CONSENSUS{index}_MIN_REQ'],
                output_dict=consensus_items
            )

            self.logger.debug(f'Consensus Items: {consensus_items}')
            # format dictionary, then add it to consensus_dict
            dict_string = self.format_met_config('dict',
                                                 consensus_items,
                                                 name='')
            consensus_dict[index] = dict_string

        # format list of dictionaries
        output_string = self.format_met_config('list',
                                               consensus_dict,
                                               'consensus')

        self.env_var_dict['METPLUS_CONSENSUS_LIST'] = output_string

    def run_all_times(self):
        """! Build up the command to invoke the MET tool tc_pairs.
        """
        # use first run time
        input_dict = self.c_dict.get('INPUT_DICT')

        # if running in READ_ALL_FILES mode, call tc_pairs once and exit
        if self.c_dict['READ_ALL_FILES']:
            return self._read_all_files(input_dict)

        if not self.c_dict['RUN_ONCE']:
            return super().run_all_times()

        self.run_at_time(input_dict)
        return self.all_commands

    def run_at_time(self, input_dict):
        """! Create the arguments to run MET tc_pairs
             Args:
                 input_dict dictionary containing init or valid time
             Returns:
        """
        input_dict['instance'] = self.instance if self.instance else ''
        for custom_string in self.c_dict['CUSTOM_LOOP_LIST']:
            if custom_string:
                self.logger.info(f"Processing custom string: {custom_string}")

            input_dict['custom'] = custom_string

            # if skipping lead sequence, only run once per init/valid time
            if self.c_dict['SKIP_LEAD_SEQ']:
                lead_seq = [0]
            else:
                lead_seq = util.get_lead_sequence(self.config, input_dict)

            for lead in lead_seq:
                input_dict['lead'] = lead
                time_info = time_util.ti_calculate(input_dict)

                if util.skip_time(time_info, self.c_dict.get('SKIP_TIMES', {})):
                    self.logger.debug('Skipping run time')
                    return

                self.run_at_time_loop_string(time_info)

    def run_at_time_loop_string(self, time_info):
        """! Create the arguments to run MET tc_pairs

         @param time_info dictionary containing time information
        """
        # set output dir
        self.outdir = self.c_dict['OUTPUT_DIR']

        # string substitute config file in case custom string is used
        self.c_dict['CONFIG_FILE'] = do_string_sub(self.c_dict['CONFIG_FILE'],
                                                   **time_info)

        if self.c_dict.get('STORM_ID_LIST'):
            return self._loop_storm_ids(time_info)

        return self._loop_basin_and_cyclone(time_info)

    def _loop_storm_ids(self, time_info):
        for storm_id in self.c_dict['STORM_ID_LIST']:

            # set current storm ID to be set an environment variable
            self.c_dict['STORM_ID'] = [storm_id]

            # pull out basin, cyclone, and year from storm ID
            basin, cyclone = self._parse_storm_id(storm_id)
            if not basin:
                return

            # set storm ID in time dict so it can be used in filename templates
            time_info['storm_id'] = storm_id

            self.process_data(basin, cyclone, time_info)

        return True

    def _parse_storm_id(self, storm_id):
        """! Extract basin and cyclone from storm_id if possible.

        @param storm_id string to parse
        @returns tuple of basin and cyclone as lowercase strings or
         wildcard expressions if cannot parse info from storm_id
        """
        match = re.match(self.REGEXES['storm_id'], storm_id)
        if not match:
            self.logger.debug("Could not parse basin and cyclone from "
                              f"storm ID ({storm_id}). Using wildcard "
                              "for both")
            return self.WILDCARDS['basin'], self.WILDCARDS['cyclone']

        basin = match.group(1).lower()
        cyclone = match.group(2)

        return basin, cyclone

    def _loop_basin_and_cyclone(self, time_info):
        """! Loop over basin and cyclone lists and process for each combination

        @param time_info dictionary containing time information
        """

        # use list containing wildcard string if basin or cyclone are not set
        basin_list = self.c_dict.get('BASIN_LIST',
                                     [self.WILDCARDS['basin']])

        cyclone_list = self.c_dict.get('CYCLONE_LIST',
                                       [self.WILDCARDS['cyclone']])

        for basin in basin_list:
            # set variables to be set as environment variables
            # unless wildcard expression is set
            if basin != self.WILDCARDS['basin']:
                self.c_dict['BASIN'] = [basin]

            for cyclone in cyclone_list:
                if cyclone != self.WILDCARDS['cyclone']:
                    self.c_dict['CYCLONE'] = [cyclone]
                self.process_data(basin.lower(), cyclone, time_info)

        return True

    def set_environment_variables(self, time_info):
        """! Set up all the environment variables that are assigned
             in the METplus config file which are to be used by the MET
            TC-pairs config file.

             Args:
                 nothing - retrieves necessary MET+ config values via
                           class attributes

             Returns:
                 nothing - sets the environment variables
        """
        # handle old method for setting env vars in MET config files
        init_beg = self.get_env_var_value('METPLUS_INIT_BEG').strip('"')
        self.add_env_var('INIT_BEG', init_beg)

        init_end = self.get_env_var_value('METPLUS_INIT_END').strip('"')
        self.add_env_var('INIT_END', init_end)

        valid_beg = self.get_env_var_value('METPLUS_VALID_BEG').strip('"')
        self.add_env_var('VALID_BEG', valid_beg)

        valid_end = self.get_env_var_value('METPLUS_VALID_END').strip('"')
        self.add_env_var('VALID_END', valid_end)

        init_inc = self.get_env_var_value('METPLUS_INIT_INCLUDE',
                                          item_type='list')
        self.add_env_var('INIT_INCLUDE', init_inc)

        init_exc = self.get_env_var_value('METPLUS_INIT_EXCLUDE',
                                          item_type='list')
        self.add_env_var('INIT_EXCLUDE', init_exc)

        model = self.get_env_var_value('METPLUS_MODEL',
                                       item_type='list')
        self.add_env_var('MODEL', model)

        # STORM_ID
        storm_id = '[]'
        if self.c_dict.get('STORM_ID'):
            storm_id = str(self.c_dict['STORM_ID']).replace("'", '"')

            storm_id_fmt = f"storm_id = {storm_id};"
            self.env_var_dict['METPLUS_STORM_ID'] = storm_id_fmt

        self.add_env_var('STORM_ID', storm_id)

        # BASIN
        basin = '[]'
        if self.c_dict.get('BASIN'):
            basin = str(self.c_dict['BASIN']).replace("'", '"')

            basin_fmt = f"basin = {basin};"
            self.env_var_dict['METPLUS_BASIN'] = basin_fmt

        self.add_env_var('BASIN', basin)

        # CYCLONE
        cyclone = '[]'
        if self.c_dict.get('CYCLONE'):
            cyclone = self.c_dict.get('CYCLONE')
            # add storm month to each cyclone item if reformatting SBU
            if self.c_dict['REFORMAT_DECK'] and \
               self.c_dict['REFORMAT_DECK_TYPE'] == 'SBU':
                storm_month = time_info['init'].strftime('%m')
                cyclone = [storm_month + c for c in cyclone]

            cyclone = str(cyclone).replace("'", '"')

            cyclone_fmt = f"cyclone = {cyclone};"
            self.env_var_dict['METPLUS_CYCLONE'] = cyclone_fmt

        self.add_env_var('CYCLONE', cyclone)

        # STORM_NAME
        storm_name = '[]'
        if self.c_dict.get('STORM_NAME'):
            storm_name = str(self.c_dict['STORM_NAME']).replace("'", '"')

            storm_name_fmt = f"storm_name = {storm_name};"
            self.env_var_dict['METPLUS_STORM_NAME'] = storm_name_fmt

        self.add_env_var('STORM_NAME', storm_name)

        # DLAND_FILE
        self.add_env_var('DLAND_FILE', self.c_dict['DLAND_FILE'])

        super().set_environment_variables(time_info)

    def process_data(self, basin, cyclone, time_info):
        """!Find requested files and run tc_pairs

            @param basin region of storm from config
            @param cyclone ID number of cyclone from config
            @param time_info dictionary with timing info for current run
        """
        bdeck_files, wildcard_used = self._get_bdeck(basin, cyclone, time_info)
        if not bdeck_files:
            return

        # find corresponding adeck or edeck files
        for bdeck_file in bdeck_files:
            self.logger.debug(f'Found BDECK: {bdeck_file}')

            # get current basin/cyclone that corresponds to bdeck
            current_basin, current_cyclone = (
                self._get_basin_cyclone_from_bdeck(bdeck_file, wildcard_used,
                                                   basin, cyclone, time_info)
            )
            if current_basin is None or current_cyclone is None:
                continue

            # create lists for deck files, put bdeck in list so it can
            # be handled the same as a and e for reformatting even though
            # it will always be size 1
            bdeck_list = [bdeck_file]
            adeck_list = []
            edeck_list = []

            # get adeck files
            if self.c_dict['GET_ADECK']:
                adeck_list = self.find_a_or_e_deck_files('A', current_basin,
                                                         current_cyclone,
                                                         time_info)
            # get edeck files
            if self.c_dict['GET_EDECK']:
                edeck_list = self.find_a_or_e_deck_files('E', current_basin,
                                                         current_cyclone,
                                                         time_info)

            if not adeck_list and not edeck_list:
                self.log_error('Could not find any corresponding '
                               'ADECK or EDECK files')
                continue

            # reformat extra tropical cyclone files if necessary
            if self.c_dict['REFORMAT_DECK']:
                adeck_list = self.reformat_files(adeck_list, 'A', time_info)
                bdeck_list = self.reformat_files(bdeck_list, 'B', time_info)
                edeck_list = self.reformat_files(edeck_list, 'E', time_info)

            self.adeck = adeck_list
            self.bdeck = bdeck_list
            self.edeck = edeck_list

            # change wildcard basin/cyclone to 'all' for output filename
            if current_basin == self.WILDCARDS['basin']:
                current_basin = 'all'
            if current_cyclone == self.WILDCARDS['cyclone']:
                current_cyclone = 'all'

            time_storm_info = time_info.copy()
            time_storm_info['basin'] = current_basin
            time_storm_info['cyclone'] = current_cyclone
            if not self.find_and_check_output_file(time_info=time_storm_info,
                                                   check_extension='.tcst'):
                return []

            # Set up the environment variable to be used in the TCPairs Config
            self.set_environment_variables(time_storm_info)

            self.build()

    def _get_bdeck(self, basin, cyclone, time_info):
        """! Use glob to get all bdeck files that match the basin and cyclone

        @param basin string to substitute for basin in template
        @param cyclone string to substitute for cyclone in template
        @param time_info dictionary with timing info for current run
        @returns tuple of the list of files that match and a boolean that is
         True if a wildcard was used to find them,
         or (None, False) if none were found
        """
        # get search expression for bdeck files to pass to glob
        bdeck_template = os.path.join(self.c_dict['BDECK_DIR'],
                                      self.c_dict['BDECK_TEMPLATE'])
        bdeck_glob = do_string_sub(bdeck_template,
                                   basin=basin,
                                   cyclone=cyclone,
                                   **time_info)
        self.logger.debug('Looking for BDECK: {}'.format(bdeck_glob))

        # get all files that match expression
        bdeck_files = sorted(glob.glob(bdeck_glob))

        if bdeck_files:
            wildcard_used = '*' in bdeck_glob or '?' in bdeck_glob
            return bdeck_files, wildcard_used

        # if no bdeck_files found
        self.log_error(f'No BDECK files found searching for basin {basin} '
                       f'and cyclone {cyclone} using template '
                       f"{self.c_dict['BDECK_TEMPLATE']}")
        return [], False

    def _get_basin_cyclone_from_bdeck(self, bdeck_file, wildcard_used,
                                      basin, cyclone, time_info):
        """! Set current basin and cyclone from bdeck file.
        If basin or cyclone are a wildcard, these will be replaced by
        the value pulled from the bdeck file.
        """
        # if wildcard is not used in glob expression, return basin and cyclone
        if not wildcard_used:
            return basin, cyclone

        # set regex expressions for basin and cyclone if wildcard is used
        # cast cyclone value to integer if it is not a wildcard
        if cyclone == self.WILDCARDS['cyclone']:
            cyclone_regex = self.REGEXES['cyclone']
        else:
            cyclone_regex = cyclone

        if basin == self.WILDCARDS['basin']:
            basin_regex = self.REGEXES['basin']
        else:
            basin_regex = basin

        # get regex expression to pull out basin and cyclone
        bdeck_template = os.path.join(self.c_dict['BDECK_DIR'],
                                      self.c_dict['BDECK_TEMPLATE'])
        # capture any template tags as regex matches to find correct tag
        bdeck_template = bdeck_template.replace('{', '({').replace('}', '})')

        bdeck_regex = do_string_sub(bdeck_template,
                                    basin=basin_regex,
                                    cyclone=cyclone_regex,
                                    **time_info)

        # capture wildcard values in template - must replace ? wildcard
        # character after substitution because ? is used in template tags
        bdeck_regex = bdeck_regex.replace('*', '(.*)').replace('?', '(.)')
        self.logger.debug(f'Regex to extract basin/cyclone: {bdeck_regex}')

        current_basin = basin
        current_cyclone = cyclone

        match = re.match(bdeck_regex, bdeck_file)
        if match:
            matches = match.groups()
            # get template tags and wildcards from template
            tags = get_tags(bdeck_template)
            if len(matches) != len(tags):
                self.log_error("Number of regex match groups does not match "
                               "number of tags found:\n"
                               f"Regex pattern: {bdeck_template}\n"
                               f"Matches: {matches}\nTags: {tags}")
                return None, None

            for match, tag in zip(matches, tags):
                # if basin/cyclone if found, get value
                if tag == 'basin' and basin == self.WILDCARDS['basin']:
                    current_basin = match
                elif (tag == 'cyclone' and
                      cyclone == self.WILDCARDS['cyclone']):
                    current_cyclone = match

        return current_basin, current_cyclone

    def find_a_or_e_deck_files(self, deck, basin, cyclone, time_info):
        """!Find ADECK or EDECK files that correspond to the BDECk file found

            @param deck type of deck (A or E)
            @param basin region of storm from config
            @param cyclone ID number of cyclone from config
            @param time_info dictionary with timing info for current run
        """
        deck_list = []
        template = os.path.join(self.c_dict[deck+'DECK_DIR'],
                                self.c_dict[deck+'DECK_TEMPLATE'])

        # get matching adeck wildcard expression for first model
        deck_expr = do_string_sub(template,
                                  basin=basin,
                                  cyclone=cyclone,
                                  model=self.c_dict['MODEL_LIST'][0],
                                  **time_info)

        # add adeck files if they exist for each model
        for model in self.c_dict['MODEL_LIST']:
            deck_glob = deck_expr.replace(self.c_dict['MODEL_LIST'][0], model)
            self.logger.debug(f'Looking for {deck}DECK file: {deck_glob} '
                              f'for model ({model}) using template {template}')
            deck_files = glob.glob(deck_glob)
            if not deck_files:
                continue

            for deck_file in deck_files:
                # if deck exists, add to list
                if os.path.isfile(deck_file) and deck_file not in deck_list:
                    self.logger.debug('Adding {}DECK: {}'.format(deck,
                                                                 deck_file))
                    deck_list.append(deck_file)

        return deck_list

    def reformat_files(self, file_list, deck_type, time_info):
        """!Reformat track data to match expected ATCF format

            @param file_list list of files to reformat
            @param deck_type type of deck (A or E)
            @param time_info dictionary with timing info for current run
            @returns list of output files that are in ATCF format
        """
        storm_month = time_info['init'].strftime('%m')
        missing_values = \
            (self.c_dict['MISSING_VAL_TO_REPLACE'],
             self.c_dict['MISSING_VAL'])
        deck_dir = self.c_dict[deck_type+'DECK_DIR']
        reformat_dir = self.c_dict['REFORMAT_DIR']

        outfiles = []
        for deck in file_list:
            outfile = deck.replace(deck_dir,
                                   reformat_dir)
            if os.path.isfile(outfile) and self.c_dict.get('SKIP_REFORMAT'):
                self.logger.debug(f'Skip processing {deck} because '
                                  'reformatted file already exists. Change '
                                  'TC_PAIRS_SKIP_IF_REFORMAT_EXISTS to '
                                  'False to overwrite file')
            else:
                self.logger.debug(f'Reformatting {deck} to {outfile}')
                self.read_modify_write_file(deck, storm_month,
                                            missing_values, outfile)

            outfiles.append(outfile)

        return outfiles

    def get_command(self):
        """! Over-ride CommandBuilder's get_command because unlike other MET
             tools, tc_pairs handles input files differently- namely,
             through flags -adeck and -bdeck and doesn't require an
             output file, as there is a default.
             Build command to run from arguments
        """
        if self.app_path is None:
            self.log_error("No app path specified. You must use a subclass")
            return None

        if not self.adeck and not self.edeck:
            self.log_error('Neither ADECK nor EDECK files set')
            return None

        if not self.bdeck:
            self.log_error('BDECK file not set')
            return None

        config_file = self.c_dict['CONFIG_FILE']
        if not config_file:
            self.log_error('Config file not set')
            return None

        output_path = self.get_output_path()
        if not output_path:
            self.log_error('Output path not set')
            return None

        # create directory containing output file if it doesn't exist
        if not os.path.exists(os.path.dirname(output_path)):
            os.makedirs(os.path.dirname(output_path))

        cmd = '{} -v {}'.format(self.app_path, self.c_dict['VERBOSITY'])
        cmd += ' -bdeck {}'.format(' '.join(self.bdeck))

        if self.adeck:
            cmd += ' -adeck {}'.format(' '.join(self.adeck))

        if self.edeck:
            cmd += ' -edeck {}'.format(' '.join(self.edeck))

        cmd += ' -config {} -out {}'.format(config_file, output_path)

        return cmd

    def read_modify_write_file(self, in_csvfile, storm_month, missing_values,
                               out_csvfile):
        """! Reads, modifies and writes file
              Args:
                @param in_csvfile input csv file that is being parsed
                @param storm_month The storm month
                @param missing_values a tuple where (MISSING_VAL_TO_REPLACE,
                                                     MISSING_VAL)
                @param out_csvfile the output csv file
                @param logger the log where logging is directed
        """
        # create output directory if it does not exist
        if not os.path.exists(os.path.dirname(out_csvfile)):
            os.makedirs(os.path.dirname(out_csvfile))

        # Open the output csv file
        out_file = open(out_csvfile, "w", newline='')

        # Tell the write to use the line separator
        # "\n" instead of the DOS "\r\n"
        writer = csv.writer(out_file, lineterminator="\n")

        with open(in_csvfile, newline='') as csvfile:

            in_file_reader = csv.reader(csvfile)

            for row in in_file_reader:
                # Create a list for the modified lines
                row_list = []

                # Replace the second column (storm number) with
                # the month followed by the storm number
                # e.g. Replace 0006 with 010006
                # this is done because this data has many storms per month
                # and we need to know which storm we are processing if running
                # over multiple months
                row[1] = " " + storm_month + (row[1]).strip()

                # Iterate over the items, deleting or modifying the columns
                for item in row:
                    # Delete the third column
                    if item == row[2]:
                        continue
                    # Replace MISSING_VAL_TO_REPLACE=missing_values[0] with
                    # MISSING_VAL=missing_values[1]
                    elif item.strip() == missing_values[0]:
                        item = " " + missing_values[1]
                    # Create a new row to write
                    row_list.append(item)

                # Write the modified file
                writer.writerow(row_list)

        csvfile.close()
        out_file.close()

    def _read_all_files(self, input_dict):
        """! Handle setting up a command that skips logic to determine which
        files to pass into the application and instead passes in the
        directories to search for files to let the application determine
        which data to process

        @param input_dict dictionary containing some time information
        @returns list of tuples containing commands that are run and which env
         vars were set for the command
        """
        # use full list of storm/model info if running once for all files
        self.c_dict['STORM_ID'] = self.c_dict.get('STORM_ID_LIST', '')
        self.c_dict['CYCLONE'] = self.c_dict.get('CYCLONE_LIST', '')
        self.c_dict['BASIN'] = self.c_dict.get('BASIN_LIST', '')

        # Set up the environment variable to be used in the tc_pairs Config
        self.bdeck = [self.c_dict['BDECK_DIR']]

        adeck_dir = self.c_dict['ADECK_DIR']
        edeck_dir = self.c_dict['EDECK_DIR']

        if adeck_dir:
            self.adeck = [adeck_dir]

        if edeck_dir:
            self.edeck = [edeck_dir]

        # get output filename from template
        time_info = time_util.ti_calculate(input_dict)
        time_storm_info = self._add_storm_info_to_dict(time_info)
        if not self.find_and_check_output_file(time_info=time_storm_info,
                                               check_extension='.tcst'):
            return []

        self.set_environment_variables(time_storm_info)

        self.build()
        return self.all_commands


    def _add_storm_info_to_dict(self, time_info):
        """! Read from self.c_dict and add storm information to dictionary.
          Assumes each value read from c_dict is a list. Set value to 'all'
          unless there is a single item in the list. Used to ensure that
          output filenames do not include wildcard characters
        """
        time_storm_info = time_info.copy()
        storm_id = self.c_dict.get('STORM_ID')
        storm_id = storm_id[0] if len(storm_id) == 1 else 'all'

        basin = self.c_dict.get('BASIN')
        basin = basin[0] if len(basin) == 1 else 'all'

        cyclone = self.c_dict.get('CYCLONE')
        cyclone = cyclone[0] if len(cyclone) == 1 else 'all'

        time_storm_info['storm_id'] = storm_id
        time_storm_info['basin'] = basin
        time_storm_info['cyclone'] = cyclone

        for item in ['model', 'storm_name']:
            value = self.c_dict.get(f'{item.upper()}_LIST')
            value = 'all' if len(value) != 1 or value[0] == '*' else value[0]
            time_storm_info[item] = value

        return time_storm_info<|MERGE_RESOLUTION|>--- conflicted
+++ resolved
@@ -147,27 +147,8 @@
 
         self.handle_consensus()
 
-<<<<<<< HEAD
-        clock_time = datetime.datetime.strptime(
-            self.config.getstr('config',
-                               'CLOCK_TIME'),
-            '%Y%m%d%H%M%S'
-        )
-
-        init_beg = self.config.getraw('config', 'INIT_BEG', '')
-        init_time_fmt = self.config.getstr('config', 'INIT_TIME_FMT', '')
-        if not init_beg or not init_time_fmt:
-            self.log_error('INIT_BEG and INIT_TIME_FMT must be set')
-        else:
-            init_beg_dt = util.get_time_obj(init_beg,
-                                            init_time_fmt,
-                                            clock_time,
-                                            logger=self.logger)
-            c_dict['INIT_BEG'] = init_beg_dt.strftime('%Y%m%d_%H%M%S')
-=======
         # if looping by processes, get the init or valid beg time and run once
         c_dict['INPUT_DICT'] = self.get_start_time_input_dict()
->>>>>>> 09be5139
 
         c_dict['INIT_INCLUDE'] = util.getlist(
             self.get_wrapper_or_generic_config('INIT_INCLUDE')
