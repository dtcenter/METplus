--- conflicted
+++ resolved
@@ -35,7 +35,6 @@
     """
     __metaclass__ = ABCMeta
 
-<<<<<<< HEAD
     # valid file types that can be set in the MET config
     # files as "file_type = <type>;"
     MET_FILE_TYPES = ['GRIB',
@@ -47,10 +46,7 @@
                       'PYTHON_XARRAY',
                       ]
 
-    def __init__(self, config):
-=======
     def __init__(self, config, config_overrides={}):
->>>>>>> 0127643b
         self.isOK = True
         self.errors = 0
         self.config = config
