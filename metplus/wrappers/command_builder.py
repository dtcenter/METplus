--- conflicted
+++ resolved
@@ -309,7 +309,6 @@
         for input_key in input_list:
             if self.config.has_option('config', input_key):
                 return self.config.getseconds('config', input_key)
-<<<<<<< HEAD
 
         return default_val
 
@@ -320,18 +319,6 @@
         OBS_WINDOW_[BEGIN/END]. Set env_var_dict value if any of the values
         are set
 
-=======
-
-        return default_val
-
-    def handle_obs_window_variables(self, c_dict):
-        """! Handle obs window config variables like
-        OBS_<app_name>_WINDOW_[BEGIN/END]. Set c_dict values for begin and end
-        to handle old method of setting env vars in MET config files, i.e.
-        OBS_WINDOW_[BEGIN/END]. Set env_var_dict value if any of the values
-        are set
-
->>>>>>> b6e6efb8
              @param c_dict dictionary to read items from
         """
         edges = [('BEGIN', -5400),
