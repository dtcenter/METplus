"""
Program Name: command_builder.py
Contact(s): George McCabe
Abstract:
History Log:  Initial version
Usage: Create a subclass
Parameters: None
Input Files: N/A
Output Files: N/A
"""

import os
import sys
import glob
from datetime import datetime
from abc import ABCMeta
from inspect import getframeinfo, stack
import re

from .command_runner import CommandRunner
from ..util import met_util as util
from ..util import do_string_sub, ti_calculate, get_seconds_from_string
from ..util import config_metplus
from ..util import METConfigInfo as met_config

# pylint:disable=pointless-string-statement
'''!@namespace CommandBuilder
@brief Common functionality to wrap all MET applications
Call as follows:
@code{.sh}
Cannot be called directly. Must use child classes.
@endcode
'''


class CommandBuilder:
    """!Common functionality to wrap all MET applications
    """
    __metaclass__ = ABCMeta

    # types of climatology values that should be checked and set
    climo_types = ['MEAN', 'STDEV']

    # name of variable to hold any MET config overrides
    MET_OVERRIDES_KEY = 'METPLUS_MET_CONFIG_OVERRIDES'

    def __init__(self, config, instance=None, config_overrides={}):
        self.isOK = True
        self.errors = 0
        self.config = config
        self.logger = config.logger
        self.env_list = set()
        self.debug = False
        self.args = []
        self.input_dir = ""
        self.infiles = []
        self.outdir = ""
        self.outfile = ""
        self.param = ""
        self.all_commands = []

        # store values to set in environment variables for each command
        self.env_var_dict = {}

        # list of environment variables to set before running command
        self.env_var_keys = [
            'MET_TMP_DIR',
        ]
        if hasattr(self, 'WRAPPER_ENV_VAR_KEYS'):
            self.env_var_keys.extend(self.WRAPPER_ENV_VAR_KEYS)

        if hasattr(self, 'DEPRECATED_WRAPPER_ENV_VAR_KEYS'):
            self.env_var_keys.extend(self.DEPRECATED_WRAPPER_ENV_VAR_KEYS)

        # if instance is set, check for a section with the same name in the
        # METplusConfig object. If found, copy all values into the config
        if instance:
            self.config = (
                config_metplus.replace_config_from_section(self.config,
                                                           instance,
                                                           required=False)
            )

        self.instance = instance

        # override config if any were supplied
        self.override_config(config_overrides)

        self.env = os.environ.copy()
        if hasattr(config, 'env'):
            self.env = config.env

        # populate c_dict dictionary
        self.c_dict = self.create_c_dict()

        # if wrapper has a config file, read MET config overrides variable
        if 'CONFIG_FILE' in self.c_dict:
            config_name = self.MET_OVERRIDES_KEY.replace('METPLUS',
                                                         self.app_name.upper())
            self.env_var_dict[self.MET_OVERRIDES_KEY] = (
                self.config.getraw('config', config_name)
            )

            # add key to list of env vars to set
            self.env_var_keys.append(self.MET_OVERRIDES_KEY)

            # warn if any environment variables set by the wrapper are not
            # being utilized in the user's config file
            self.check_for_unused_env_vars()

        # set MET_TMP_DIR environment variable that controls
        # where the MET tools write temporary files
        self.env_var_dict['MET_TMP_DIR'] = self.config.getdir('TMP_DIR')

        self.check_for_externals()

        self.cmdrunner = CommandRunner(
            self.config, logger=self.logger,
            verbose=self.c_dict['VERBOSITY'],
            skip_run=self.c_dict.get('DO_NOT_RUN_EXE', False),
        )

        # set log name to app name by default
        # any wrappers with a name different than the primary app that is run
        # should override this value in their init function after the call
        # to the parent init function
        self.log_name = self.app_name if hasattr(self, 'app_name') else ''

        self.clear()

    def override_config(self, config_overrides):
        if not config_overrides:
            return

        self.logger.debug("Overriding config with explicit values:")
        for key, value in config_overrides.items():
            self.logger.debug(f"Setting [config] {key} = {value}")
            self.config.set('config', key, value)

    def check_for_unused_env_vars(self):
        config_file = self.c_dict.get('CONFIG_FILE')
        if not config_file:
            return

        if not hasattr(self, 'WRAPPER_ENV_VAR_KEYS'):
            return

        if not os.path.exists(config_file):
            if self.c_dict.get('INPUT_MUST_EXIST', True):
                self.log_error(f'Config file does not exist: {config_file}')
            return

        # read config file content
        with open(config_file, 'r') as file_handle:
            content = file_handle.read()

        # report a warning if any env var in the list is not being used
        for env_var_key in self.WRAPPER_ENV_VAR_KEYS:
            env_var_string = f"${{{env_var_key}}}"
            if env_var_string not in content:
                self.logger.warning(f"Environment variable {env_var_string} "
                                    "is not utilized in MET config file: "
                                    f"{config_file}")


    def create_c_dict(self):
        c_dict = dict()
        # set skip if output exists to False for all wrappers
        # wrappers that support this functionality can override this value
        c_dict['VERBOSITY'] = self.config.getstr('config',
                                                 'LOG_MET_VERBOSITY',
                                                 '2')
        c_dict['ALLOW_MULTIPLE_FILES'] = False

        app_name = ''
        if hasattr(self, 'app_name'):
            app_name = self.app_name

        c_dict['CUSTOM_LOOP_LIST'] = util.get_custom_string_list(self.config,
                                                                 app_name)

        c_dict['SKIP_TIMES'] = util.get_skip_times(self.config,
                                                   app_name)

        c_dict['USE_EXPLICIT_NAME_AND_LEVEL'] = (
            self.config.getbool('config',
                                'USE_EXPLICIT_NAME_AND_LEVEL',
                                False)
            )

        c_dict['MANDATORY'] = (
            self.config.getbool('config',
                                f'{app_name.upper()}_MANDATORY',
                                True)
        )
        c_dict['SKIP_IF_OUTPUT_EXISTS'] = (
            self.config.getbool('config',
                                f'{app_name.upper()}_SKIP_IF_OUTPUT_EXISTS',
                                False)
        )

        # option to bypass check for the existence of input files
        # to make testing easier
        c_dict['INPUT_MUST_EXIST'] = self.config.getbool('config',
                                                         'INPUT_MUST_EXIST',
                                                         True)

        c_dict['USER_SHELL'] = self.config.getstr('config',
                                                  'USER_SHELL',
                                                  'bash')

        c_dict['DO_NOT_RUN_EXE'] = self.config.getbool('config',
                                                       'DO_NOT_RUN_EXE',
                                                       False)

        return c_dict

    def clear(self):
        """!Unset class variables to prepare for next run time
        """
        self.args = []
        self.input_dir = ""
        self.infiles = []
        self.outdir = ""
        self.outfile = ""
        self.param = ""
        self.env_list.clear()

    def set_environment_variables(self, time_info=None):
        """!Set environment variables that will be read set when running this tool.
            This tool does not have a config file, but environment variables may still
            need to be set, such as MET_TMP_DIR and MET_PYTHON_EXE.
            Reformat as needed. Print list of variables that were set and their values.
            Args:
              @param time_info dictionary containing timing info from current run"""
        if time_info is None:
            clock_time_fmt = (
                datetime.strptime(self.config.getstr('config', 'CLOCK_TIME'),
                                  '%Y%m%d%H%M%S')
            )
            time_info = {'now': clock_time_fmt}

        # loop over list of environment variables that need to be set for the
        # wrapper, apply time info substitution if available, and
        # set environment variable setting empty string if key is not set in
        # the env_var_dict dictionary
        for key in self.env_var_keys:
            value = self.env_var_dict.get(key, '')
            if time_info:
                value = do_string_sub(value,
                                      skip_missing_tags=True,
                                      **time_info)

            self.add_env_var(key, value)

        # set user defined environment variables
        self.set_user_environment(time_info)

        # send environment variables to logger
        for msg in self.print_all_envs(print_each_item=True,
                                       print_copyable=False):
            self.logger.info(msg)

        # log environment variables that can be copied into terminal
        # to rerun application if debug logging is turned on
        for msg in self.print_all_envs(print_each_item=False,
                                       print_copyable=True):
            self.logger.debug(msg)

    def log_error(self, error_string):
        caller = getframeinfo(stack()[1][0])
        self.logger.error(f"({os.path.basename(caller.filename)}:{caller.lineno}) {error_string}")
        self.errors += 1
        self.isOK = False

    def set_user_environment(self, time_info):
        """!Set environment variables defined in [user_env_vars] section of config
        """
        if 'user_env_vars' not in self.config.sections():
            self.config.add_section('user_env_vars')

        for env_var in self.config.keys('user_env_vars'):
            # perform string substitution on each variable
            raw_env_var_value = self.config.getraw('user_env_vars', env_var)
            env_var_value = do_string_sub(raw_env_var_value,
                                          **time_info)
            self.add_env_var(env_var, env_var_value)

    @staticmethod
    def format_regrid_to_grid(to_grid):
        to_grid = to_grid.strip('"')
        if not to_grid:
            to_grid = 'NONE'

        # if not surrounded by quotes and not NONE, FCST or OBS, add quotes
        if to_grid not in ['NONE', 'FCST', 'OBS']:
            to_grid = f'"{to_grid}"'

        return to_grid

    def print_all_envs(self, print_copyable=True, print_each_item=True):
        """! Create list of log messages that output all environment variables
        that were set by this wrapper.

        @param print_copyable if True, also output a list of shell commands
        that can be easily copied and pasted into a browser to recreate the
        environment that was set when the command was run
        @param print_each_item if True, print each environment variable and
        value on a single line (default is True)
        @returns list of log messages
        """
        msg = []
        if print_each_item:
            msg.append("ENVIRONMENT FOR NEXT COMMAND: ")
            for env_item in sorted(self.env_list):
                msg.append(self.print_env_item(env_item))

        if print_copyable:
            msg.append("COPYABLE ENVIRONMENT FOR NEXT COMMAND: ")
            msg.append(self.get_env_copy())

        return msg

    def handle_window_once(self, input_list, default_val=0):
        """! Check and set window dictionary variables like
              OBS_WINDOW_BEG or FCST_FILE_WINDW_END

             @param input_list list of config keys to check for value
             @param default_val value to use if none of the input keys found
        """
        for input_key in input_list:
            if self.config.has_option('config', input_key):
                return self.config.getseconds('config', input_key)

        return default_val

    def handle_obs_window_variables(self, c_dict):
        """! Handle obs window config variables like
        OBS_<app_name>_WINDOW_[BEGIN/END]. Set c_dict values for begin and end
        to handle old method of setting env vars in MET config files, i.e.
        OBS_WINDOW_[BEGIN/END]. Set env_var_dict value if any of the values
        are set

             @param c_dict dictionary to read items from
        """
        edges = [('BEGIN', -5400),
                 ('END', 5400)]
        app = self.app_name.upper()

        keys = []
        tmp_dict = {}
        for edge, default_val in edges:
            input_list = [f'OBS_{app}_WINDOW_{edge}',
                          f'{app}_OBS_WINDOW_{edge}',
                          f'OBS_WINDOW_{edge}',
                         ]
            output_key = f'OBS_WINDOW_{edge}'
            value = self.handle_window_once(input_list, default_val)
            c_dict[output_key] = value
            if edge == 'BEGIN':
                edge = 'BEG'
            tmp_dict[output_key] = f'{edge.lower()} = {value};'
            # if something other than the default is used, add output key
            # to the list of items to add to the env_var_dict value
            if value != default_val:
                keys.append(output_key)

        window_str = self.format_met_config_dict(tmp_dict, 'obs_window', keys)
        self.env_var_dict['METPLUS_OBS_WINDOW_DICT'] = window_str

    def handle_file_window_variables(self, c_dict, dtypes=['FCST', 'OBS']):
        """! Handle all window config variables like
              [FCST/OBS]_<app_name>_WINDOW_[BEGIN/END] and
              [FCST/OBS]_<app_name>_FILE_WINDOW_[BEGIN/END]
              Args:
                @param c_dict dictionary to set items in
        """
        edges = ['BEGIN', 'END']
        app = self.app_name.upper()

        for dtype in dtypes:
            for edge in edges:
                input_list = [f'{dtype}_{app}_FILE_WINDOW_{edge}',
                               f'{dtype}_FILE_WINDOW_{edge}',
                               f'FILE_WINDOW_{edge}',
                               ]
                output_key = f'{dtype}_FILE_WINDOW_{edge}'
                value = self.handle_window_once(input_list, 0)
                c_dict[output_key] = value

    def set_met_config_obs_window(self, c_dict):
        for edge in ['BEGIN', 'END']:
            obs_window = c_dict.get(f'OBS_WINDOW_{edge}', '')
            if obs_window:
                obs_window_fmt = f"{edge.lower()} = {obs_window};"
            else:
                obs_window_fmt = ''

            self.env_var_dict[f'METPLUS_OBS_WINDOW_{edge}'] = obs_window_fmt

    def set_output_path(self, outpath):
        """!Split path into directory and filename then save both
        """
        self.outfile = os.path.basename(outpath)
        self.outdir = os.path.dirname(outpath)

    def get_output_path(self):
        """!Combine output directory and filename then return result
        """
        return os.path.join(self.outdir, self.outfile)

    def add_env_var(self, key, name):
        """!Sets an environment variable so that the MET application
        can reference it in the parameter file or the application itself
        """
        self.env[key] = str(name)
        self.env_list.add(key)

    def get_env_copy(self, var_list=None):
        """!Print list of environment variables that can be easily
        copied into terminal
        """
        out = ""
        if not var_list:
            var_list = self.env_list

        if 'user_env_vars' in self.config.sections():
            for user_var in self.config.keys('user_env_vars'):
                # skip unset user env vars if not needed
                if self.env.get(user_var) is None:
                    continue
                var_list.add(user_var)

        shell = self.c_dict.get('USER_SHELL', '').lower()
        for var in sorted(var_list):
            if shell == 'csh':
                # TODO: Complex environment variables that have special characters
                # like { or } will not be copyable in csh until modifications are
                # made to the formatting of the setenv calls
                clean_env = self.env[var].replace('"', '"\\""')
                line = 'setenv ' + var + ' "' + clean_env + '"'
            else:
                # insert escape characters to allow export command to be copyable
                clean_env = self.env[var].replace('"', r'\"').replace(r'\\"', r'\\\"')
                line = 'export ' + var + '="' + clean_env + '"'
            line = line.replace('\n', '')
            out += line + '; '

        return out

    def print_env_item(self, item):
        """!Print single environment variable in the log file
        """
        return f"{item}={self.env[item]}"

    def handle_fcst_and_obs_field(self, gen_name, fcst_name, obs_name, default=None, sec='config'):
        """!Handles config variables that have fcst/obs versions or a generic
            variable to handle both, i.e. FCST_NAME, OBS_NAME, and NAME.
            If FCST_NAME and OBS_NAME both exist, they are used. If both are don't
            exist, NAME is used.
        """
        has_gen = self.config.has_option(sec, gen_name)
        has_fcst = self.config.has_option(sec, fcst_name)
        has_obs = self.config.has_option(sec, obs_name)

        # use fcst and obs if both are set
        if has_fcst and has_obs:
            fcst_conf = self.config.getstr(sec, fcst_name)
            obs_conf = self.config.getstr(sec, obs_name)
            if has_gen:
                self.logger.warning('Ignoring conf {} and using {} and {}'
                                    .format(gen_name, fcst_name, obs_name))
            return fcst_conf, obs_conf

        # if one but not the other is set, error and exit
        if has_fcst and not has_obs:
            self.log_error('Cannot use {} without {}'.format(fcst_name, obs_name))
            return None, None

        if has_obs and not has_fcst:
            self.log_error('Cannot use {} without {}'.format(obs_name, fcst_name))
            return None, None

        # if generic conf is set, use for both
        if has_gen:
            gen_conf = self.config.getstr(sec, gen_name)
            return gen_conf, gen_conf

        # if none of the options are set, use default value for both if specified
        if default is None:
            msg = 'Must set both {} and {} in the config files'.format(fcst_name,
                                                                       obs_name)
            msg += ' or set {} instead'.format(gen_name)
            self.log_error(msg)

            return None, None

        self.logger.warning('Using default values for {}'.format(gen_name))
        return default, default

    def find_model(self, time_info, var_info=None, mandatory=True,
                   return_list=False):
        """! Finds the model file to compare
              Args:
                @param time_info dictionary containing timing information
                @param var_info object containing variable information
                @param mandatory if True, report error if not found, warning
                 if not, default is True
                @rtype string
                @return Returns the path to an model file
        """
        return self.find_data(time_info,
                              var_info=var_info,
                              data_type="FCST",
                              mandatory=mandatory,
                              return_list=return_list)

    def find_obs(self, time_info, var_info=None, mandatory=True,
                 return_list=False):
        """! Finds the observation file to compare
              Args:
                @param time_info dictionary containing timing information
                @param var_info object containing variable information
                @param mandatory if True, report error if not found, warning
                 if not, default is True
                @rtype string
                @return Returns the path to an observation file
        """
        return self.find_data(time_info,
                              var_info=var_info,
                              data_type="OBS",
                              mandatory=mandatory,
                              return_list=return_list)

    def find_obs_offset(self, time_info, var_info=None, mandatory=True,
                        return_list=False):
        """! Finds the observation file to compare, looping through offset
            list until a file is found

             @param time_info dictionary containing timing information
             @param var_info object containing variable information
             @param mandatory if True, report error if not found, warning
              if not, default is True
             @rtype string
             @return Returns tuple of the path to an observation file and
              the time_info object
              used to find the data so the value of offset can be preserved
        """
        offsets = self.c_dict.get('OFFSETS', [0])
        # if no offsets are specified, use argument to determine if file is
        # mandatory if offsets are specified, set mandatory to False to avoid
        # errors when searching through offset list
        is_mandatory = mandatory if offsets == [0] else False

        for offset in offsets:
            time_info['offset_hours'] = offset
            time_info = ti_calculate(time_info)
            obs_path = self.find_obs(time_info,
                                     var_info=var_info,
                                     mandatory=is_mandatory,
                                     return_list=return_list)

            if obs_path is not None:
                return obs_path, time_info

        # if no files are found return None
        # if offsets are specified, log error with list offsets used
        log_message = "Could not find observation file"
        if offsets != [0]:
            log_message = (f"{log_message} using offsets "
                           f"{','.join([str(offset) for offset in offsets])}")

        # if mandatory, report error, otherwise report warning
        if mandatory:
            self.log_error(log_message)
        else:
            self.logger.warning(log_message)

        return None, time_info

    def find_data(self, time_info, var_info=None, data_type='', mandatory=True,
                  return_list=False, allow_dir=False):
        """! Finds the data file to compare
              Args:
                @param time_info dictionary containing timing information
                @param var_info object containing variable information
                @param data_type type of data to find (i.e. FCST_ or OBS_)
                @param mandatory if True, report error if not found, warning
                 if not. default is True
                @rtype string
                @return Returns the path to an observation file
        """

        data_type_fmt = data_type
        # add underscore at end of data_type if not found unless empty string
        if data_type and not data_type.endswith('_'):
            data_type_fmt += '_'

        if var_info is not None:
            # set level based on input data type
            if data_type_fmt.startswith("OBS"):
                v_level = var_info['obs_level']
            else:
                v_level = var_info['fcst_level']

            # separate character from beginning of numeric
            # level value if applicable
            level = util.split_level(v_level)[1]

            # set level to 0 character if it is not a number
            if not level.isdigit():
                level = '0'
        else:
            level = '0'

        # if level is a range, use the first value, i.e. if 250-500 use 250
        level = level.split('-')[0]

        # if level is in hours, convert to seconds
        level = get_seconds_from_string(level, 'H')

        # arguments for find helper functions
        arg_dict = {'level': level,
                    'data_type': data_type_fmt,
                    'mandatory': mandatory,
                    'time_info': time_info,
                    'return_list': return_list}

        # if looking for a file with an exact time match:
        if (self.c_dict.get(data_type_fmt + 'FILE_WINDOW_BEGIN', 0) == 0 and
                self.c_dict.get(data_type_fmt + 'FILE_WINDOW_END', 0) == 0):

            return self.find_exact_file(**arg_dict, allow_dir=allow_dir)

        # if looking for a file within a time window:
        return self.find_file_in_window(**arg_dict)

    def find_exact_file(self, level, data_type, time_info, mandatory=True,
                        return_list=False, allow_dir=False):
        input_template = self.c_dict.get(f'{data_type}INPUT_TEMPLATE', '')
        data_dir = self.c_dict.get(f'{data_type}INPUT_DIR', '')

        if not input_template:
            self.log_error(f"Could not find any {data_type}INPUT files "
                           "because no template was specified")
            return None

        check_file_list = []
        found_file_list = []

        # check if there is a list of files provided in the template
        # process each template in the list (or single template)
        template_list = util.getlist(input_template)

        # return None if a list is provided for a wrapper that doesn't allow
        # multiple files to be processed
        if (len(template_list) > 1 and
                not self.c_dict.get('ALLOW_MULTIPLE_FILES', False)):
            self.log_error("List of templates specified for a wrapper that "
                           "does not allow multiple files to be provided.")
            return None

        # pop level from time_info to avoid conflict with explicit level
        # then add it back after the string sub call
        saved_level = time_info.pop('level', None)

        for template in template_list:
            # perform string substitution
            filename = do_string_sub(template,
                                     level=level,
                                     **time_info)

            # build full path with data directory and filename
            full_path = os.path.join(data_dir, filename)

            if os.path.sep not in full_path:
                self.logger.debug(f"{full_path} is not a file path. "
                                  "Returning that string.")
                if return_list:
                    full_path = [full_path]
                return full_path

            self.logger.debug(f"Looking for {data_type}INPUT file {full_path}")

            # if wildcard expression, get all files that match
            if '?' in full_path or '*' in full_path:

                wildcard_files = sorted(glob.glob(full_path))
                self.logger.debug(f'Wildcard file pattern: {full_path}')
                self.logger.debug(f'{str(len(wildcard_files))} files '
                                  'match pattern')

                # add files to list of files
                for wildcard_file in wildcard_files:
                    check_file_list.append(wildcard_file)
            else:
                # add single file to list
                check_file_list.append(full_path)

        # if it was set, add level back to time_info
        if saved_level:
            time_info['level'] = saved_level

        # if multiple files are not supported by the wrapper and multiple
        # files are found, error and exit
        # this will allow a wildcard to be used to find a single file.
        # Previously a wildcard would produce
        # an error if only 1 file is allowed.
        if (not self.c_dict.get('ALLOW_MULTIPLE_FILES', False) and
                len(check_file_list) > 1):
            self.log_error("Multiple files found when wrapper does not "
                           "support multiple files.")
            return None

        # return None if no files were found
        if not check_file_list:
            msg = f"Could not find any {data_type}INPUT files"
            if not mandatory or not self.c_dict.get('MANDATORY', True):
                self.logger.warning(msg)
            else:
                self.log_error(msg)

            return None

        for file_path in check_file_list:
            # if file doesn't need to exist, skip check
            if not self.c_dict.get('INPUT_MUST_EXIST', True):
                found_file_list.append(file_path)
                continue

            # check if file exists
            input_data_type = self.c_dict.get(data_type + 'INPUT_DATATYPE', '')
            processed_path = util.preprocess_file(file_path,
                                                  input_data_type,
                                                  self.config,
                                                  allow_dir=allow_dir)

            # report error if file path could not be found
            if not processed_path:
                msg = (f"Could not find {data_type}INPUT file {file_path} "
                       f"using template {template}")
                if not mandatory or not self.c_dict.get('MANDATORY', True):
                    self.logger.warning(msg)
                else:
                    self.log_error(msg)

                return None

            if os.path.isdir(processed_path):
                self.logger.debug(f"Found directory: {processed_path}")
            else:
                self.logger.debug(f"Found file: {processed_path}")
            found_file_list.append(processed_path)

        # if only one item found and return_list is False, return single item
        if len(found_file_list) == 1 and not return_list:
            return found_file_list[0]

        return found_file_list

    def find_file_in_window(self, level, data_type, time_info, mandatory=True,
                            return_list=False):
        template = self.c_dict[f'{data_type}INPUT_TEMPLATE']
        data_dir = self.c_dict[f'{data_type}INPUT_DIR']

        # convert valid_time to unix time
        valid_time = time_info['valid_fmt']
        valid_seconds = int(datetime.strptime(valid_time, "%Y%m%d%H%M%S").strftime("%s"))
        # get time of each file, compare to valid time, save best within range
        closest_files = []
        closest_time = 9999999

        # get range of times that will be considered
        valid_range_lower = self.c_dict.get(data_type + 'FILE_WINDOW_BEGIN', 0)
        valid_range_upper = self.c_dict.get(data_type + 'FILE_WINDOW_END', 0)
        lower_limit = int(datetime.strptime(util.shift_time_seconds(valid_time, valid_range_lower),
                                            "%Y%m%d%H%M%S").strftime("%s"))
        upper_limit = int(datetime.strptime(util.shift_time_seconds(valid_time, valid_range_upper),
                                            "%Y%m%d%H%M%S").strftime("%s"))

        msg = f"Looking for {data_type}INPUT files under {data_dir} within range " +\
              f"[{valid_range_lower},{valid_range_upper}] using template {template}"
        self.logger.debug(msg)

        if not data_dir:
            self.log_error('Must set INPUT_DIR if looking for files within a time window')
            return None

        # step through all files under input directory in sorted order
        for dirpath, _, all_files in os.walk(data_dir):
            for filename in sorted(all_files):
                fullpath = os.path.join(dirpath, filename)

                # remove input data directory to get relative path
                rel_path = fullpath.replace(f'{data_dir}/', "")
                # extract time information from relative path using template
                file_time_info = util.get_time_from_file(rel_path, template, self.logger)
                if file_time_info is None:
                    continue

                # get valid time and check if it is within the time range
                file_valid_time = file_time_info['valid'].strftime("%Y%m%d%H%M%S")
                # skip if could not extract valid time
                if not file_valid_time:
                    continue
                file_valid_dt = datetime.strptime(file_valid_time, "%Y%m%d%H%M%S")
                file_valid_seconds = int(file_valid_dt.strftime("%s"))
                # skip if outside time range
                if file_valid_seconds < lower_limit or file_valid_seconds > upper_limit:
                    continue

                # if only 1 file is allowed, check if file is
                # closer to desired valid time than previous match
                if not self.c_dict.get('ALLOW_MULTIPLE_FILES', False):
                    diff = abs(valid_seconds - file_valid_seconds)
                    if diff < closest_time:
                        closest_time = diff
                        del closest_files[:]
                        closest_files.append(fullpath)
                # if multiple files are allowed, get all files within range
                else:
                    closest_files.append(fullpath)

        if not closest_files:
            msg = f"Could not find {data_type}INPUT files under {data_dir} within range " +\
                  f"[{valid_range_lower},{valid_range_upper}] using template {template}"
            if not mandatory:
                self.logger.warning(msg)
            else:
                self.log_error(msg)

            return None

        # check if file(s) needs to be preprocessed before returning the path
        # if one file was found and return_list if False, return single file
        if len(closest_files) == 1 and not return_list:
            return util.preprocess_file(closest_files[0],
                                        self.c_dict.get(data_type + 'INPUT_DATATYPE', ''),
                                        self.config)

        # return list if multiple files are found
        out = []
        for close_file in closest_files:
            outfile = util.preprocess_file(close_file,
                                           self.c_dict.get(data_type + 'INPUT_DATATYPE', ''),
                                           self.config)
            out.append(outfile)

        return out

    def write_list_file(self, filename, file_list, output_dir=None):
        """! Writes a file containing a list of filenames to the staging dir

            @param filename name of ascii file to write
            @param file_list list of files to write to ascii file
            @param output_dir (Optional) directory to write files. If None,
             ascii files are written to {STAGING_DIR}/file_lists
            @returns path to output file
        """
        if output_dir is None:
            list_dir = os.path.join(self.config.getdir('STAGING_DIR'),
                                    'file_lists')
        else:
            list_dir = output_dir

        list_path = os.path.join(list_dir, filename)

        if not os.path.exists(list_dir):
            os.makedirs(list_dir, mode=0o0775)

        self.logger.debug("Writing list of filenames...")
        with open(list_path, 'w') as file_handle:
            file_handle.write('file_list\n')
            for f_path in file_list:
                self.logger.debug(f"Adding file to list: {f_path}")
                file_handle.write(f_path + '\n')

        self.logger.debug(f"Wrote list of filenames to {list_path}")
        return list_path

    def find_and_check_output_file(self, time_info=None,
                                   is_directory=False,
                                   output_path_template=None,
                                   check_extension=None):
        """!Build full path for expected output file and check if it exists.
            If output file doesn't exist or it does exists and we are not
            skipping it then return True to run the tool.
            Otherwise return False to not run the tool

            @param time_info time dictionary to use to fill out output file
             template
            @param is_directory If True, check in output directory for
             any files that match the pattern
             {app_name}_{output_prefix}*YYYYMMDD_HHMMSSV*
            @param output_path_template optional filename template to use
             If None, build output path template from c_dict's OUTPUT_DIR
              and OUTPUT_TEMPLATE. Default is None
            @param check_extension optional extension to look for output files
             Used if output path specified in command differs from actual
             filenames that are written (i.e. tc_pairs added .tcst extension
             to output file path specified)
            @returns True if the app should be run or False if it should not
        """
        output_path = output_path_template

        # if output path template not specified, get it from
        # c_dict keys OUTPUT_DIR and OUTPUT_TEMPLATE
        if not output_path:
            output_dir = self.c_dict.get('OUTPUT_DIR', '')
            output_template = self.c_dict.get('OUTPUT_TEMPLATE', '')

            # remove trailing path separator if necessary (directories)
            output_template = output_template.rstrip(os.path.sep)
            output_path = os.path.join(output_dir, output_template)

        # substitute time info if provided
        if time_info:
            output_path = do_string_sub(output_path,
                                        **time_info)

        skip_if_output_exists = self.c_dict.get('SKIP_IF_OUTPUT_EXISTS', False)

        # get directory that the output file will exist
        if is_directory:
            parent_dir = output_path
            if time_info:
                valid_format = time_info['valid'].strftime('%Y%m%d_%H%M%S')
            else:
                valid_format = ''

            prefix = self.get_output_prefix(time_info, set_env_vars=False)
            search_string = f"{self.app_name}_{prefix}*{valid_format}V*"
            search_path = os.path.join(output_path,
                                       search_string)
            if skip_if_output_exists:
                self.logger.debug("Looking for existing data that matches: "
                                  f"{search_path}")
            self.outdir = output_path
            output_path = search_path
        else:
            parent_dir = os.path.dirname(output_path)
            # search for {output_path}* for TCGen output
            search_path = f'{output_path}*'
            if check_extension:
                search_path = f'{search_path}{check_extension}'
            self.set_output_path(output_path)

        output_exists = bool(glob.glob(search_path))

        if not parent_dir:
            self.log_error('Must specify path to output file')
            return False

        # create full output dir if it doesn't already exist
        if not os.path.exists(parent_dir):
            self.logger.debug(f"Creating output directory: {parent_dir}")
            os.makedirs(parent_dir)

        if not output_exists or not skip_if_output_exists:
            return True

        # if the output file exists and we are supposed to skip, don't run tool
        self.logger.debug(f'Skip writing output {output_path} because it already '
                          'exists. Remove file or change '
                          f'{self.app_name.upper()}_SKIP_IF_OUTPUT_EXISTS to False '
                          'to process')
        return False

    def format_list_string(self, list_string):
        """!Add quotation marks around each comma separated item in the string"""
        strings = []
        for string in list_string.split(','):
            string = string.strip().replace('\'', '\"')
            if not string:
                continue
            if string[0] != '"' and string[-1] != '"':
                string = f'"{string}"'
            strings.append(string)

        return ','.join(strings)

    def check_for_externals(self):
        self.check_for_gempak()

    def check_for_gempak(self):
        # check if we are processing Gempak data
        processingGempak = False

        # if any *_DATATYPE keys in c_dict have a value of GEMPAK, we are using Gempak data
        data_types = [value for key,value in self.c_dict.items() if key.endswith('DATATYPE')]
        if 'GEMPAK' in data_types:
            processingGempak = True

        # if any filename templates end with .grd, we are using Gempak data
        template_list = [value for key,value in self.c_dict.items() if key.endswith('TEMPLATE')]

        # handle when template is a list of templates, which happens in EnsembleStat
        templates = []
        for value in template_list:
            if type(value) is list:
                 for subval in value:
                     templates.append(subval)
            else:
                templates.append(value)

        if [value for value in templates if value and value.endswith('.grd')]:
            processingGempak = True

        # If processing Gempak, make sure GempakToCF is found
        if processingGempak:
            gempaktocf_jar = self.config.getstr('exe', 'GEMPAKTOCF_JAR', '')
            self.check_gempaktocf(gempaktocf_jar)

    def check_gempaktocf(self, gempaktocf_jar):
        if not gempaktocf_jar:
            self.log_error("[exe] GEMPAKTOCF_JAR was not set if configuration file. "
                           "This is required to process Gempak data.")
            self.logger.info("Refer to the GempakToCF use case documentation for information "
                             "on how to obtain the tool: parm/use_cases/met_tool_wrapper/GempakToCF/GempakToCF.py")
            self.isOK = False
        elif not os.path.exists(gempaktocf_jar):
            self.log_error(f"GempakToCF Jar file does not exist at {gempaktocf_jar}. " +
                           "This is required to process Gempak data.")
            self.logger.info("Refer to the GempakToCF use case documentation for information "
                             "on how to obtain the tool: parm/use_cases/met_tool_wrapper/GempakToCF/GempakToCF.py")
            self.isOK = False

    def add_field_info_to_time_info(self, time_info, field_info):
        """!Add name and level values from field info to time info dict to be used in string substitution
            Args:
                @param time_info time dictionary to add items to
                @param field_info field dictionary to get values from
        """
        field_items = ['fcst_name', 'fcst_level', 'obs_name', 'obs_level']
        for field_item in field_items:
            time_info[field_item] = field_info[field_item] if field_item in field_info else ''

    def set_current_field_config(self, field_info=None):
        """!Sets config variables for current fcst/obs name/level that can be referenced
            by other config variables such as OUTPUT_PREFIX. Only sets then if CURRENT_VAR_INFO
            is set in c_dict.
            Args:
                @param field_info optional dictionary containing field information. If not provided, use
                [config] CURRENT_VAR_INFO
        """
        if not field_info:
            field_info = self.c_dict.get('CURRENT_VAR_INFO', None)

        if field_info is not None:

            self.config.set('config', 'CURRENT_FCST_NAME',
                            field_info['fcst_name'] if 'fcst_name' in field_info else '')
            self.config.set('config', 'CURRENT_OBS_NAME',
                            field_info['obs_name'] if 'obs_name' in field_info else '')
            self.config.set('config', 'CURRENT_FCST_LEVEL',
                            field_info['fcst_level'] if 'fcst_level' in field_info else '')
            self.config.set('config', 'CURRENT_OBS_LEVEL',
                            field_info['obs_level'] if 'obs_level' in field_info else '')

    def check_for_python_embedding(self, input_type, var_info):
        """!Check if field name of given input type is a python script. If it is not, return the field name.
            If it is, check if the input datatype is a valid Python Embedding string, set the c_dict item
            that sets the file_type in the MET config file accordingly, and set the output string to 'python_embedding.
            Used to set up Python Embedding input for MET tools that support multiple input files, such as MTD, EnsembleStat,
            and SeriesAnalysis.
            Args:
              @param input_type type of field input, i.e. FCST, OBS, ENS, POINT_OBS, GRID_OBS, or BOTH
              @param var_info dictionary item containing field information for the current *_VAR<n>_* configs being handled
              @returns field name if not a python script, 'python_embedding' if it is, and None if configuration is invalid"""
        var_input_type = input_type.lower() if input_type != 'BOTH' else 'fcst'
        # reset file type to empty string to handle if python embedding is used for one field but not for the next
        self.c_dict[f'{input_type}_FILE_TYPE'] = ''

        if not util.is_python_script(var_info[f"{var_input_type}_name"]):
            # if not a python script, return var name
            return var_info[f"{var_input_type}_name"]

        # if it is a python script, set file extension to show that and make sure *_INPUT_DATATYPE is a valid PYTHON_* string
        file_ext = 'python_embedding'
        data_type = self.c_dict.get(f'{input_type}_INPUT_DATATYPE', '')
        if data_type not in util.PYTHON_EMBEDDING_TYPES:
            self.log_error(f"{input_type}_{self.app_name.upper()}_INPUT_DATATYPE ({data_type}) must be set to a valid Python Embedding type "
                           f"if supplying a Python script as the {input_type}_VAR<n>_NAME. Valid options: "
                           f"{','.join(util.PYTHON_EMBEDDING_TYPES)}")
            return None

        # set file type string to be set in MET config file to specify Python Embedding is being used for this dataset
        file_type = f"file_type = {data_type};"
        self.c_dict[f'{input_type}_FILE_TYPE'] = file_type
        self.env_var_dict[f'METPLUS_{input_type}_FILE_TYPE'] = file_type
        return file_ext

    def get_field_info(self, d_type, v_name, v_level='', v_thresh=[], v_extra=''):
        """! Format field information into format expected by MET config file
              Args:
                @param v_level level of data to extract
                @param v_thresh threshold value to use in comparison
                @param v_name name of field to process
                @param v_extra additional field information to add if available
                @param d_type type of data to find i.e. FCST or OBS
                @rtype string
                @return Returns formatted field information
        """
        # separate character from beginning of numeric level value if applicable
        _, level = util.split_level(v_level)

        # list to hold field information
        fields = []

        # get cat thresholds if available
        cat_thresh = ""
        threshs = [None]
        if len(v_thresh) != 0:
            threshs = v_thresh
            cat_thresh = "cat_thresh=[ " + ','.join(threshs) + " ];"

        # if neither input is probabilistic, add all cat thresholds to same field info item
        if not self.c_dict.get('FCST_IS_PROB', False) and not self.c_dict.get('OBS_IS_PROB', False):
            field_name = v_name

            field = "{ name=\"" + field_name + "\";"

            # add level if it is set
            if v_level:
                field += " level=\"" + util.remove_quotes(v_level) + "\";"

            # add threshold if it is set
            if cat_thresh:
                field += ' ' + cat_thresh

            # add extra info if it is set
            if v_extra:
                field += ' ' + v_extra

            field += ' }'
            fields.append(field)

        # if either input is probabilistic, create separate item for each threshold
        else:

            # if input currently being processed if probabilistic, format accordingly
            if self.c_dict.get(d_type + '_IS_PROB', False):
                # if probabilistic data for either fcst or obs, thresholds are required
                # to be specified or no field items will be created. Create a field dict
                # item for each threshold value
                for thresh in threshs:
                    # if utilizing python embedding for prob input, just set the
                    # field name to the call to the script
                    if util.is_python_script(v_name):
                        field = "{ name=\"" + v_name + "\"; prob=TRUE;"
                    elif self.c_dict[d_type + '_INPUT_DATATYPE'] == 'NETCDF' or \
                      not self.c_dict[d_type + '_PROB_IN_GRIB_PDS']:
                        field = "{ name=\"" + v_name + "\";"
                        if v_level:
                            field += " level=\"" + util.remove_quotes(v_level) + "\";"
                        field += " prob=TRUE;"
                    else:
                        # a threshold value is required for GRIB prob DICT data
                        if thresh is None:
                            self.log_error('No threshold was specified for probabilistic '
                                           'forecast GRIB data')
                            return None

                        thresh_str = ""
                        thresh_tuple_list = util.get_threshold_via_regex(thresh)
                        for comparison, number in thresh_tuple_list:
                            # skip adding thresh_lo or thresh_hi if comparison is NA
                            if comparison == 'NA':
                                continue

                            if comparison in ["gt", "ge", ">", ">=", "==", "eq"]:
                                thresh_str += "thresh_lo=" + str(number) + "; "
                            if comparison in ["lt", "le", "<", "<=", "==", "eq"]:
                                thresh_str += "thresh_hi=" + str(number) + "; "

                        field = "{ name=\"PROB\"; level=\"" + v_level + \
                                "\"; prob={ name=\"" + v_name + \
                                "\"; " + thresh_str + "}"

                    # add probabilistic cat thresh if different from default ==0.1
                    prob_cat_thresh = self.c_dict.get(d_type + '_PROB_THRESH')
                    if prob_cat_thresh:
                        field += " cat_thresh=[" + prob_cat_thresh + "];"

                    if v_extra:
                        field += ' ' + v_extra

                    field += ' }'
                    fields.append(field)
            else:
                field_name = v_name

                for thresh in threshs:
                    field = "{ name=\"" + field_name + "\";"

                    if v_level:
                        field += " level=\"" + util.remove_quotes(v_level) + "\";"

                    if thresh is not None:
                        field += " cat_thresh=[ " + str(thresh) + " ];"

                    if v_extra:
                        field += ' ' + v_extra

                    field += ' }'
                    fields.append(field)

        # return list of field dictionary items
        return fields

    def read_mask_poly(self):
        """! Read old or new config variables used to set mask.poly in MET
             config files

            @returns value from config or empty string if neither variable
             is set
        """
        app = self.app_name.upper()
        conf_value = self.config.getraw('config', f'{app}_MASK_POLY', '')
        if not conf_value:
            conf_value = (
                self.config.getraw('config',
                                   f'{app}_VERIFICATION_MASK_TEMPLATE',
                                   '')
        )
        return conf_value

    def get_verification_mask(self, time_info):
        """!If verification mask template is set in the config file,
            use it to find the verification mask filename"""
        template = self.c_dict.get('MASK_POLY_TEMPLATE')
        if not template:
            return

        filenames = do_string_sub(template,
                                  **time_info)
        mask_list_string = self.format_list_string(filenames)
        self.c_dict['VERIFICATION_MASK'] = mask_list_string
        if self.c_dict.get('MASK_POLY_IS_LIST', True):
            mask_list_string = f'[{mask_list_string}]'
        mask_fmt = f"poly = {mask_list_string};"
        self.c_dict['MASK_POLY'] = mask_fmt
        self.env_var_dict['METPLUS_MASK_POLY'] = mask_fmt

    def get_command(self):
        """! Builds the command to run the MET application
           @rtype string
           @return Returns a MET command with arguments that you can run
        """
        if self.app_path is None:
            self.log_error('No app path specified. '
                              'You must use a subclass')
            return None

        cmd = '{} -v {}'.format(self.app_path, self.c_dict['VERBOSITY'])

        for arg in self.args:
            cmd += " " + arg

        if not self.infiles:
            self.log_error("No input filenames specified")
            return None

        for infile in self.infiles:
            cmd += " " + infile

        if not self.outfile:
            self.log_error("No output filename specified")
            return None

        out_path = os.path.join(self.outdir, self.outfile)

        # create outdir (including subdir in outfile) if it doesn't exist
        parent_dir = os.path.dirname(out_path)
        if not parent_dir:
            self.log_error('Must specify path to output file')
            return None

        if not os.path.exists(parent_dir):
            os.makedirs(parent_dir)

        cmd += " " + out_path

        if self.param:
            cmd += ' ' + self.param

        return cmd

    # Placed running of command in its own class, command_runner run_cmd().
    # This will allow the ability to still call build() as is currently done
    # in subclassed CommandBuilder wrappers and also allow wrappers
    # such as tc_pairs that are not heavily designed around command builder
    # to call cmdrunner.run_cmd().
    # Make sure they have SET THE self.app_name in the subclasses constructor.
    # see regrid_data_plane_wrapper.py as an example of how to set.
    def build(self):
        """!Build and run command"""
        cmd = self.get_command()
        if cmd is None:
            self.log_error("Could not generate command")
            return False

        return self.run_command(cmd)

    def run_command(self, cmd, cmd_name=None):
        """! Run a command with the appropriate environment. Add command to
        list of all commands run.

        @param cmd command to run
        @returns True on success, False otherwise
        """
        # add command to list of all commands run
        self.all_commands.append((cmd,
                                  self.print_all_envs(print_copyable=False)))

        log_name = cmd_name if cmd_name else self.log_name

        if self.instance:
            log_name = f"{log_name}.{self.instance}"

        ret, out_cmd = self.cmdrunner.run_cmd(cmd,
                                              env=self.env,
                                              log_name=log_name,
                                              copyable_env=self.get_env_copy())
        if ret:
            logfile_path = self.config.getstr('config', 'LOG_METPLUS')
            # if MET output is written to its own logfile, get that filename
            if not self.config.getbool('config', 'LOG_MET_OUTPUT_TO_METPLUS'):
                logfile_path = logfile_path.replace('run_metplus',
                                                    log_name)

            self.log_error("MET command returned a non-zero return code:"
                           f"{cmd}")
            self.logger.info("Check the logfile for more information on why "
                             f"it failed: {logfile_path}")
            return False

        return True

    # argument needed to match call
    # pylint:disable=unused-argument
    def run_at_time(self, input_dict):
        """!Used to output error and exit if wrapper is attemped to be run with
            LOOP_ORDER = times and the run_at_time method is not implemented"""
        self.log_error('run_at_time not implemented for {} wrapper. '
                          'Cannot run with LOOP_ORDER = times'.format(self.log_name))
        return None

    def run_all_times(self):
        """!Loop over time range specified in conf file and
        call METplus wrapper for each time"""
        return util.loop_over_times_and_call(self.config, self)

    def set_time_dict_for_single_runtime(self):
        # get clock time from start of execution for input time dictionary
        clock_time_obj = datetime.strptime(self.config.getstr('config',
                                                              'CLOCK_TIME'),
                                           '%Y%m%d%H%M%S')

        # get start run time and set INPUT_TIME_DICT
        time_info = {'now': clock_time_obj}
        start_time, _, _ = util.get_start_end_interval_times(self.config)
        if start_time:
            # set init or valid based on LOOP_BY
            use_init = util.is_loop_by_init(self.config)
            if use_init is None:
                return None
            elif use_init:
                time_info['init'] = start_time
            else:
                time_info['valid'] = start_time
        else:
            self.config.logger.error("Could not get [INIT/VALID] time "
                                     "information from configuration file")
            return None

        return time_info

    def _get_config_or_default(self, mp_config_name, get_function,
                               default=None):
        conf_value = ''

        # if no possible METplus config variables are not set
        if mp_config_name is None:
            # if no default defined, return without doing anything
            if not default:
                return None

        # if METplus config variable is set, read the value
        else:
            conf_value = get_function('config',
                                      mp_config_name,
                                      '')

        # if variable is not set and there is a default defined, set default
        if not conf_value and default:
            conf_value = default

        return conf_value

    def set_met_config_list(self, c_dict, mp_config, met_config_name,
                            c_dict_key=None, **kwargs):
        """! Get list from METplus configuration file and format it to be passed
              into a MET configuration file. Set c_dict item with formatted string.
             Args:
                 @param c_dict configuration dictionary to set
                 @param mp_config_name METplus configuration variable name. Assumed to be
                  in the [config] section. Value can be a comma-separated list of items.
                 @param met_config name of MET configuration variable to set. Also used
                  to determine the key in c_dict to set (upper-case)
                 @param c_dict_key optional argument to specify c_dict key to store result. If
                  set to None (default) then use upper-case of met_config_name
                 @param allow_empty if True, if METplus config variable is set
                  but is an empty string, then set the c_dict value to an empty
                  list. If False, behavior is the same as when the variable is
                  not set at all, which is to not set anything for the c_dict
                  value
                 @param remove_quotes if True, output value without quotes.
                  Default value is False
                 @param default (Optional) if set, use this value as default
                  if config is not set
        """
        mp_config_name = self.get_mp_config_name(mp_config)
        conf_value = self._get_config_or_default(
            mp_config_name,
            get_function=self.config.getraw,
            default=kwargs.get('default')
        )
        if conf_value is None:
            return

        # convert value from config to a list
        conf_value = util.getlist(conf_value)
        if conf_value or kwargs.get('allow_empty', False):
            conf_value = str(conf_value)
            # if not removing quotes, escape any quotes found in list items
            if not kwargs.get('remove_quotes', False):
                conf_value = conf_value.replace('"', '\\"')

            conf_value = conf_value.replace("'", '"')

            if kwargs.get('remove_quotes', False):
                conf_value = conf_value.replace('"', '')

            if not c_dict_key:
                c_key = met_config_name.upper()
            else:
                c_key = c_dict_key

            conf_value = f'{met_config_name} = {conf_value};'
            c_dict[c_key] = conf_value

    def set_met_config_string(self, c_dict, mp_config, met_config_name,
                              c_dict_key=None, **kwargs):
        """! Get string from METplus configuration file and format it to be passed
              into a MET configuration file. Set c_dict item with formatted string.
             Args:
                 @param c_dict configuration dictionary to set
                 @param mp_config METplus configuration variable name. Assumed to be
                  in the [config] section. Value can be a comma-separated list of items.
                 @param met_config_name name of MET configuration variable to set. Also used
                  to determine the key in c_dict to set (upper-case)
                 @param c_dict_key optional argument to specify c_dict key to store result. If
                  set to None (default) then use upper-case of met_config_name
                 @param remove_quotes if True, output value without quotes.
                  Default value is False
                 @param default (Optional) if set, use this value as default
                  if config is not set
        """
        mp_config_name = self.get_mp_config_name(mp_config)
        conf_value = self._get_config_or_default(
            mp_config_name,
            get_function=self.config.getraw,
            default=kwargs.get('default')
        )
        if not conf_value:
            return

        conf_value = util.remove_quotes(conf_value)
        # add quotes back if remote quotes is False
        if not kwargs.get('remove_quotes'):
            conf_value = f'"{conf_value}"'

        if kwargs.get('uppercase', False):
            conf_value = conf_value.upper()

        c_key = c_dict_key if c_dict_key else met_config_name.upper()
        c_dict[c_key] = f'{met_config_name} = {conf_value};'

    def set_met_config_number(self, c_dict, num_type, mp_config,
                              met_config_name, c_dict_key=None, **kwargs):
        """! Get integer from METplus configuration file and format it to be passed
              into a MET configuration file. Set c_dict item with formatted string.
             Args:
                 @param c_dict configuration dictionary to set
                 @param num_type type of number to get from config. If set to 'int', call
                   getint function. If not, call getfloat function.
                 @param mp_config METplus configuration variable name. Assumed to be
                  in the [config] section. Value can be a comma-separated list of items.
                 @param met_config_name name of MET configuration variable to set. Also used
                  to determine the key in c_dict to set (upper-case) if c_dict_key is None
                 @param c_dict_key optional argument to specify c_dict key to store result. If
                  set to None (default) then use upper-case of met_config_name
                 @param default (Optional) if set, use this value as default
                  if config is not set
        """
        mp_config_name = self.get_mp_config_name(mp_config)
        if mp_config_name is None:
            return

        if num_type == 'int':
            conf_value = self.config.getint('config', mp_config_name)
        else:
            conf_value = self.config.getfloat('config', mp_config_name)

        if conf_value is None:
            self.isOK = False
        elif conf_value != util.MISSING_DATA_VALUE:
            if not c_dict_key:
                c_key = met_config_name.upper()
            else:
                c_key = c_dict_key

            c_dict[c_key] = f"{met_config_name} = {str(conf_value)};"

    def set_met_config_int(self, c_dict, mp_config_name, met_config_name,
                           c_dict_key=None, **kwargs):
        self.set_met_config_number(c_dict, 'int',
                                   mp_config_name,
                                   met_config_name,
                                   c_dict_key=c_dict_key,
                                   **kwargs)

    def set_met_config_float(self, c_dict, mp_config_name,
                             met_config_name, c_dict_key=None, **kwargs):
        self.set_met_config_number(c_dict, 'float',
                                   mp_config_name,
                                   met_config_name,
                                   c_dict_key=c_dict_key,
                                   **kwargs)

    def set_met_config_thresh(self, c_dict, mp_config, met_config_name,
                              c_dict_key=None, **kwargs):
        mp_config_name = self.get_mp_config_name(mp_config)
        if mp_config_name is None:
            return

        conf_value = self.config.getstr('config', mp_config_name, '')
        if conf_value:
            if util.get_threshold_via_regex(conf_value) is None:
                self.log_error(f"Incorrectly formatted threshold: {mp_config_name}")
                return

            if not c_dict_key:
                c_key = met_config_name.upper()
            else:
                c_key = c_dict_key

            c_dict[c_key] = f"{met_config_name} = {str(conf_value)};"

    def set_met_config_bool(self, c_dict, mp_config, met_config_name,
                            c_dict_key=None, **kwargs):
        """! Get boolean from METplus configuration file and format it to be
             passed into a MET configuration file. Set c_dict item with boolean
             value expressed as a string.
             Args:
                 @param c_dict configuration dictionary to set
                 @param mp_config METplus configuration variable name.
                  Assumed to be in the [config] section.
                 @param met_config_name name of MET configuration variable to
                  set. Also used to determine the key in c_dict to set
                  (upper-case)
                 @param c_dict_key optional argument to specify c_dict key to
                  store result. If set to None (default) then use upper-case of
                  met_config_name
                 @param uppercase If true, set value to TRUE or FALSE
        """
        mp_config_name = self.get_mp_config_name(mp_config)
        if mp_config_name is None:
            return
        conf_value = self.config.getbool('config', mp_config_name, '')
        if conf_value is None:
            self.log_error(f'Invalid boolean value set for {mp_config_name}')
            return

        # if not invalid but unset, return without setting c_dict with no error
        if conf_value == '':
            return

        conf_value = str(conf_value)
        if kwargs.get('uppercase', True):
            conf_value = conf_value.upper()

        if not c_dict_key:
            c_key = met_config_name.upper()
        else:
            c_key = c_dict_key

        c_dict[c_key] = (f'{met_config_name} = '
                         f'{util.remove_quotes(conf_value)};')

    def get_mp_config_name(self, mp_config):
        """! Get first name of METplus config variable that is set.

        @param mp_config list of METplus config keys to check. Can also be a
        single item
        @returns Name of first METplus config name in list that is set in the
        METplusConfig object. None if none keys in the list are set.
        """
        if not isinstance(mp_config, list):
            mp_configs = [mp_config]
        else:
            mp_configs = mp_config

        for mp_config_name in mp_configs:
            if self.config.has_option('config', mp_config_name):
                return mp_config_name

        return None

    @staticmethod
    def format_met_config(type, c_dict, name, keys=None):
        """! Return formatted variable named <name> with any <items> if they
        are set to a value. If none of the items are set, return empty string

        @param c_dict config dictionary to read values from
        @param name name of dictionary to create
        @param keys list of c_dict keys to use if they are set. If unset (None)
         then read all keys from c_dict
        @returns MET config formatted dictionary/list
         if any items are set, or empty string if not
        """
        values = []
        if keys is None:
            keys = c_dict.keys()

        for key in keys:
            value = c_dict.get(key)
            if value:
                values.append(str(value))

        # if none of the keys are set to a value in dict, return empty string
        if not values:
            return ''

        output = ''.join(values)
        # add curly braces if dictionary
        if type == 'dict':
            output = f"{{{output}}}"

        # add square braces if list
        elif type == 'list':
            output = f"[{output}];"

        # if name is not empty, add variable name and equals sign
        if name:
            output = f'{name} = {output}'
        return output

    @staticmethod
    def format_met_config_dict(c_dict, name, keys=None):
        """! Return formatted dictionary named <name> with any <items> if they
        are set to a value. If none of the items are set, return empty string

        @param c_dict config dictionary to read values from
        @param name name of dictionary to create
        @param keys list of c_dict keys to use if they are set. If unset (None)
         then read all keys from c_dict
        @returns MET config formatted dictionary if any items are set, or empty
         string if not
        """
        return CommandBuilder.format_met_config('dict', c_dict=c_dict, name=name, keys=keys)

    def handle_regrid(self, c_dict, set_to_grid=True):
        app_name_upper = self.app_name.upper()

        # dictionary to hold regrid values as they are read
        tmp_dict = {}

        if set_to_grid:
            conf_value = (
                self.config.getstr('config',
                                   f'{app_name_upper}_REGRID_TO_GRID', '')
            )

            # set to_grid without formatting for backwards compatibility
            formatted_to_grid = self.format_regrid_to_grid(conf_value)
            c_dict['REGRID_TO_GRID'] = formatted_to_grid

            if conf_value:
                tmp_dict['REGRID_TO_GRID'] = (
                    f"to_grid = {formatted_to_grid};"
                )

        self.set_met_config_string(tmp_dict,
                                   f'{app_name_upper}_REGRID_METHOD',
                                   'method',
                                   c_dict_key='REGRID_METHOD',
                                   remove_quotes=True)

        self.set_met_config_int(tmp_dict,
                                f'{app_name_upper}_REGRID_WIDTH',
                                'width',
                                c_dict_key='REGRID_WIDTH')

        self.set_met_config_float(tmp_dict,
                                  f'{app_name_upper}_REGRID_VLD_THRESH',
                                  'vld_thresh',
                                  c_dict_key='REGRID_VLD_THRESH')
        self.set_met_config_string(tmp_dict,
                                   f'{app_name_upper}_REGRID_SHAPE',
                                   'shape',
                                   c_dict_key='REGRID_SHAPE',
                                   remove_quotes=True)

        regrid_string = self.format_met_config_dict(tmp_dict,
                                                    'regrid',
                                                    ['REGRID_TO_GRID',
                                                     'REGRID_METHOD',
                                                     'REGRID_WIDTH',
                                                     'REGRID_VLD_THRESH',
                                                     'REGRID_SHAPE',
                                                     ])
        self.env_var_dict['METPLUS_REGRID_DICT'] = regrid_string

    def handle_description(self):
        """! Get description from config. If <app_name>_DESC is set, use
         that value. If not, check for DESC and use that if it is set.
         If set, set the METPLUS_DESC env_var_dict key to "desc = <value>;"

        """
        # check if <app_name>_DESC is set
        app_name_upper = self.app_name.upper()
        conf_value = self.config.getstr('config',
                                        f'{app_name_upper}_DESC',
                                        '')

        # if not, check if DESC is set
        if not conf_value:
            conf_value = self.config.getstr('config',
                                            'DESC',
                                            '')

        # if the value is set, set the DESC c_dict
        if conf_value:
            self.env_var_dict['METPLUS_DESC'] = (
                f'desc = "{util.remove_quotes(conf_value)}";'
            )

    def get_output_prefix(self, time_info=None, set_env_vars=True):
        """! Read {APP_NAME}_OUTPUT_PREFIX from config. If time_info is set
         substitute values into filename template tags.

             @param time_info (Optional) dictionary containing time info
             @param set_env_vars (Optional) if True, set env vars with
             values computed from this function
             @returns output prefix with values substituted if requested
        """
        output_prefix = (
            self.config.getraw('config',
                               f'{self.app_name.upper()}_OUTPUT_PREFIX')
        )
        if time_info is None:
            return output_prefix

        output_prefix = do_string_sub(output_prefix,
                                      **time_info)

        if set_env_vars:
            # set METPLUS_OUTPUT_PREFIX in env_var_dict if it is set
            if output_prefix:
                output_prefix_fmt = f'output_prefix = "{output_prefix}";'
                self.env_var_dict['METPLUS_OUTPUT_PREFIX'] = output_prefix_fmt

            # set old method of setting OUTPUT_PREFIX
            self.add_env_var('OUTPUT_PREFIX', output_prefix)

        return output_prefix

    def _parse_extra_args(self, extra):
        """! Check string for extra option keywords and set them to True in
         dictionary if they are found. Supports 'remove_quotes' and 'uppercase'

            @param extra string to parse for keywords
            @returns dictionary with extra args set if found in string
        """
        extra_args = {}
        for extra_option in ['remove_quotes', 'uppercase']:
            if extra_option in extra:
                extra_args[extra_option] = True
        return extra_args

    def handle_climo_dict(self):
        """! Read climo mean/stdev variables with and set env_var_dict
         appropriately. Handle previous environment variables that are used
         by wrapped MET configs pre 4.0 (CLIMO_MEAN_FILE and CLIMO_STDEV_FILE)

        """
        # define layout of climo_mean and climo_stdev dictionaries
        climo_items = {
            'file_name': ('list', '', None),
            'field': ('list', '', None),
            'regrid': ('dict', '', [
                ('method', 'string',
                 'uppercase,remove_quotes'),
                ('width', 'int', ''),
                ('vld_thresh', 'float', ''),
                ('shape', 'string',
                 'uppercase,remove_quotes')
            ]),
            'time_interp_method': ('string', 'remove_quotes,uppercase',
                                   None),
            'match_month': ('bool', 'uppercase', None),
            'day_interval': ('int', '', None),
            'hour_interval': ('int', '', None),
        }
        for climo_type in self.climo_types:
            dict_name = f'climo_{climo_type.lower()}'
            dict_items = []

            # make sure _FILE_NAME is set from INPUT_TEMPLATE/DIR if used
            self.read_climo_file_name(climo_type)

            # config prefix i.e GRID_STAT_CLIMO_MEAN_
            metplus_prefix = f'{self.app_name.upper()}_{dict_name.upper()}_'
            for name, (data_type, extra, kids) in climo_items.items():
                # config name i.e. GRID_STAT_CLIMO_MEAN_FILE_NAME
                metplus_name = f'{metplus_prefix}{name.upper()}'
                metplus_configs = []

                if data_type != 'dict':
                    children = None
                    metplus_configs.append(metplus_name)
                # if dictionary, read get children from MET config
                else:
                    children = []
                    for kid, kid_type, kid_extra in kids:
                        metplus_configs.append(f'{metplus_name}_{kid.upper()}')
                        metplus_configs.append(
                            f'{metplus_prefix}{kid.upper()}')

                        kid_args = self._parse_extra_args(kid_extra)
                        child_item = self.get_met_config(
                            name=kid,
                            data_type=kid_type,
                            metplus_configs=metplus_configs.copy(),
                            extra_args=kid_args,
                        )
                        children.append(child_item)

                        # reset metplus config list for next kid
                        metplus_configs.clear()

                    # set metplus_configs
                    metplus_configs = None

                # parse extra options
                extra_args = self._parse_extra_args(extra)
                dict_item = (
                    self.get_met_config(
                        name=name,
                        data_type=data_type,
                        metplus_configs=metplus_configs,
                        extra_args=extra_args,
                        children=children,
                    )
                )
                dict_items.append(dict_item)

            self.handle_met_config_dict(dict_name, dict_items)

            # handle deprecated env vars CLIMO_MEAN_FILE and CLIMO_STDEV_FILE
            # that are used by pre v4.0.0 wrapped MET config files
            env_var_name = f'METPLUS_{dict_name.upper()}_DICT'
            dict_value = self.env_var_dict.get(env_var_name, '')
            match = re.match(r'.*file_name = \[([^\[\]]*)\];.*', dict_value)
            if match:
                file_name = match.group(1)
                self.env_var_dict[f'{dict_name.upper()}_FILE'] = file_name

    def read_climo_file_name(self, climo_type):
        """! Check values for {APP}_CLIMO_{climo_type}_ variables FILE_NAME,
        INPUT_TEMPLATE, and INPUT_DIR. If FILE_NAME is set, use it and warn
        if the INPUT_TEMPLATE/DIR variables are also set. If FILE_NAME is not
        set, read template and dir variables and format the values to set
        FILE_NAME, i.e. the variables:
          GRID_STAT_CLIMO_MEAN_INPUT_TEMPLATE = a, b
          GRID_STAT_CLIMO_MEAN_INPUT_DIR = /some/dir
        will set:
          GRID_STAT_CLIMO_MEAN_FILE_NAME = /some/dir/a, some/dir/b
        Used to support pre v4.0 variables.

            @param climo_type type of climo field (mean or stdev)
        """
        # prefix i.e. GRID_STAT_CLIMO_MEAN_
        prefix = f'{self.app_name.upper()}_CLIMO_{climo_type.upper()}_'

        input_dir = self.config.getdir_nocheck(f'{prefix}INPUT_DIR', '')
        input_template = self.config.getraw('config',
                                            f'{prefix}INPUT_TEMPLATE', '')
        file_name = self.config.getraw('config',
                                       f'{prefix}FILE_NAME', '')

        # if input template is not set, nothing to do
        if not input_template:
            return

        # if input template is set and file name is also set,
        # warn and use file name values
        if file_name:
            self.logger.warning(f'Both {prefix}INPUT_TEMPLATE and '
                                f'{prefix}FILE_NAME are set. Using '
                                f'value set in {prefix}FILE_NAME '
                                f'({file_name})')
            return

        template_list_string = input_template
        # if file name is not set but template is, set file name from template
        # if dir is set and not python embedding,
        # prepend it to each template in list
        if input_dir and input_template not in util.PYTHON_EMBEDDING_TYPES:
            template_list = util.getlist(input_template)
            for index, template in enumerate(template_list):
                template_list[index] = os.path.join(input_dir, template)

            # change formatted list back to string
            template_list_string = ','.join(template_list)

        self.config.set('config', f'{prefix}FILE_NAME', template_list_string)

    def get_wrapper_or_generic_config(self, generic_config_name):
        """! Check for config variable with <APP_NAME>_ prepended first. If set
        use that value. If not, check for config without prefix.

        @param generic_config_name name of variable to read from config
        @returns value if set or empty string if not
        """
        wrapper_config_name = f'{self.app_name.upper()}_{generic_config_name}'
        value = self.config.getstr_nocheck('config',
                                           wrapper_config_name,
                                           '')

        # if wrapper specific variable not set, check for generic
        if not value:
            value = self.config.getstr_nocheck('config',
                                               generic_config_name,
                                               '')

        return value

    def format_field(self, data_type, field_string, is_list=True):
        """! Set {data_type}_FIELD c_dict value to the formatted field string
        Also set {data_type_FIELD_OLD value to support old format until it is
        deprecated.

        @param data_type type of data to set, i.e. FCST, OBS
        @param field_string field information formatted to be read by MET config
        @param is_list if True, add square brackets around field info
        """
        field_formatted = field_string
        if is_list:
            field_formatted = f'[{field_formatted}]'

        self.env_var_dict[f'METPLUS_{data_type}_FIELD'] = (
            f"field = {field_formatted};"
        )
        self.c_dict[f'{data_type}_FIELD'] = field_string

    def handle_flags(self, flag_type):
        """! Handle reading and setting of flag dictionary values to set in
        a MET config file. Sets METPLUS_{flag_type}_FLAG_DICT in the
        env_var_dict.

            @param flag_type type of flag to read, i.e. OUTPUT or ENSEMBLE
        """
        # create variables for upper and lower flag type so that either option
        # can be used as input to the function
        flag_type_upper = flag_type.upper()
        flag_type_lower = flag_type.lower()
        if not hasattr(self, f'{flag_type_upper}_FLAGS'):
            return

        tmp_dict = {}
        flag_list = []
        for flag in getattr(self, f'{flag_type_upper}_FLAGS'):
            flag_name = f'{flag_type_upper}_FLAG_{flag.upper()}'
            flag_list.append(flag_name)
            self.set_met_config_string(tmp_dict,
                                       f'{self.app_name.upper()}_{flag_name}',
                                       flag,
                                       c_dict_key=f'{flag_name}',
                                       remove_quotes=True,
                                       uppercase=True)

        flag_fmt = (
            self.format_met_config_dict(tmp_dict,
                                        f'{flag_type_lower}_flag',
                                        flag_list)
        )
        self.env_var_dict[f'METPLUS_{flag_type_upper}_FLAG_DICT'] = flag_fmt

    def handle_censor_val_and_thresh(self):
        """! Read {APP_NAME}_CENSOR_[VAL/THRESH] and set
         METPLUS_CENSOR_[VAL/THRESH] in self.env_var_dict so it can be
         referenced in a MET config file
        """
        self.set_met_config_list(self.env_var_dict,
                                 f'{self.app_name.upper()}_CENSOR_THRESH',
                                 'censor_thresh',
                                 c_dict_key='METPLUS_CENSOR_THRESH',
                                 remove_quotes=True)

        self.set_met_config_list(self.env_var_dict,
                                 f'{self.app_name.upper()}_CENSOR_VAL',
                                 'censor_val',
                                 c_dict_key='METPLUS_CENSOR_VAL',
                                 remove_quotes=True)

    def get_env_var_value(self, env_var_name, read_dict=None, item_type=None):
        """! Read env var value, get text after the equals sign and remove the
        trailing semi-colon.

            @param env_var_name key to obtain
            @param read_dict (Optional) directory to read from. If unset (None)
             then read from self.env_var_dict
            @param item_type if set to list, return [] if variable is unset
            @returns extracted value
        """
        if read_dict is None:
            read_dict = self.env_var_dict

        mask_value = read_dict.get(env_var_name, '')
        if not mask_value:
            if not item_type:
                return ''

            if item_type == 'list':
                return '[]'

        return mask_value.split('=', 1)[1].rstrip(';').strip()

    def handle_time_summary_dict(self, c_dict, remove_bracket_list=None):
        tmp_dict = {}
        app = self.app_name.upper()
        self.set_met_config_bool(tmp_dict,
                                 f'{app}_TIME_SUMMARY_FLAG',
                                 'flag',
                                 'TIME_SUMMARY_FLAG')

        self.set_met_config_bool(tmp_dict,
                                 f'{app}_TIME_SUMMARY_RAW_DATA',
                                 'raw_data',
                                 'TIME_SUMMARY_RAW_DATA')

        self.set_met_config_string(tmp_dict,
                                   f'{app}_TIME_SUMMARY_BEG',
                                   'beg',
                                   'TIME_SUMMARY_BEG')

        self.set_met_config_string(tmp_dict,
                                   f'{app}_TIME_SUMMARY_END',
                                   'end',
                                   'TIME_SUMMARY_END')

        self.set_met_config_int(tmp_dict,
                                f'{app}_TIME_SUMMARY_STEP',
                                'step',
                                'TIME_SUMMARY_STEP')

        self.set_met_config_int(tmp_dict,
                                f'{app}_TIME_SUMMARY_WIDTH',
                                'width',
                                'TIME_SUMMARY_WIDTH')

        self.set_met_config_list(tmp_dict,
                                 [f'{app}_TIME_SUMMARY_GRIB_CODES',
                                  f'{app}_TIME_SUMMARY_GRIB_CODE'],
                                 'grib_code',
                                 'TIME_SUMMARY_GRIB_CODES',
                                 remove_quotes=True,
                                 allow_empty=True)

        self.set_met_config_list(tmp_dict,
                                 [f'{app}_TIME_SUMMARY_OBS_VAR',
                                  f'{app}_TIME_SUMMARY_VAR_NAMES'],
                                 'obs_var',
                                 'TIME_SUMMARY_VAR_NAMES',
                                 allow_empty=True)

        self.set_met_config_list(tmp_dict,
                                 [f'{app}_TIME_SUMMARY_TYPE',
                                  f'{app}_TIME_SUMMARY_TYPES'],
                                 'type',
                                 'TIME_SUMMARY_TYPES',
                                 allow_empty=True)

        self.set_met_config_int(tmp_dict,
                                [f'{app}_TIME_SUMMARY_VLD_FREQ',
                                 f'{app}_TIME_SUMMARY_VALID_FREQ'],
                                'vld_freq',
                                'TIME_SUMMARY_VALID_FREQ')

        self.set_met_config_float(tmp_dict,
                                  [f'{app}_TIME_SUMMARY_VLD_THRESH',
                                   f'{app}_TIME_SUMMARY_VALID_THRESH'],
                                  'vld_thresh',
                                  'TIME_SUMMARY_VALID_THRESH')

        time_summary = self.format_met_config_dict(tmp_dict,
                                                   'time_summary',
                                                    keys=None)
        self.env_var_dict['METPLUS_TIME_SUMMARY_DICT'] = time_summary

        # set c_dict values to support old method of setting env vars
        for key, value in tmp_dict.items():
            c_dict[key] = self.get_env_var_value(key, read_dict=tmp_dict)

        # remove brackets [] from lists
        if not remove_bracket_list:
            return

        for list_value in remove_bracket_list:
            if c_dict.get(list_value):
                c_dict[list_value] = c_dict[list_value].strip('[]')

    def handle_mask(self, single_value=False, get_flags=False):
        """! Read mask dictionary values and set them into env_var_list

            @param single_value if True, only a single value for grid and poly
            are allowed. If False, they should be treated as as list
            @param get_flags if True, read grid_flag and poly_flag values
        """
        app = self.app_name.upper()

        dict_name = 'mask'
        dict_items = []

        data_type = 'string' if single_value else 'list'

        dict_items.append(
            self.get_met_config(
                name='grid',
                data_type=data_type,
                metplus_configs=[f'{app}_MASK_GRID',
                                 f'{app}_GRID'],
                extra_args={'allow_empty': True}
            )
        )

        dict_items.append(
            self.get_met_config(
                name='poly',
                data_type=data_type,
                metplus_configs=[f'{app}_MASK_POLY',
                                 f'{app}_VERIFICATION_MASK_TEMPLATE',
                                 f'{app}_POLY'],
                extra_args={'allow_empty': True}
            )
        )
        # get grid_flag and poly_flag if requested
        if get_flags:
            dict_items.append(
                self.get_met_config(name='grid_flag',
                                    data_type='string',
                                    metplus_configs=[f'{app}_MASK_GRID_FLAG'],
                                    extra_args={'remove_quotes': True,
                                                'uppercase': True})
            )
            dict_items.append(
                self.get_met_config(name='poly_flag',
                                    data_type='string',
                                    metplus_configs=[f'{app}_MASK_POLY_FLAG'],
                                    extra_args={'remove_quotes': True,
                                                'uppercase': True})
            )

        self.handle_met_config_dict(dict_name, dict_items)

    def set_met_config_function(self, item_type):
        """! Return function to use based on item type

             @param item_type type of MET config variable to obtain
             Valid values: list, string, int, float, thresh, bool
             @returns function to use or None if invalid type provided
        """
        if item_type == 'int':
            return self.set_met_config_int
        elif item_type == 'string':
            return self.set_met_config_string
        elif item_type == 'list':
            return self.set_met_config_list
        elif item_type == 'float':
            return self.set_met_config_float
        elif item_type == 'thresh':
            return self.set_met_config_thresh
        elif item_type == 'bool':
            return self.set_met_config_bool
        else:
            self.log_error("Invalid argument for item type: "
                           f"{item_type}")
            return None

    def handle_met_config_item(self, item, output_dict=None):
        """! Reads info from METConfigInfo object, gets value from
        METplusConfig, and formats it based on the specifications. Sets
        value in output dictionary with key starting with METPLUS_.

        @param item METConfigInfo object to read and determine what to get
        @param output_dict (optional) dictionary to save formatted output
         If unset, use self.env_var_dict.
        """
        if output_dict is None:
            output_dict = self.env_var_dict

        env_var_name = item.env_var_name.upper()
        if not env_var_name.startswith('METPLUS_'):
            env_var_name = f'METPLUS_{env_var_name}'

        # handle dictionary item
        if item.data_type == 'dict':
            env_var_name = f'{env_var_name}_{item.data_type.upper()}'
            tmp_dict = {}
            for child in item.children:
                if not self.handle_met_config_item(child, tmp_dict):
                    return False

            dict_string = self.format_met_config_dict(tmp_dict,
                                                      item.name,
                                                      keys=None)
            output_dict[env_var_name] = dict_string
            return True

        # handle non-dictionary item
        set_met_config = self.set_met_config_function(item.data_type)
        if not set_met_config:
            return False

        set_met_config(output_dict,
                       item.metplus_configs,
                       item.name,
                       c_dict_key=env_var_name,
                       **item.extra_args)
        return True

    def handle_met_config_dict(self, dict_name, dict_items,
                               output_dict=None):
        """! Read config variables for MET config dictionary and set
         env_var_dict with formatted values

        """
        if output_dict is None:
            output_dict = self.env_var_dict

        final_met_config = self.get_met_config(
            name=dict_name,
            data_type='dict',
            children=dict_items,
        )

        return self.handle_met_config_item(final_met_config, output_dict)

    def add_met_config(self, **kwargs):
        """! Create METConfigInfo object from arguments and process
             @param kwargs key arguments that should match METConfigInfo
              arguments, which includes the following:
             @param name MET config variable name to set
             @param data_type type of variable to set, i.e. string, list, bool
             @param env_var_name environment variable name to set (uses
              name if not set) with or without METPLUS_ prefix
             @param metplus_configs variables from METplus config that should
              be read to get the value. This can be a list of variable names
              in order of precedence (first variable is used if it is set,
              otherwise 2nd variable is used if set, etc.)
        """
        item = met_config(**kwargs)
        output_dict = kwargs.get('output_dict')
        self.handle_met_config_item(item, output_dict)

    def get_met_config(self, **kwargs):
        """! Get METConfigInfo object from arguments and return it
             @param kwargs key arguments that should match METConfigInfo
              arguments
             @returns METConfigInfo object
        """
        return met_config(**kwargs)

<<<<<<< HEAD
    def get_config_file(self, default_config_file=None):
        """! Get the MET config file path for the wrapper from the
        METplusConfig object. If unset, use the default value if provided.

        @param default_config_file (optional) filename of wrapped MET config
         file found in parm/met_config to use if config file is not set
        @returns path to wrapped config file or None if no default is provided
        """
        config_name = f'{self.app_name.upper()}_CONFIG_FILE'
        config_file = self.config.getraw('config', config_name, '')
        if not config_file:
            if not default_config_file:
                return None

            default_config_path = os.path.join(self.config.getdir('PARM_BASE'),
                                               'met_config',
                                               default_config_file)
            self.logger.debug(f"{config_name} is not set. "
                              f"Using {default_config_path}")
            config_file = default_config_path

        return config_file
=======
    def get_start_time_input_dict(self):
        """! Get the first run time specified in config. Used if only running
        the wrapper once (LOOP_ORDER = processes).

        @returns dictionary containing time information for first run time
        """
        use_init = util.is_loop_by_init(self.config)
        if use_init is None:
            self.log_error('Could not read time info')
            return None


        start_time, _, _ = util.get_start_end_interval_times(self.config)
        if start_time is None:
            self.log_error("Could not get start time")
            return None

        input_dict = util.set_input_dict(start_time, self.config, use_init)
        return input_dict
>>>>>>> 09be5139
<|MERGE_RESOLUTION|>--- conflicted
+++ resolved
@@ -2284,7 +2284,6 @@
         """
         return met_config(**kwargs)
 
-<<<<<<< HEAD
     def get_config_file(self, default_config_file=None):
         """! Get the MET config file path for the wrapper from the
         METplusConfig object. If unset, use the default value if provided.
@@ -2307,7 +2306,7 @@
             config_file = default_config_path
 
         return config_file
-=======
+
     def get_start_time_input_dict(self):
         """! Get the first run time specified in config. Used if only running
         the wrapper once (LOOP_ORDER = processes).
@@ -2326,5 +2325,4 @@
             return None
 
         input_dict = util.set_input_dict(start_time, self.config, use_init)
-        return input_dict
->>>>>>> 09be5139
+        return input_dict