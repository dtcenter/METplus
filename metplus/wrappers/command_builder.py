"""
Program Name: CommandBuilder.py
Contact(s): George McCabe
Abstract:
History Log:  Initial version
Usage: Create a subclass
Parameters: None
Input Files: N/A
Output Files: N/A
"""

import os
import glob
from datetime import datetime
from abc import ABCMeta
from inspect import getframeinfo, stack

from .command_runner import CommandRunner
from ..util import met_util as util
from ..util import do_string_sub, ti_calculate, get_seconds_from_string

# pylint:disable=pointless-string-statement
'''!@namespace CommandBuilder
@brief Common functionality to wrap all MET applications
Call as follows:
@code{.sh}
Cannot be called directly. Must use child classes.
@endcode
'''


class CommandBuilder:
    """!Common functionality to wrap all MET applications
    """
    __metaclass__ = ABCMeta

    def __init__(self, config, logger):
        self.isOK = True
        self.errors = 0
        self.logger = logger
        self.config = config
        self.env_list = set()
        self.debug = False
        self.args = []
        self.input_dir = ""
        self.infiles = []
        self.outdir = ""
        self.outfile = ""
        self.param = ""
        self.all_commands = []
        self.env = os.environ.copy()
        if hasattr(config, 'env'):
            self.env = config.env
        self.c_dict = self.create_c_dict()
        self.check_for_externals()

        self.cmdrunner = CommandRunner(self.config, logger=self.logger,
                                       verbose=self.c_dict['VERBOSITY'])

        # if env MET_TMP_DIR was not set, set it to config TMP_DIR
        if 'MET_TMP_DIR' not in self.env:
            self.add_env_var('MET_TMP_DIR', self.config.getdir('TMP_DIR'))

        self.clear()

    def create_c_dict(self):
        c_dict = dict()
        # set skip if output exists to False for all wrappers
        # wrappers that support this functionality can override this value
        c_dict['VERBOSITY'] = self.config.getstr('config', 'LOG_MET_VERBOSITY', '2')
        c_dict['SKIP_IF_OUTPUT_EXISTS'] = False
        c_dict['ALLOW_MULTIPLE_FILES'] = False

        app_name = ''
        if hasattr(self, 'app_name'):
            app_name = self.app_name

        c_dict['CUSTOM_LOOP_LIST'] = util.get_custom_string_list(self.config,
                                                                 app_name)


        return c_dict

    def clear(self):
        """!Unset class variables to prepare for next run time
        """
        self.args = []
        self.input_dir = ""
        self.infiles = []
        self.outdir = ""
        self.outfile = ""
        self.param = ""
        self.env_list.clear()

        # add MET_TMP_DIR back to env_list
        self.add_env_var('MET_TMP_DIR', self.config.getdir('TMP_DIR'))

    def set_environment_variables(self, time_info=None):
        """!Set environment variables that will be read set when running this tool.
            This tool does not have a config file, but environment variables may still
            need to be set, such as MET_TMP_DIR and MET_PYTHON_EXE.
            Reformat as needed. Print list of variables that were set and their values.
            Args:
              @param time_info dictionary containing timing info from current run"""
        # set user environment variables
        self.set_user_environment(time_info)

        # send environment variables to logger
        self.print_all_envs()

    def log_error(self, error_string):
        caller = getframeinfo(stack()[1][0])
        self.logger.error(f"({os.path.basename(caller.filename)}:{caller.lineno}) {error_string}")
        self.errors += 1

    def set_user_environment(self, time_info=None):
        """!Set environment variables defined in [user_env_vars] section of config
        """
        if time_info is None:
            time_info = {'now': datetime.strptime(self.config.getstr('config', 'CLOCK_TIME'),
                                                  '%Y%m%d%H%M%S')}

        if 'user_env_vars' not in self.config.sections():
            self.config.add_section('user_env_vars')

        for env_var in self.config.keys('user_env_vars'):
            # perform string substitution on each variable
            raw_env_var_value = self.config.getraw('user_env_vars', env_var)
            env_var_value = do_string_sub(raw_env_var_value,
                                          **time_info)
            self.add_env_var(env_var, env_var_value)

<<<<<<< HEAD
    def format_regrid_to_grid(self, to_grid):
        to_grid = to_grid.strip('"')
=======
    def add_common_envs(self):
        """!Set the environment variables that are common to many wrappers.
        This currently includes model (MODEL) and regrid.to_grid (REGRID_TO_GRID).
        """
        self.add_env_var('MODEL', str(self.c_dict['MODEL']))

        to_grid = self.c_dict['REGRID_TO_GRID'].strip('"')
>>>>>>> f09459a1
        if not to_grid:
            to_grid = 'NONE'

        # if not surrounded by quotes and not NONE, FCST or OBS, add quotes
        if to_grid not in ['NONE', 'FCST', 'OBS']:
            to_grid = f'"{to_grid}"'

        return to_grid

    def add_common_envs(self, time_info=None):
        # Set the environment variables
        self.add_env_var('MODEL', str(self.c_dict['MODEL']))

        to_grid = self.c_dict.get('REGRID_TO_GRID')
        self.add_env_var('REGRID_TO_GRID',
                         self.format_regrid_to_grid(to_grid))

    def print_all_envs(self):
        # send environment variables to logger
        self.logger.debug("ENVIRONMENT FOR NEXT COMMAND: ")
        for env_item in sorted(self.env_list):
            self.print_env_item(env_item)

        self.logger.debug("COPYABLE ENVIRONMENT FOR NEXT COMMAND: ")
        self.print_env_copy()

    def handle_window_once(self, c_dict, dtype, edge, app_name):
        """! Check and set window dictionary variables like
              OBS_WINDOW_BEG or FCST_FILE_WINDW_END
              Args:
                @param c_dict dictionary to set items in
                @param dtype type of data 'FCST' or 'OBS'
                @param edge either 'BEGIN' or 'END'
        """
        app = app_name.upper()

        # if value specific to given wrapper is set, override value
        if self.config.has_option('config',
                                  dtype + '_' + app + '_WINDOW_' + edge):
            c_dict[dtype + '_WINDOW_' + edge] = \
                self.config.getseconds('config',
                                   dtype + '_' + app + '_WINDOW_' + edge)
        # if generic value is set, use that
        elif self.config.has_option('config',
                                    dtype + '_WINDOW_' + edge):
            c_dict[dtype + '_WINDOW_' + edge] = \
                self.config.getseconds('config',
                                       dtype + '_WINDOW_' + edge)
        # otherwise set to default of 0
        else:
            c_dict[dtype + '_WINDOW_' + edge] = 0

        # do the same for FILE_WINDOW
        if self.config.has_option('config',
                                  dtype + '_' + app + '_FILE_WINDOW_' + edge):
            c_dict[dtype + '_FILE_WINDOW_' + edge] = \
                self.config.getseconds('config',
                                   dtype + '_' + app + '_FILE_WINDOW_' + edge)
        elif self.config.has_option('config',
                                    dtype + '_FILE_WINDOW_' + edge):
            c_dict[dtype + '_FILE_WINDOW_' + edge] = \
                self.config.getseconds('config',
                                       dtype + '_FILE_WINDOW_' + edge)
        # if generic FILE_WINDOW_ is set, use that
        elif self.config.has_option('config',
                                    'FILE_WINDOW_' + edge):
            c_dict['FILE_WINDOW_' + edge] = \
                self.config.getseconds('config',
                                       'FILE_WINDOW_' + edge)
        # otherwise set to 0
        else:
            c_dict[dtype + '_FILE_WINDOW_' + edge] = 0

    def handle_window_variables(self, c_dict, app_name, dtypes=['FCST', 'OBS']):
        """! Handle all window config variables like
              [FCST/OBS]_<app_name>_WINDOW_[BEGIN/END] and
              [FCST/OBS]_<app_name>_FILE_WINDOW_[BEGIN/END]
              Args:
                @param c_dict dictionary to set items in
        """
        edges = ['BEGIN', 'END']

        for dtype in dtypes:
            for edge in edges:
                self.handle_window_once(c_dict, dtype, edge, app_name)

    def set_output_path(self, outpath):
        """!Split path into directory and filename then save both
        """
        self.outfile = os.path.basename(outpath)
        self.outdir = os.path.dirname(outpath)

    def get_output_path(self):
        """!Combine output directory and filename then return result
        """
        return os.path.join(self.outdir, self.outfile)

    def add_env_var(self, key, name):
        """!Sets an environment variable so that the MET application
        can reference it in the parameter file or the application itself
        """
        self.env[key] = str(name)
        self.env_list.add(key)

    def print_env(self):
        """!Print all environment variables set for this application
        """
        for env_name in self.env:
            self.logger.debug(env_name + '="' + self.env[env_name] + '"')

    def print_env_copy(self, var_list=None):
        self.logger.debug(self.get_env_copy(var_list))

    def get_env_copy(self, var_list=None):
        """!Print list of environment variables that can be easily
        copied into terminal
        """
        out = ""
        if not var_list:
            var_list = self.env_list

        if 'user_env_vars' in self.config.sections():
            for user_var in self.config.keys('user_env_vars'):
                var_list.add(user_var)

        shell = self.config.getstr('config', 'USER_SHELL', 'bash').lower()
        for var in sorted(var_list):
            if shell == 'csh':
                line = 'setenv ' + var + ' "' + self.env[var].replace('"', '"\\""') + '"'
            else:
                line = 'export ' + var + '="' + self.env[var].replace('"', '\\"') + '"'

            out += line + '; '

        return out

    def print_env_item(self, item):
        """!Print single environment variable in the log file
        """
        self.logger.debug(item + "=" + self.env[item])

    def print_user_env_items(self):
        """!Prints user environment variables in the log file
        """
        for k in self.config.keys('user_env_vars') + ['MET_TMP_DIR']:
            self.print_env_item(k)

    def handle_fcst_and_obs_field(self, gen_name, fcst_name, obs_name, default=None, sec='config'):
        """!Handles config variables that have fcst/obs versions or a generic
            variable to handle both, i.e. FCST_NAME, OBS_NAME, and NAME.
            If FCST_NAME and OBS_NAME both exist, they are used. If both are don't
            exist, NAME is used.
        """
        has_gen = self.config.has_option(sec, gen_name)
        has_fcst = self.config.has_option(sec, fcst_name)
        has_obs = self.config.has_option(sec, obs_name)

        # use fcst and obs if both are set
        if has_fcst and has_obs:
            fcst_conf = self.config.getstr(sec, fcst_name)
            obs_conf = self.config.getstr(sec, obs_name)
            if has_gen:
                self.logger.warning('Ignoring conf {} and using {} and {}'
                                    .format(gen_name, fcst_name, obs_name))
            return fcst_conf, obs_conf

        # if one but not the other is set, error and exit
        if has_fcst and not has_obs:
            self.log_error('Cannot use {} without {}'.format(fcst_name, obs_name))
            return None, None

        if has_obs and not has_fcst:
            self.log_error('Cannot use {} without {}'.format(obs_name, fcst_name))
            return None, None

        # if generic conf is set, use for both
        if has_gen:
            gen_conf = self.config.getstr(sec, gen_name)
            return gen_conf, gen_conf

        # if none of the options are set, use default value for both if specified
        if default is None:
            msg = 'Must set both {} and {} in the config files'.format(fcst_name,
                                                                       obs_name)
            msg += ' or set {} instead'.format(gen_name)
            self.log_error(msg)

            return None, None

        self.logger.warning('Using default values for {}'.format(gen_name))
        return default, default

    def find_model(self, time_info, var_info=None, mandatory=True, return_list=False):
        """! Finds the model file to compare
              Args:
                @param time_info dictionary containing timing information
                @param var_info object containing variable information
                @param mandatory if True, report error if not found, warning if not
                  default is True
                @rtype string
                @return Returns the path to an model file
        """
        return self.find_data(time_info,
                              var_info=var_info,
                              data_type="FCST",
                              mandatory=mandatory,
                              return_list=return_list)

    def find_obs(self, time_info, var_info=None, mandatory=True, return_list=False):
        """! Finds the observation file to compare
              Args:
                @param time_info dictionary containing timing information
                @param var_info object containing variable information
                @param mandatory if True, report error if not found, warning if not
                  default is True
                @rtype string
                @return Returns the path to an observation file
        """
        return self.find_data(time_info,
                              var_info=var_info,
                              data_type="OBS",
                              mandatory=mandatory,
                              return_list=return_list)

    def find_obs_offset(self, time_info, var_info=None, mandatory=True, return_list=False):
        """! Finds the observation file to compare, looping through offset list until a file is found
              Args:
                @param time_info dictionary containing timing information
                @param var_info object containing variable information
                @param mandatory if True, report error if not found, warning if not
                  default is True
                @rtype string
                @return Returns tuple of the path to an observation file and the time_info object
                used to find the data so the value of offset can be preserved
        """
        offsets = self.c_dict.get('OFFSETS', [0])
        # if no offsets are specified, use argument to determine if file is mandatory
        # if offsets are specified, set mandatory to False to avoid errors when searching
        # through offset list
        is_mandatory = mandatory if offsets == [0] else False

        for offset in offsets:
            time_info['offset_hours'] = offset
            time_info = ti_calculate(time_info)
            obs_path = self.find_obs(time_info,
                                     var_info=var_info,
                                     mandatory=is_mandatory,
                                     return_list=return_list)

            if obs_path is not None:
                return obs_path, time_info

        # if no files are found return None
        # if offsets are specified, log error with list offsets used
        log_message = "Could not find observation file"
        if offsets == [0]:
            log_message = f"{log_message} using offsets {','.join(str(offsets))}"

        # if mandatory, report error, otherwise report warning
        if mandatory:
            self.log_error(log_message)
        else:
            self.logger.warning(log_message)

        return None, None

    def find_data(self, time_info, var_info=None, data_type='', mandatory=True, return_list=False):
        """! Finds the data file to compare
              Args:
                @param time_info dictionary containing timing information
                @param var_info object containing variable information
                @param data_type type of data to find (i.e. FCST_ or OBS_)
                @param mandatory if True, report error if not found, warning if not
                  default is True
                @rtype string
                @return Returns the path to an observation file
        """

        data_type_fmt = data_type
        # add underscore at end of data_type if not found unless empty string
        if data_type and not data_type.endswith('_'):
            data_type_fmt += '_'

        if var_info is not None:
            # set level based on input data type
            if data_type_fmt.startswith("OBS"):
                v_level = var_info['obs_level']
            else:
                v_level = var_info['fcst_level']

            # separate character from beginning of numeric level value if applicable
            level = util.split_level(v_level)[1]

            # set level to 0 character if it is not a number
            if not level.isdigit():
                level = '0'
        else:
            level = '0'

        # if level is a range, use the first value, i.e. if 250-500 use 250
        level = level.split('-')[0]

        # if level is in hours, convert to seconds
        level = get_seconds_from_string(level, 'H')

        # arguments for find helper functions
        arg_dict = {'level': level,
                    'data_type': data_type_fmt,
                    'mandatory': mandatory,
                    'time_info': time_info,
                    'return_list': return_list}

        # if looking for a file with an exact time match:
        if self.c_dict.get(data_type_fmt + 'FILE_WINDOW_BEGIN', 0) == 0 and \
                self.c_dict.get(data_type_fmt + 'FILE_WINDOW_END', 0) == 0:

            return self.find_exact_file(**arg_dict)

        # if looking for a file within a time window:
        return self.find_file_in_window(**arg_dict)

    def find_exact_file(self, level, data_type, time_info, mandatory=True, return_list=False):
        input_template = self.c_dict[f'{data_type}INPUT_TEMPLATE']
        data_dir = self.c_dict.get(f'{data_type}INPUT_DIR', '')

        check_file_list = []
        found_file_list = []

        # check if there is a list of files provided in the template
        # process each template in the list (or single template)
        template_list = util.getlist(input_template)

        # return None if a list is provided for a wrapper that doesn't allow
        # multiple files to be processed
        if len(template_list) > 1 and not self.c_dict.get('ALLOW_MULTIPLE_FILES', False):
            self.log_error("List of templates specified for a wrapper that "
                           "does not allow multiple files to be provided.")
            return None

        for template in template_list:
            # perform string substitution
            filename = do_string_sub(template,
                                     level=level,
                                     **time_info)

            # build full path with data directory and filename
            full_path = os.path.join(data_dir, filename)

            if os.path.sep not in full_path:
                self.logger.debug(f"{full_path} is not a file path. Returning that string.")
                return full_path

            self.logger.debug(f"Looking for {data_type}INPUT file {full_path}")

            # if wildcard expression, get all files that match
            if '?' in full_path or '*' in full_path:

                wildcard_files = sorted(glob.glob(full_path))
                self.logger.debug(f'Wildcard file pattern: {full_path}')
                self.logger.debug(f'{str(len(wildcard_files))} files match pattern')

                # add files to list of files
                for wildcard_file in wildcard_files:
                    check_file_list.append(wildcard_file)
            else:
                # add single file to list
                check_file_list.append(full_path)

        # if multiple files are not supported by the wrapper and multiple files are found, error and exit
        # this will allow a wildcard to be used to find a single file. Previously a wildcard would produce
        # an error if only 1 file is allowed.
        if not self.c_dict.get('ALLOW_MULTIPLE_FILES', False) and len(check_file_list) > 1:
            self.log_error("Multiple files found when wrapper does not support multiple files.")
            return None

        for file_path in check_file_list:
            # check if file exists
            input_data_type = self.c_dict.get(data_type + 'INPUT_DATATYPE', '')
            processed_path = util.preprocess_file(file_path,
                                                  input_data_type,
                                                  self.config)

            # report error if file path could not be found
            if not processed_path:
                msg = f"Could not find {data_type}INPUT file {file_path} using template {template}"
                if mandatory:
                    self.log_error(msg)
                else:
                    self.logger.warning(msg)

                return None

            self.logger.debug(f"Found file: {processed_path}")
            found_file_list.append(processed_path)

        # if only one item found and return_list is False, return single item
        if len(found_file_list) == 1 and not return_list:
            return found_file_list[0]

        return found_file_list

    def find_file_in_window(self, level, data_type, time_info, mandatory=True, return_list=False):
        template = self.c_dict[f'{data_type}INPUT_TEMPLATE']
        data_dir = self.c_dict[f'{data_type}INPUT_DIR']

        # convert valid_time to unix time
        valid_time = time_info['valid_fmt']
        valid_seconds = int(datetime.strptime(valid_time, "%Y%m%d%H%M%S").strftime("%s"))
        # get time of each file, compare to valid time, save best within range
        closest_files = []
        closest_time = 9999999

        # get range of times that will be considered
        valid_range_lower = self.c_dict.get(data_type + 'FILE_WINDOW_BEGIN', 0)
        valid_range_upper = self.c_dict.get(data_type + 'FILE_WINDOW_END', 0)
        lower_limit = int(datetime.strptime(util.shift_time_seconds(valid_time, valid_range_lower),
                                            "%Y%m%d%H%M%S").strftime("%s"))
        upper_limit = int(datetime.strptime(util.shift_time_seconds(valid_time, valid_range_upper),
                                            "%Y%m%d%H%M%S").strftime("%s"))

        msg = f"Looking for {data_type}INPUT files under {data_dir} within range " +\
              f"[{valid_range_lower},{valid_range_upper}] using template {template}"
        self.logger.debug(msg)

        if not data_dir:
            self.log_error('Must set INPUT_DIR if looking for files within a time window')
            return None

        # step through all files under input directory in sorted order
        for dirpath, _, all_files in os.walk(data_dir):
            for filename in sorted(all_files):
                fullpath = os.path.join(dirpath, filename)

                # remove input data directory to get relative path
                rel_path = fullpath.replace(f'{data_dir}/', "")
                # extract time information from relative path using template
                file_time_info = util.get_time_from_file(rel_path, template)
                if file_time_info is None:
                    continue

                # get valid time and check if it is within the time range
                file_valid_time = file_time_info['valid'].strftime("%Y%m%d%H%M%S")
                # skip if could not extract valid time
                if not file_valid_time:
                    continue
                file_valid_dt = datetime.strptime(file_valid_time, "%Y%m%d%H%M%S")
                file_valid_seconds = int(file_valid_dt.strftime("%s"))
                # skip if outside time range
                if file_valid_seconds < lower_limit or file_valid_seconds > upper_limit:
                    continue

                # if only 1 file is allowed, check if file is
                # closer to desired valid time than previous match
                if not self.c_dict.get('ALLOW_MULTIPLE_FILES', False):
                    diff = abs(valid_seconds - file_valid_seconds)
                    if diff < closest_time:
                        closest_time = diff
                        del closest_files[:]
                        closest_files.append(fullpath)
                # if multiple files are allowed, get all files within range
                else:
                    closest_files.append(fullpath)

        if not closest_files:
            msg = f"Could not find {data_type}INPUT files under {data_dir} within range " +\
                  f"[{valid_range_lower},{valid_range_upper}] using template {template}"
            if mandatory:
                self.log_error(msg)
            else:
                self.logger.warning(msg)
            return None

        # check if file(s) needs to be preprocessed before returning the path
        # if one file was found and return_list if False, return single file
        if len(closest_files) == 1 and not return_list:
            return util.preprocess_file(closest_files[0],
                                        self.c_dict.get(data_type + 'INPUT_DATATYPE', ''),
                                        self.config)

        # return list if multiple files are found
        out = []
        for close_file in closest_files:
            outfile = util.preprocess_file(close_file,
                                           self.c_dict.get(data_type + 'INPUT_DATATYPE', ''),
                                           self.config)
            out.append(outfile)

        return out

    def write_list_file(self, filename, file_list):
        """! Writes a file containing a list of filenames to the staging dir"""
        list_dir = os.path.join(self.config.getdir('STAGING_DIR'), 'file_lists')
        list_path = os.path.join(list_dir, filename)

        if not os.path.exists(list_dir):
            os.makedirs(list_dir, mode=0o0775)

        self.logger.debug(f"Writing list of filenames to {list_path}")
        with open(list_path, 'w') as file_handle:
            for f_path in file_list:
                self.logger.debug(f"Adding file to list: {f_path}")
                file_handle.write(f_path + '\n')
        return list_path

    def find_and_check_output_file(self, time_info):
        """!Build full path for expected output file and check if it exists.
            If output file doesn't exist or it does exists and we are not skipping it
            then return True to run the tool. Otherwise return False to not run the tool
            Args:
                @param time_info time dictionary to use to fill out output file template
                @returns True if the app should be run or False if it should not
        """
        output_path_template = os.path.join(self.c_dict['OUTPUT_DIR'],
                                            self.c_dict['OUTPUT_TEMPLATE'])
        output_path = do_string_sub(output_path_template,
                                    **time_info)
        self.set_output_path(output_path)

        # get directory that the output file will exist
        parent_dir = os.path.dirname(output_path)
        if not parent_dir:
            self.log_error('Must specify path to output file')
            return False

        # create full output dir if it doesn't already exist
        if not os.path.exists(parent_dir):
            os.makedirs(parent_dir)

        if not os.path.exists(output_path) or not self.c_dict['SKIP_IF_OUTPUT_EXISTS']:
            return True

        # if the output file exists and we are supposed to skip, don't run tool
        self.logger.debug(f'Skip writing output file {output_path} because it already '
                          'exists. Remove file or change '
                          f'{self.app_name.upper()}_SKIP_IF_OUTPUT_EXISTS to False '
                          'to process')
        return False

    def format_list_string(self, list_string):
        """!Add quotation marks around each comma separated item in the string"""
        strings = []
        for string in list_string.split(','):
            string = string.strip().replace('\'', '\"')
            if not string:
                continue
            if string[0] != '"' and string[-1] != '"':
                string = f'"{string}"'
            strings.append(string)

        return ','.join(strings)

    def check_for_externals(self):
        self.check_for_gempak()

    def check_for_gempak(self):
        # check if we are processing Gempak data
        processingGempak = False

        # if any *_DATATYPE keys in c_dict have a value of GEMPAK, we are using Gempak data
        data_types = [value for key,value in self.c_dict.items() if key.endswith('DATATYPE')]
        if 'GEMPAK' in data_types:
            processingGempak = True

        # if any filename templates end with .grd, we are using Gempak data
        template_list = [value for key,value in self.c_dict.items() if key.endswith('TEMPLATE')]

        # handle when template is a list of templates, which happens in EnsembleStat
        templates = []
        for value in template_list:
            if type(value) is list:
                 for subval in value:
                     templates.append(subval)
            else:
                templates.append(value)

        if [value for value in templates if value and value.endswith('.grd')]:
            processingGempak = True

        # If processing Gempak, make sure GempakToCF is found
        if processingGempak:
            gempaktocf_jar = self.config.getstr('exe', 'GEMPAKTOCF_JAR', '')
            self.check_gempaktocf(gempaktocf_jar)

    def check_gempaktocf(self, gempaktocf_jar):
        if not gempaktocf_jar:
            self.log_error("[exe] GEMPAKTOCF_JAR was not set if configuration file. "
                           "This is required to process Gempak data.")
            self.logger.info("Refer to the GempakToCF use case documentation for information "
                             "on how to obtain the tool: parm/use_cases/met_tool_wrapper/GempakToCF/GempakToCF.py")
            self.isOK = False
        elif not os.path.exists(gempaktocf_jar):
            self.log_error(f"GempakToCF Jar file does not exist at {gempaktocf_jar}. " +
                           "This is required to process Gempak data.")
            self.logger.info("Refer to the GempakToCF use case documentation for information "
                             "on how to obtain the tool: parm/use_cases/met_tool_wrapper/GempakToCF/GempakToCF.py")
            self.isOK = False

    def get_output_prefix(self, time_info):
        return do_string_sub(self.config.getraw('config', f'{self.app_name.upper()}_OUTPUT_PREFIX', ''),
                             **time_info)

    def add_field_info_to_time_info(self, time_info, field_info):
        """!Add name and level values from field info to time info dict to be used in string substitution
            Args:
                @param time_info time dictionary to add items to
                @param field_info field dictionary to get values from
        """
        field_items = ['fcst_name', 'fcst_level', 'obs_name', 'obs_level']
        for field_item in field_items:
            time_info[field_item] = field_info[field_item] if field_item in field_info else ''

    def set_current_field_config(self, field_info=None):
        """!Sets config variables for current fcst/obs name/level that can be referenced
            by other config variables such as OUTPUT_PREFIX. Only sets then if CURRENT_VAR_INFO
            is set in c_dict.
            Args:
                @param field_info optional dictionary containing field information. If not provided, use
                [config] CURRENT_VAR_INFO
        """
        if not field_info:
            field_info = self.c_dict.get('CURRENT_VAR_INFO', None)

        if field_info is not None:

            self.config.set('config', 'CURRENT_FCST_NAME',
                            field_info['fcst_name'] if 'fcst_name' in field_info else '')
            self.config.set('config', 'CURRENT_OBS_NAME',
                            field_info['obs_name'] if 'obs_name' in field_info else '')
            self.config.set('config', 'CURRENT_FCST_LEVEL',
                            field_info['fcst_level'] if 'fcst_level' in field_info else '')
            self.config.set('config', 'CURRENT_OBS_LEVEL',
                            field_info['obs_level'] if 'obs_level' in field_info else '')

    def check_for_python_embedding(self, input_type, var_info):
        """!Check if field name of given input type is a python script. If it is not, return the field name.
            If it is, check if the input datatype is a valid Python Embedding string, set the c_dict item
            that sets the file_type in the MET config file accordingly, and set the output string to 'python_embedding.
            Used to set up Python Embedding input for MET tools that support multiple input files, such as MTD, EnsembleStat,
            and SeriesAnalysis.
            Args:
              @param input_type type of field input, i.e. FCST, OBS, ENS, POINT_OBS, GRID_OBS, or BOTH
              @param var_info dictionary item containing field information for the current *_VAR<n>_* configs being handled
              @returns field name if not a python script, 'python_embedding' if it is, and None if configuration is invalid"""
        var_input_type = input_type.lower() if input_type != 'BOTH' else 'fcst'
        # reset file type to empty string to handle if python embedding is used for one field but not for the next
        self.c_dict[f'{input_type}_FILE_TYPE'] = ''

        if not util.is_python_script(var_info[f"{var_input_type}_name"]):
            # if not a python script, return var name
            return var_info[f"{var_input_type}_name"]

        # if it is a python script, set file extension to show that and make sure *_INPUT_DATATYPE is a valid PYTHON_* string
        file_ext = 'python_embedding'
        data_type = self.c_dict.get(f'{input_type}_INPUT_DATATYPE', '')
        if data_type not in util.PYTHON_EMBEDDING_TYPES:
            self.log_error(f"{input_type}_{self.app_name.upper()}_INPUT_DATATYPE ({data_type}) must be set to a valid Python Embedding type "
                           f"if supplying a Python script as the {input_type}_VAR<n>_NAME. Valid options: "
                           f"{','.join(util.PYTHON_EMBEDDING_TYPES)}")
            return None

        # set file type string to be set in MET config file to specify Python Embedding is being used for this dataset
        self.c_dict[f'{input_type}_FILE_TYPE'] = f"file_type = {data_type};"
        return file_ext

    def get_field_info(self, d_type, v_name, v_level='', v_thresh=[], v_extra=''):
        """! Format field information into format expected by MET config file
              Args:
                @param v_level level of data to extract
                @param v_thresh threshold value to use in comparison
                @param v_name name of field to process
                @param v_extra additional field information to add if available
                @param d_type type of data to find i.e. FCST or OBS
                @rtype string
                @return Returns formatted field information
        """
        # separate character from beginning of numeric level value if applicable
        _, level = util.split_level(v_level)

        # list to hold field information
        fields = []

        # get cat thresholds if available
        cat_thresh = ""
        threshs = [None]
        if len(v_thresh) != 0:
            threshs = v_thresh
            cat_thresh = "cat_thresh=[ " + ','.join(threshs) + " ];"

        # if neither input is probabilistic, add all cat thresholds to same field info item
        if not self.c_dict.get('FCST_IS_PROB', False) and not self.c_dict.get('OBS_IS_PROB', False):

            # if pcp_combine was run, use name_level, (*,*) format
            # if not, use user defined name/level combination
            if d_type != 'ENS' and self.config.getbool('config', d_type + '_PCP_COMBINE_RUN', False):
                field = "{ name=\"" + v_name + "_" + level + \
                        "\"; level=\"(*,*)\";"
            else:
                field = "{ name=\"" + v_name + "\";"

                # add level if it is set
                if v_level:
                    field += " level=\"" +  v_level + "\";"

            # add threshold if it is set
            if cat_thresh:
                field += ' ' + cat_thresh

            # add extra info if it is set
            if v_extra:
                field += ' ' + v_extra

            field += ' }'
            fields.append(field)

        # if either input is probabilistic, create separate item for each threshold
        else:

            # if input currently being processed if probabilistic, format accordingly
            if self.c_dict.get(d_type + '_IS_PROB', False):
                # if probabilistic data for either fcst or obs, thresholds are required
                # to be specified or no field items will be created. Create a field dict
                # item for each threshold value
                for thresh in threshs:
                    # if utilizing python embedding for prob input, just set the
                    # field name to the call to the script
                    if util.is_python_script(v_name):
                        field = "{ name=\"" + v_name + "\"; prob=TRUE;"
                    elif self.c_dict[d_type + '_INPUT_DATATYPE'] == 'NETCDF' or \
                      not self.c_dict[d_type + '_PROB_IN_GRIB_PDS']:
                        field = "{ name=\"" + v_name + "\";"
                        if v_level:
                            field += " level=\"" +  v_level + "\";"
                        field += " prob=TRUE;"
                    else:
                        # a threshold value is required for GRIB prob DICT data
                        if thresh is None:
                            self.log_error('No threshold was specified for probabilistic '
                                              'forecast GRIB data')
                            return None

                        thresh_str = ""
                        thresh_tuple_list = util.get_threshold_via_regex(thresh)
                        for comparison, number in thresh_tuple_list:
                            if comparison in ["gt", "ge", ">", ">=", "==", "eq"]:
                                thresh_str += "thresh_lo=" + str(number) + "; "
                            if comparison in ["lt", "le", "<", "<=", "==", "eq"]:
                                thresh_str += "thresh_hi=" + str(number) + "; "

                        field = "{ name=\"PROB\"; level=\"" + v_level + \
                                "\"; prob={ name=\"" + v_name + \
                                "\"; " + thresh_str + "}"

                    # add probabilistic cat thresh if different from default ==0.1
                    prob_cat_thresh = self.c_dict[d_type + '_PROB_THRESH']
                    if prob_cat_thresh is not None:
                        field += " cat_thresh=[" + prob_cat_thresh + "];"

                    if v_extra:
                        field += ' ' + v_extra

                    field += ' }'
                    fields.append(field)
            else:
                # if input being processed is not probabilistic but the other input is
                for thresh in threshs:
                    # if pcp_combine was run, use name_level, (*,*) format
                    # if not, use user defined name/level combination
                    if self.config.getbool('config', d_type + '_PCP_COMBINE_RUN', False):
                        field = "{ name=\"" + v_name + "_" + level + \
                                "\"; level=\"(*,*)\";"
                    else:
                        field = "{ name=\"" + v_name + "\";"
                        if v_level:
                            field += " level=\"" + v_level + "\";"

                    if thresh is not None:
                        field += " cat_thresh=[ " + str(thresh) + " ];"

                    if v_extra:
                        field += ' ' + v_extra

                    field += ' }'
                    fields.append(field)

        # return list of field dictionary items
        return fields

    def get_verification_mask(self, time_info):
        """!If verification mask template is set in the config file,
            use it to find the verification mask filename"""
        template = self.c_dict.get('VERIFICATION_MASK_TEMPLATE')
        if not template:
            return

        filenames = do_string_sub(template,
                                  **time_info)
        mask_list_string = self.format_list_string(filenames)
        self.c_dict['VERIFICATION_MASK'] = mask_list_string

    def get_command(self):
        """! Builds the command to run the MET application
           @rtype string
           @return Returns a MET command with arguments that you can run
        """
        if self.app_path is None:
            self.log_error('No app path specified. '
                              'You must use a subclass')
            return None

        cmd = '{} -v {}'.format(self.app_path, self.c_dict['VERBOSITY'])

        for arg in self.args:
            cmd += " " + arg

        if not self.infiles:
            self.log_error("No input filenames specified")
            return None

        for infile in self.infiles:
            cmd += " " + infile

        if not self.outfile:
            self.log_error("No output filename specified")
            return None

        out_path = os.path.join(self.outdir, self.outfile)

        # create outdir (including subdir in outfile) if it doesn't exist
        parent_dir = os.path.dirname(out_path)
        if not parent_dir:
            self.log_error('Must specify path to output file')
            return None

        if not os.path.exists(parent_dir):
            os.makedirs(parent_dir)

        cmd += " " + out_path

        if self.param:
            cmd += ' ' + self.param

        return cmd

    def build_and_run_command(self):
        cmd = self.get_command()
        if cmd is None:
            self.log_error("Could not generate command")
            return
        self.build()

    # Placed running of command in its own class, command_runner run_cmd().
    # This will allow the ability to still call build() as is currenly done
    # in subclassed CommandBuilder wrappers and also allow wrappers
    # such as tc_pairs that are not heavily designed around command builder
    # to call cmdrunner.run_cmd().
    # Make sure they have SET THE self.app_name in the subclasses constructor.
    # see regrid_data_plane_wrapper.py as an example of how to set.
    def build(self):
        """!Build and run command"""
        cmd = self.get_command()
        if cmd is None:
            return False

        # add command to list of all commands run
        self.all_commands.append(cmd)

        ret, out_cmd = self.cmdrunner.run_cmd(cmd, self.env, app_name=self.app_name,
                                              copyable_env=self.get_env_copy())
        if ret != 0:
            self.log_error(f"MET command returned a non-zero return code: {cmd}")
            self.logger.info("Check the logfile for more information on why it failed")
            return False

        return True

    # argument needed to match call
    # pylint:disable=unused-argument
    def run_at_time(self, input_dict):
        """!Used to output error and exit if wrapper is attemped to be run with
            LOOP_ORDER = times and the run_at_time method is not implemented"""
        self.log_error('run_at_time not implemented for {} wrapper. '
                          'Cannot run with LOOP_ORDER = times'.format(self.app_name))
        exit(1)

    def run_all_times(self):
        """!Loop over time range specified in conf file and
        call METplus wrapper for each time"""
        util.loop_over_times_and_call(self.config, self)<|MERGE_RESOLUTION|>--- conflicted
+++ resolved
@@ -130,18 +130,8 @@
                                           **time_info)
             self.add_env_var(env_var, env_var_value)
 
-<<<<<<< HEAD
     def format_regrid_to_grid(self, to_grid):
         to_grid = to_grid.strip('"')
-=======
-    def add_common_envs(self):
-        """!Set the environment variables that are common to many wrappers.
-        This currently includes model (MODEL) and regrid.to_grid (REGRID_TO_GRID).
-        """
-        self.add_env_var('MODEL', str(self.c_dict['MODEL']))
-
-        to_grid = self.c_dict['REGRID_TO_GRID'].strip('"')
->>>>>>> f09459a1
         if not to_grid:
             to_grid = 'NONE'
 
