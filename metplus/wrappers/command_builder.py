"""
Program Name: command_builder.py
Contact(s): George McCabe
Abstract:
History Log:  Initial version
Usage: Create a subclass
Parameters: None
Input Files: N/A
Output Files: N/A
"""

import os
import sys
import glob
from datetime import datetime
from abc import ABCMeta
from inspect import getframeinfo, stack

from .command_runner import CommandRunner
from ..util import met_util as util
from ..util import do_string_sub, ti_calculate, get_seconds_from_string
from ..util import config_metplus
from ..util import METConfigInfo as met_config

# pylint:disable=pointless-string-statement
'''!@namespace CommandBuilder
@brief Common functionality to wrap all MET applications
Call as follows:
@code{.sh}
Cannot be called directly. Must use child classes.
@endcode
'''


class CommandBuilder:
    """!Common functionality to wrap all MET applications
    """
    __metaclass__ = ABCMeta

    # types of climatology values that should be checked and set
    climo_types = ['MEAN', 'STDEV']

    # name of variable to hold any MET config overrides
    MET_OVERRIDES_KEY = 'METPLUS_MET_CONFIG_OVERRIDES'

    def __init__(self, config, instance=None, config_overrides={}):
        self.isOK = True
        self.errors = 0
        self.config = config
        self.logger = config.logger
        self.env_list = set()
        self.debug = False
        self.args = []
        self.input_dir = ""
        self.infiles = []
        self.outdir = ""
        self.outfile = ""
        self.param = ""
        self.all_commands = []

        # store values to set in environment variables for each command
        self.env_var_dict = {}

        # list of environment variables to set before running command
        self.env_var_keys = [
            'MET_TMP_DIR',
        ]
        if hasattr(self, 'WRAPPER_ENV_VAR_KEYS'):
            self.env_var_keys.extend(self.WRAPPER_ENV_VAR_KEYS)

        # if instance is set, check for a section with the same name in the
        # METplusConfig object. If found, copy all values into the config
        if instance:
            self.config = (
                config_metplus.replace_config_from_section(self.config,
                                                           instance,
                                                           required=False)
            )

        self.instance = instance

        # override config if any were supplied
        self.override_config(config_overrides)

        self.env = os.environ.copy()
        if hasattr(config, 'env'):
            self.env = config.env

        # populate c_dict dictionary
        self.c_dict = self.create_c_dict()

        # if wrapper has a config file, read MET config overrides variable
        if 'CONFIG_FILE' in self.c_dict:
            config_name = self.MET_OVERRIDES_KEY.replace('METPLUS',
                                                         self.app_name.upper())
            self.env_var_dict[self.MET_OVERRIDES_KEY] = (
                self.config.getraw('config', config_name)
            )

            # add key to list of env vars to set
            self.env_var_keys.append(self.MET_OVERRIDES_KEY)

            # warn if any environment variables set by the wrapper are not
            # being utilized in the user's config file
            self.check_for_unused_env_vars()

        # set MET_TMP_DIR environment variable that controls
        # where the MET tools write temporary files
        self.env_var_dict['MET_TMP_DIR'] = self.config.getdir('TMP_DIR')

        self.check_for_externals()

        self.cmdrunner = CommandRunner(self.config, logger=self.logger,
                                       verbose=self.c_dict['VERBOSITY'])

        # set log name to app name by default
        # any wrappers with a name different than the primary app that is run
        # should override this value in their init function after the call
        # to the parent init function
        self.log_name = self.app_name if hasattr(self, 'app_name') else ''

        self.clear()

    def override_config(self, config_overrides):
        if not config_overrides:
            return

        self.logger.debug("Overriding config with explicit values:")
        for key, value in config_overrides.items():
            self.logger.debug(f"Setting [config] {key} = {value}")
            self.config.set('config', key, value)

    def check_for_unused_env_vars(self):
        config_file = self.c_dict.get('CONFIG_FILE')
        if not config_file:
            return

        if not hasattr(self, 'WRAPPER_ENV_VAR_KEYS'):
            return

        # read config file content
        with open(config_file, 'r') as file_handle:
            content = file_handle.read()

        # report a warning if any env var in the list is not being used
        for env_var_key in self.WRAPPER_ENV_VAR_KEYS:
            env_var_string = f"${{{env_var_key}}}"
            if env_var_string not in content:
                self.logger.warning(f"Environment variable {env_var_string} "
                                    "is not utilized in MET config file: "
                                    f"{config_file}")


    def create_c_dict(self):
        c_dict = dict()
        # set skip if output exists to False for all wrappers
        # wrappers that support this functionality can override this value
        c_dict['VERBOSITY'] = self.config.getstr('config',
                                                 'LOG_MET_VERBOSITY',
                                                 '2')
        c_dict['ALLOW_MULTIPLE_FILES'] = False

        app_name = ''
        if hasattr(self, 'app_name'):
            app_name = self.app_name

        c_dict['CUSTOM_LOOP_LIST'] = util.get_custom_string_list(self.config,
                                                                 app_name)

        c_dict['SKIP_TIMES'] = util.get_skip_times(self.config,
                                                   app_name)

        c_dict['USE_EXPLICIT_NAME_AND_LEVEL'] = (
            self.config.getbool('config',
                                'USE_EXPLICIT_NAME_AND_LEVEL',
                                False)
            )

        c_dict['MANDATORY'] = (
            self.config.getbool('config',
                                f'{app_name.upper()}_MANDATORY',
                                True)
        )
        c_dict['SKIP_IF_OUTPUT_EXISTS'] = (
            self.config.getbool('config',
                                f'{app_name.upper()}_SKIP_IF_OUTPUT_EXISTS',
                                False)
        )

        # option to bypass check for the existence of input files
        # to make testing easier
        c_dict['INPUT_MUST_EXIST'] = self.config.getbool('config',
                                                         'INPUT_MUST_EXIST',
                                                         True)
        return c_dict

    def clear(self):
        """!Unset class variables to prepare for next run time
        """
        self.args = []
        self.input_dir = ""
        self.infiles = []
        self.outdir = ""
        self.outfile = ""
        self.param = ""
        self.env_list.clear()

    def set_environment_variables(self, time_info=None):
        """!Set environment variables that will be read set when running this tool.
            This tool does not have a config file, but environment variables may still
            need to be set, such as MET_TMP_DIR and MET_PYTHON_EXE.
            Reformat as needed. Print list of variables that were set and their values.
            Args:
              @param time_info dictionary containing timing info from current run"""
        if time_info is None:
            clock_time_fmt = (
                datetime.strptime(self.config.getstr('config', 'CLOCK_TIME'),
                                  '%Y%m%d%H%M%S')
            )
            time_info = {'now': clock_time_fmt}

        # loop over list of environment variables that need to be set for the
        # wrapper, apply time info substitution if available, and
        # set environment variable setting empty string if key is not set in
        # the env_var_dict dictionary
        for key in self.env_var_keys:
            value = self.env_var_dict.get(key, '')
            if time_info:
                value = do_string_sub(value,
                                      skip_missing_tags=True,
                                      **time_info)

            self.add_env_var(key, value)

        # set user defined environment variables
        self.set_user_environment(time_info)

        # send environment variables to logger
        for msg in self.print_all_envs(print_each_item=True,
                                       print_copyable=False):
            self.logger.info(msg)

        # log environment variables that can be copied into terminal
        # to rerun application if debug logging is turned on
        for msg in self.print_all_envs(print_each_item=False,
                                       print_copyable=True):
            self.logger.debug(msg)

    def log_error(self, error_string):
        caller = getframeinfo(stack()[1][0])
        self.logger.error(f"({os.path.basename(caller.filename)}:{caller.lineno}) {error_string}")
        self.errors += 1
        self.isOK = False

    def set_user_environment(self, time_info):
        """!Set environment variables defined in [user_env_vars] section of config
        """
        if 'user_env_vars' not in self.config.sections():
            self.config.add_section('user_env_vars')

        for env_var in self.config.keys('user_env_vars'):
            # perform string substitution on each variable
            raw_env_var_value = self.config.getraw('user_env_vars', env_var)
            env_var_value = do_string_sub(raw_env_var_value,
                                          **time_info)
            self.add_env_var(env_var, env_var_value)

    @staticmethod
    def format_regrid_to_grid(to_grid):
        to_grid = to_grid.strip('"')
        if not to_grid:
            to_grid = 'NONE'

        # if not surrounded by quotes and not NONE, FCST or OBS, add quotes
        if to_grid not in ['NONE', 'FCST', 'OBS']:
            to_grid = f'"{to_grid}"'

        return to_grid

    def print_all_envs(self, print_copyable=True, print_each_item=True):
        """! Create list of log messages that output all environment variables
        that were set by this wrapper.

        @param print_copyable if True, also output a list of shell commands
        that can be easily copied and pasted into a browser to recreate the
        environment that was set when the command was run
        @param print_each_item if True, print each environment variable and
        value on a single line (default is True)
        @returns list of log messages
        """
        msg = []
        if print_each_item:
            msg.append("ENVIRONMENT FOR NEXT COMMAND: ")
            for env_item in sorted(self.env_list):
                msg.append(self.print_env_item(env_item))

        if print_copyable:
            msg.append("COPYABLE ENVIRONMENT FOR NEXT COMMAND: ")
            msg.append(self.get_env_copy())

        return msg

    def handle_window_once(self, input_list, default_val=0):
        """! Check and set window dictionary variables like
              OBS_WINDOW_BEG or FCST_FILE_WINDW_END

             @param input_list list of config keys to check for value
             @param default_val value to use if none of the input keys found
        """
        for input_key in input_list:
            if self.config.has_option('config', input_key):
                return self.config.getseconds('config', input_key)

        return default_val

    def handle_obs_window_variables(self, c_dict):
        """! Handle obs window config variables like
        OBS_<app_name>_WINDOW_[BEGIN/END]. Set c_dict values for begin and end
        to handle old method of setting env vars in MET config files, i.e.
        OBS_WINDOW_[BEGIN/END]. Set env_var_dict value if any of the values
        are set

             @param c_dict dictionary to read items from
        """
        edges = [('BEGIN', -5400),
                 ('END', 5400)]
        app = self.app_name.upper()

        keys = []
        tmp_dict = {}
        for edge, default_val in edges:
            input_list = [f'OBS_{app}_WINDOW_{edge}',
                          f'OBS_WINDOW_{edge}',
                         ]
            output_key = f'OBS_WINDOW_{edge}'
            value = self.handle_window_once(input_list, default_val)
            c_dict[output_key] = value
            if edge == 'BEGIN':
                edge = 'BEG'
            tmp_dict[output_key] = f'{edge.lower()} = {value};'
            # if something other than the default is used, add output key
            # to the list of items to add to the env_var_dict value
            if value != default_val:
                keys.append(output_key)

        window_str = self.format_met_config_dict(tmp_dict, 'obs_window', keys)
        self.env_var_dict['METPLUS_OBS_WINDOW_DICT'] = window_str

    def handle_file_window_variables(self, c_dict, dtypes=['FCST', 'OBS']):
        """! Handle all window config variables like
              [FCST/OBS]_<app_name>_WINDOW_[BEGIN/END] and
              [FCST/OBS]_<app_name>_FILE_WINDOW_[BEGIN/END]
              Args:
                @param c_dict dictionary to set items in
        """
        edges = ['BEGIN', 'END']
        app = self.app_name.upper()

        for dtype in dtypes:
            for edge in edges:
                input_list = [f'{dtype}_{app}_FILE_WINDOW_{edge}',
                               f'{dtype}_FILE_WINDOW_{edge}',
                               f'FILE_WINDOW_{edge}',
                               ]
                output_key = f'{dtype}_FILE_WINDOW_{edge}'
                value = self.handle_window_once(input_list, 0)
                c_dict[output_key] = value

    def set_met_config_obs_window(self, c_dict):
        for edge in ['BEGIN', 'END']:
            obs_window = c_dict.get(f'OBS_WINDOW_{edge}', '')
            if obs_window:
                obs_window_fmt = f"{edge.lower()} = {obs_window};"
            else:
                obs_window_fmt = ''

            self.env_var_dict[f'METPLUS_OBS_WINDOW_{edge}'] = obs_window_fmt

    def set_output_path(self, outpath):
        """!Split path into directory and filename then save both
        """
        self.outfile = os.path.basename(outpath)
        self.outdir = os.path.dirname(outpath)

    def get_output_path(self):
        """!Combine output directory and filename then return result
        """
        return os.path.join(self.outdir, self.outfile)

    def add_env_var(self, key, name):
        """!Sets an environment variable so that the MET application
        can reference it in the parameter file or the application itself
        """
        self.env[key] = str(name)
        self.env_list.add(key)

    def get_env_copy(self, var_list=None):
        """!Print list of environment variables that can be easily
        copied into terminal
        """
        out = ""
        if not var_list:
            var_list = self.env_list

        if 'user_env_vars' in self.config.sections():
            for user_var in self.config.keys('user_env_vars'):
                # skip unset user env vars if not needed
                if self.env.get(user_var) is None:
                    continue
                var_list.add(user_var)

        shell = self.config.getstr('config', 'USER_SHELL', 'bash').lower()
        for var in sorted(var_list):
            if shell == 'csh':
                # TODO: Complex environment variables that have special characters
                # like { or } will not be copyable in csh until modifications are
                # made to the formatting of the setenv calls
                clean_env = self.env[var].replace('"', '"\\""')
                line = 'setenv ' + var + ' "' + clean_env + '"'
            else:
                # insert escape characters to allow export command to be copyable
                clean_env = self.env[var].replace('"', r'\"').replace(r'\\"', r'\\\"')
                line = 'export ' + var + '="' + clean_env + '"'

            out += line + '; '

        return out

    def print_env_item(self, item):
        """!Print single environment variable in the log file
        """
        return f"{item}={self.env[item]}"

    def handle_fcst_and_obs_field(self, gen_name, fcst_name, obs_name, default=None, sec='config'):
        """!Handles config variables that have fcst/obs versions or a generic
            variable to handle both, i.e. FCST_NAME, OBS_NAME, and NAME.
            If FCST_NAME and OBS_NAME both exist, they are used. If both are don't
            exist, NAME is used.
        """
        has_gen = self.config.has_option(sec, gen_name)
        has_fcst = self.config.has_option(sec, fcst_name)
        has_obs = self.config.has_option(sec, obs_name)

        # use fcst and obs if both are set
        if has_fcst and has_obs:
            fcst_conf = self.config.getstr(sec, fcst_name)
            obs_conf = self.config.getstr(sec, obs_name)
            if has_gen:
                self.logger.warning('Ignoring conf {} and using {} and {}'
                                    .format(gen_name, fcst_name, obs_name))
            return fcst_conf, obs_conf

        # if one but not the other is set, error and exit
        if has_fcst and not has_obs:
            self.log_error('Cannot use {} without {}'.format(fcst_name, obs_name))
            return None, None

        if has_obs and not has_fcst:
            self.log_error('Cannot use {} without {}'.format(obs_name, fcst_name))
            return None, None

        # if generic conf is set, use for both
        if has_gen:
            gen_conf = self.config.getstr(sec, gen_name)
            return gen_conf, gen_conf

        # if none of the options are set, use default value for both if specified
        if default is None:
            msg = 'Must set both {} and {} in the config files'.format(fcst_name,
                                                                       obs_name)
            msg += ' or set {} instead'.format(gen_name)
            self.log_error(msg)

            return None, None

        self.logger.warning('Using default values for {}'.format(gen_name))
        return default, default

    def find_model(self, time_info, var_info=None, mandatory=True,
                   return_list=False):
        """! Finds the model file to compare
              Args:
                @param time_info dictionary containing timing information
                @param var_info object containing variable information
                @param mandatory if True, report error if not found, warning
                 if not, default is True
                @rtype string
                @return Returns the path to an model file
        """
        return self.find_data(time_info,
                              var_info=var_info,
                              data_type="FCST",
                              mandatory=mandatory,
                              return_list=return_list)

    def find_obs(self, time_info, var_info=None, mandatory=True,
                 return_list=False):
        """! Finds the observation file to compare
              Args:
                @param time_info dictionary containing timing information
                @param var_info object containing variable information
                @param mandatory if True, report error if not found, warning
                 if not, default is True
                @rtype string
                @return Returns the path to an observation file
        """
        return self.find_data(time_info,
                              var_info=var_info,
                              data_type="OBS",
                              mandatory=mandatory,
                              return_list=return_list)

    def find_obs_offset(self, time_info, var_info=None, mandatory=True,
                        return_list=False):
        """! Finds the observation file to compare, looping through offset
            list until a file is found

             @param time_info dictionary containing timing information
             @param var_info object containing variable information
             @param mandatory if True, report error if not found, warning
              if not, default is True
             @rtype string
             @return Returns tuple of the path to an observation file and
              the time_info object
              used to find the data so the value of offset can be preserved
        """
        offsets = self.c_dict.get('OFFSETS', [0])
        # if no offsets are specified, use argument to determine if file is
        # mandatory if offsets are specified, set mandatory to False to avoid
        # errors when searching through offset list
        is_mandatory = mandatory if offsets == [0] else False

        for offset in offsets:
            time_info['offset_hours'] = offset
            time_info = ti_calculate(time_info)
            obs_path = self.find_obs(time_info,
                                     var_info=var_info,
                                     mandatory=is_mandatory,
                                     return_list=return_list)

            if obs_path is not None:
                return obs_path, time_info

        # if no files are found return None
        # if offsets are specified, log error with list offsets used
        log_message = "Could not find observation file"
        if offsets != [0]:
            log_message = (f"{log_message} using offsets "
                           f"{','.join([str(offset) for offset in offsets])}")

        # if mandatory, report error, otherwise report warning
        if mandatory:
            self.log_error(log_message)
        else:
            self.logger.warning(log_message)

        return None, time_info

    def find_data(self, time_info, var_info=None, data_type='', mandatory=True,
                  return_list=False, allow_dir=False):
        """! Finds the data file to compare
              Args:
                @param time_info dictionary containing timing information
                @param var_info object containing variable information
                @param data_type type of data to find (i.e. FCST_ or OBS_)
                @param mandatory if True, report error if not found, warning
                 if not. default is True
                @rtype string
                @return Returns the path to an observation file
        """

        data_type_fmt = data_type
        # add underscore at end of data_type if not found unless empty string
        if data_type and not data_type.endswith('_'):
            data_type_fmt += '_'

        if var_info is not None:
            # set level based on input data type
            if data_type_fmt.startswith("OBS"):
                v_level = var_info['obs_level']
            else:
                v_level = var_info['fcst_level']

            # separate character from beginning of numeric
            # level value if applicable
            level = util.split_level(v_level)[1]

            # set level to 0 character if it is not a number
            if not level.isdigit():
                level = '0'
        else:
            level = '0'

        # if level is a range, use the first value, i.e. if 250-500 use 250
        level = level.split('-')[0]

        # if level is in hours, convert to seconds
        level = get_seconds_from_string(level, 'H')

        # arguments for find helper functions
        arg_dict = {'level': level,
                    'data_type': data_type_fmt,
                    'mandatory': mandatory,
                    'time_info': time_info,
                    'return_list': return_list}

        # if looking for a file with an exact time match:
        if (self.c_dict.get(data_type_fmt + 'FILE_WINDOW_BEGIN', 0) == 0 and
                self.c_dict.get(data_type_fmt + 'FILE_WINDOW_END', 0) == 0):

            return self.find_exact_file(**arg_dict, allow_dir=allow_dir)

        # if looking for a file within a time window:
        return self.find_file_in_window(**arg_dict)

    def find_exact_file(self, level, data_type, time_info, mandatory=True,
                        return_list=False, allow_dir=False):
        input_template = self.c_dict.get(f'{data_type}INPUT_TEMPLATE', '')
        data_dir = self.c_dict.get(f'{data_type}INPUT_DIR', '')

        if not input_template:
            self.log_error(f"Could not find any {data_type}INPUT files "
                           "because no template was specified")
            return None

        check_file_list = []
        found_file_list = []

        # check if there is a list of files provided in the template
        # process each template in the list (or single template)
        template_list = util.getlist(input_template)

        # return None if a list is provided for a wrapper that doesn't allow
        # multiple files to be processed
        if (len(template_list) > 1 and
                not self.c_dict.get('ALLOW_MULTIPLE_FILES', False)):
            self.log_error("List of templates specified for a wrapper that "
                           "does not allow multiple files to be provided.")
            return None

        # pop level from time_info to avoid conflict with explicit level
        # then add it back after the string sub call
        saved_level = time_info.pop('level', None)

        for template in template_list:
            # perform string substitution
            filename = do_string_sub(template,
                                     level=level,
                                     **time_info)

            # build full path with data directory and filename
            full_path = os.path.join(data_dir, filename)

            if os.path.sep not in full_path:
                self.logger.debug(f"{full_path} is not a file path. "
                                  "Returning that string.")
                if return_list:
                    full_path = [full_path]
                return full_path

            self.logger.debug(f"Looking for {data_type}INPUT file {full_path}")

            # if wildcard expression, get all files that match
            if '?' in full_path or '*' in full_path:

                wildcard_files = sorted(glob.glob(full_path))
                self.logger.debug(f'Wildcard file pattern: {full_path}')
                self.logger.debug(f'{str(len(wildcard_files))} files '
                                  'match pattern')

                # add files to list of files
                for wildcard_file in wildcard_files:
                    check_file_list.append(wildcard_file)
            else:
                # add single file to list
                check_file_list.append(full_path)

        # if it was set, add level back to time_info
        if saved_level:
            time_info['level'] = saved_level

        # if multiple files are not supported by the wrapper and multiple
        # files are found, error and exit
        # this will allow a wildcard to be used to find a single file.
        # Previously a wildcard would produce
        # an error if only 1 file is allowed.
        if (not self.c_dict.get('ALLOW_MULTIPLE_FILES', False) and
                len(check_file_list) > 1):
            self.log_error("Multiple files found when wrapper does not "
                           "support multiple files.")
            return None

        # return None if no files were found
        if not check_file_list:
            msg = f"Could not find any {data_type}INPUT files"
            if not mandatory or not self.c_dict.get('MANDATORY', True):
                self.logger.warning(msg)
            else:
                self.log_error(msg)

            return None

        for file_path in check_file_list:
            # if file doesn't need to exist, skip check
            if not self.c_dict.get('INPUT_MUST_EXIST', True):
                found_file_list.append(file_path)
                continue

            # check if file exists
            input_data_type = self.c_dict.get(data_type + 'INPUT_DATATYPE', '')
            processed_path = util.preprocess_file(file_path,
                                                  input_data_type,
                                                  self.config,
                                                  allow_dir=allow_dir)

            # report error if file path could not be found
            if not processed_path:
                msg = (f"Could not find {data_type}INPUT file {file_path} "
                       f"using template {template}")
                if not mandatory or not self.c_dict.get('MANDATORY', True):
                    self.logger.warning(msg)
                else:
                    self.log_error(msg)

                return None

            if os.path.isdir(processed_path):
                self.logger.debug(f"Found directory: {processed_path}")
            else:
                self.logger.debug(f"Found file: {processed_path}")
            found_file_list.append(processed_path)

        # if only one item found and return_list is False, return single item
        if len(found_file_list) == 1 and not return_list:
            return found_file_list[0]

        return found_file_list

    def find_file_in_window(self, level, data_type, time_info, mandatory=True,
                            return_list=False):
        template = self.c_dict[f'{data_type}INPUT_TEMPLATE']
        data_dir = self.c_dict[f'{data_type}INPUT_DIR']

        # convert valid_time to unix time
        valid_time = time_info['valid_fmt']
        valid_seconds = int(datetime.strptime(valid_time, "%Y%m%d%H%M%S").strftime("%s"))
        # get time of each file, compare to valid time, save best within range
        closest_files = []
        closest_time = 9999999

        # get range of times that will be considered
        valid_range_lower = self.c_dict.get(data_type + 'FILE_WINDOW_BEGIN', 0)
        valid_range_upper = self.c_dict.get(data_type + 'FILE_WINDOW_END', 0)
        lower_limit = int(datetime.strptime(util.shift_time_seconds(valid_time, valid_range_lower),
                                            "%Y%m%d%H%M%S").strftime("%s"))
        upper_limit = int(datetime.strptime(util.shift_time_seconds(valid_time, valid_range_upper),
                                            "%Y%m%d%H%M%S").strftime("%s"))

        msg = f"Looking for {data_type}INPUT files under {data_dir} within range " +\
              f"[{valid_range_lower},{valid_range_upper}] using template {template}"
        self.logger.debug(msg)

        if not data_dir:
            self.log_error('Must set INPUT_DIR if looking for files within a time window')
            return None

        # step through all files under input directory in sorted order
        for dirpath, _, all_files in os.walk(data_dir):
            for filename in sorted(all_files):
                fullpath = os.path.join(dirpath, filename)

                # remove input data directory to get relative path
                rel_path = fullpath.replace(f'{data_dir}/', "")
                # extract time information from relative path using template
                file_time_info = util.get_time_from_file(rel_path, template, self.logger)
                if file_time_info is None:
                    continue

                # get valid time and check if it is within the time range
                file_valid_time = file_time_info['valid'].strftime("%Y%m%d%H%M%S")
                # skip if could not extract valid time
                if not file_valid_time:
                    continue
                file_valid_dt = datetime.strptime(file_valid_time, "%Y%m%d%H%M%S")
                file_valid_seconds = int(file_valid_dt.strftime("%s"))
                # skip if outside time range
                if file_valid_seconds < lower_limit or file_valid_seconds > upper_limit:
                    continue

                # if only 1 file is allowed, check if file is
                # closer to desired valid time than previous match
                if not self.c_dict.get('ALLOW_MULTIPLE_FILES', False):
                    diff = abs(valid_seconds - file_valid_seconds)
                    if diff < closest_time:
                        closest_time = diff
                        del closest_files[:]
                        closest_files.append(fullpath)
                # if multiple files are allowed, get all files within range
                else:
                    closest_files.append(fullpath)

        if not closest_files:
            msg = f"Could not find {data_type}INPUT files under {data_dir} within range " +\
                  f"[{valid_range_lower},{valid_range_upper}] using template {template}"
            if not mandatory:
                self.logger.warning(msg)
            else:
                self.log_error(msg)

            return None

        # check if file(s) needs to be preprocessed before returning the path
        # if one file was found and return_list if False, return single file
        if len(closest_files) == 1 and not return_list:
            return util.preprocess_file(closest_files[0],
                                        self.c_dict.get(data_type + 'INPUT_DATATYPE', ''),
                                        self.config)

        # return list if multiple files are found
        out = []
        for close_file in closest_files:
            outfile = util.preprocess_file(close_file,
                                           self.c_dict.get(data_type + 'INPUT_DATATYPE', ''),
                                           self.config)
            out.append(outfile)

        return out

    def write_list_file(self, filename, file_list, output_dir=None):
        """! Writes a file containing a list of filenames to the staging dir

            @param filename name of ascii file to write
            @param file_list list of files to write to ascii file
            @param output_dir (Optional) directory to write files. If None,
             ascii files are written to {STAGING_DIR}/file_lists
            @returns path to output file
        """
        if output_dir is None:
            list_dir = os.path.join(self.config.getdir('STAGING_DIR'),
                                    'file_lists')
        else:
            list_dir = output_dir

        list_path = os.path.join(list_dir, filename)

        if not os.path.exists(list_dir):
            os.makedirs(list_dir, mode=0o0775)

        self.logger.debug(f"Writing list of filenames to {list_path}")
        with open(list_path, 'w') as file_handle:
            file_handle.write('file_list\n')
            for f_path in file_list:
                self.logger.debug(f"Adding file to list: {f_path}")
                file_handle.write(f_path + '\n')

        return list_path

    def find_and_check_output_file(self, time_info=None,
                                   is_directory=False,
                                   output_path_template=None):
        """!Build full path for expected output file and check if it exists.
            If output file doesn't exist or it does exists and we are not skipping it
            then return True to run the tool. Otherwise return False to not run the tool
            Args:
                @param time_info time dictionary to use to fill out output file template
                @param is_directory If True, check in output directory for
                 any files that match the pattern
                 {app_name}_{output_prefix}*YYYYMMDD_HHMMSSV*
                 @param output_path_template optional filename template to use
                  If None, build output path template from c_dict's OUTPUT_DIR
                  and OUTPUT_TEMPLATE. Default is None
                @returns True if the app should be run or False if it should not
        """
        if not output_path_template:
            output_path_template = (
                os.path.join(self.c_dict.get('OUTPUT_DIR',
                                             ''),
                            self.c_dict.get('OUTPUT_TEMPLATE',
                                            '')).rstrip('/')
        )

        if time_info:
            output_path = do_string_sub(output_path_template,
                                        **time_info)
        else:
            output_path = output_path_template

        skip_if_output_exists = self.c_dict.get('SKIP_IF_OUTPUT_EXISTS', False)

        # get directory that the output file will exist
        if is_directory:
            parent_dir = output_path
            if time_info:
                valid_format = time_info['valid'].strftime('%Y%m%d_%H%M%S')
            else:
                valid_format = ''

            prefix = self.get_output_prefix(time_info, set_env_vars=False)
            search_string = f"{self.app_name}_{prefix}*{valid_format}V*"
            search_path = os.path.join(output_path,
                                       search_string)
            if skip_if_output_exists:
                self.logger.debug("Looking for existing data that matches: "
                                  f"{search_path}")
            self.outdir = output_path
            output_path = search_path
        else:
            parent_dir = os.path.dirname(output_path)
            # search for {output_path}* for TCGen output
            search_path = f'{output_path}*'
            self.set_output_path(output_path)

        output_exists = bool(glob.glob(search_path))

        if not parent_dir:
            self.log_error('Must specify path to output file')
            return False

        # create full output dir if it doesn't already exist
        if not os.path.exists(parent_dir):
            self.logger.debug(f"Creating output directory: {parent_dir}")
            os.makedirs(parent_dir)

        if (not output_exists or not skip_if_output_exists):
            return True

        # if the output file exists and we are supposed to skip, don't run tool
        self.logger.debug(f'Skip writing output {output_path} because it already '
                          'exists. Remove file or change '
                          f'{self.app_name.upper()}_SKIP_IF_OUTPUT_EXISTS to False '
                          'to process')
        return False

    def format_list_string(self, list_string):
        """!Add quotation marks around each comma separated item in the string"""
        strings = []
        for string in list_string.split(','):
            string = string.strip().replace('\'', '\"')
            if not string:
                continue
            if string[0] != '"' and string[-1] != '"':
                string = f'"{string}"'
            strings.append(string)

        return ','.join(strings)

    def check_for_externals(self):
        self.check_for_gempak()

    def check_for_gempak(self):
        # check if we are processing Gempak data
        processingGempak = False

        # if any *_DATATYPE keys in c_dict have a value of GEMPAK, we are using Gempak data
        data_types = [value for key,value in self.c_dict.items() if key.endswith('DATATYPE')]
        if 'GEMPAK' in data_types:
            processingGempak = True

        # if any filename templates end with .grd, we are using Gempak data
        template_list = [value for key,value in self.c_dict.items() if key.endswith('TEMPLATE')]

        # handle when template is a list of templates, which happens in EnsembleStat
        templates = []
        for value in template_list:
            if type(value) is list:
                 for subval in value:
                     templates.append(subval)
            else:
                templates.append(value)

        if [value for value in templates if value and value.endswith('.grd')]:
            processingGempak = True

        # If processing Gempak, make sure GempakToCF is found
        if processingGempak:
            gempaktocf_jar = self.config.getstr('exe', 'GEMPAKTOCF_JAR', '')
            self.check_gempaktocf(gempaktocf_jar)

    def check_gempaktocf(self, gempaktocf_jar):
        if not gempaktocf_jar:
            self.log_error("[exe] GEMPAKTOCF_JAR was not set if configuration file. "
                           "This is required to process Gempak data.")
            self.logger.info("Refer to the GempakToCF use case documentation for information "
                             "on how to obtain the tool: parm/use_cases/met_tool_wrapper/GempakToCF/GempakToCF.py")
            self.isOK = False
        elif not os.path.exists(gempaktocf_jar):
            self.log_error(f"GempakToCF Jar file does not exist at {gempaktocf_jar}. " +
                           "This is required to process Gempak data.")
            self.logger.info("Refer to the GempakToCF use case documentation for information "
                             "on how to obtain the tool: parm/use_cases/met_tool_wrapper/GempakToCF/GempakToCF.py")
            self.isOK = False

    def add_field_info_to_time_info(self, time_info, field_info):
        """!Add name and level values from field info to time info dict to be used in string substitution
            Args:
                @param time_info time dictionary to add items to
                @param field_info field dictionary to get values from
        """
        field_items = ['fcst_name', 'fcst_level', 'obs_name', 'obs_level']
        for field_item in field_items:
            time_info[field_item] = field_info[field_item] if field_item in field_info else ''

    def set_current_field_config(self, field_info=None):
        """!Sets config variables for current fcst/obs name/level that can be referenced
            by other config variables such as OUTPUT_PREFIX. Only sets then if CURRENT_VAR_INFO
            is set in c_dict.
            Args:
                @param field_info optional dictionary containing field information. If not provided, use
                [config] CURRENT_VAR_INFO
        """
        if not field_info:
            field_info = self.c_dict.get('CURRENT_VAR_INFO', None)

        if field_info is not None:

            self.config.set('config', 'CURRENT_FCST_NAME',
                            field_info['fcst_name'] if 'fcst_name' in field_info else '')
            self.config.set('config', 'CURRENT_OBS_NAME',
                            field_info['obs_name'] if 'obs_name' in field_info else '')
            self.config.set('config', 'CURRENT_FCST_LEVEL',
                            field_info['fcst_level'] if 'fcst_level' in field_info else '')
            self.config.set('config', 'CURRENT_OBS_LEVEL',
                            field_info['obs_level'] if 'obs_level' in field_info else '')

    def check_for_python_embedding(self, input_type, var_info):
        """!Check if field name of given input type is a python script. If it is not, return the field name.
            If it is, check if the input datatype is a valid Python Embedding string, set the c_dict item
            that sets the file_type in the MET config file accordingly, and set the output string to 'python_embedding.
            Used to set up Python Embedding input for MET tools that support multiple input files, such as MTD, EnsembleStat,
            and SeriesAnalysis.
            Args:
              @param input_type type of field input, i.e. FCST, OBS, ENS, POINT_OBS, GRID_OBS, or BOTH
              @param var_info dictionary item containing field information for the current *_VAR<n>_* configs being handled
              @returns field name if not a python script, 'python_embedding' if it is, and None if configuration is invalid"""
        var_input_type = input_type.lower() if input_type != 'BOTH' else 'fcst'
        # reset file type to empty string to handle if python embedding is used for one field but not for the next
        self.c_dict[f'{input_type}_FILE_TYPE'] = ''

        if not util.is_python_script(var_info[f"{var_input_type}_name"]):
            # if not a python script, return var name
            return var_info[f"{var_input_type}_name"]

        # if it is a python script, set file extension to show that and make sure *_INPUT_DATATYPE is a valid PYTHON_* string
        file_ext = 'python_embedding'
        data_type = self.c_dict.get(f'{input_type}_INPUT_DATATYPE', '')
        if data_type not in util.PYTHON_EMBEDDING_TYPES:
            self.log_error(f"{input_type}_{self.app_name.upper()}_INPUT_DATATYPE ({data_type}) must be set to a valid Python Embedding type "
                           f"if supplying a Python script as the {input_type}_VAR<n>_NAME. Valid options: "
                           f"{','.join(util.PYTHON_EMBEDDING_TYPES)}")
            return None

        # set file type string to be set in MET config file to specify Python Embedding is being used for this dataset
        file_type = f"file_type = {data_type};"
        self.c_dict[f'{input_type}_FILE_TYPE'] = file_type
        self.env_var_dict[f'METPLUS_{input_type}_FILE_TYPE'] = file_type
        return file_ext

    def get_field_info(self, d_type, v_name, v_level='', v_thresh=[], v_extra=''):
        """! Format field information into format expected by MET config file
              Args:
                @param v_level level of data to extract
                @param v_thresh threshold value to use in comparison
                @param v_name name of field to process
                @param v_extra additional field information to add if available
                @param d_type type of data to find i.e. FCST or OBS
                @rtype string
                @return Returns formatted field information
        """
        # separate character from beginning of numeric level value if applicable
        _, level = util.split_level(v_level)

        # list to hold field information
        fields = []

        # get cat thresholds if available
        cat_thresh = ""
        threshs = [None]
        if len(v_thresh) != 0:
            threshs = v_thresh
            cat_thresh = "cat_thresh=[ " + ','.join(threshs) + " ];"

        # if neither input is probabilistic, add all cat thresholds to same field info item
        if not self.c_dict.get('FCST_IS_PROB', False) and not self.c_dict.get('OBS_IS_PROB', False):
            field_name = v_name

            field = "{ name=\"" + field_name + "\";"

            # add level if it is set
            if v_level:
                field += " level=\"" + util.remove_quotes(v_level) + "\";"

            # add threshold if it is set
            if cat_thresh:
                field += ' ' + cat_thresh

            # add extra info if it is set
            if v_extra:
                field += ' ' + v_extra

            field += ' }'
            fields.append(field)

        # if either input is probabilistic, create separate item for each threshold
        else:

            # if input currently being processed if probabilistic, format accordingly
            if self.c_dict.get(d_type + '_IS_PROB', False):
                # if probabilistic data for either fcst or obs, thresholds are required
                # to be specified or no field items will be created. Create a field dict
                # item for each threshold value
                for thresh in threshs:
                    # if utilizing python embedding for prob input, just set the
                    # field name to the call to the script
                    if util.is_python_script(v_name):
                        field = "{ name=\"" + v_name + "\"; prob=TRUE;"
                    elif self.c_dict[d_type + '_INPUT_DATATYPE'] == 'NETCDF' or \
                      not self.c_dict[d_type + '_PROB_IN_GRIB_PDS']:
                        field = "{ name=\"" + v_name + "\";"
                        if v_level:
                            field += " level=\"" + util.remove_quotes(v_level) + "\";"
                        field += " prob=TRUE;"
                    else:
                        # a threshold value is required for GRIB prob DICT data
                        if thresh is None:
                            self.log_error('No threshold was specified for probabilistic '
                                           'forecast GRIB data')
                            return None

                        thresh_str = ""
                        thresh_tuple_list = util.get_threshold_via_regex(thresh)
                        for comparison, number in thresh_tuple_list:
                            # skip adding thresh_lo or thresh_hi if comparison is NA
                            if comparison == 'NA':
                                continue

                            if comparison in ["gt", "ge", ">", ">=", "==", "eq"]:
                                thresh_str += "thresh_lo=" + str(number) + "; "
                            if comparison in ["lt", "le", "<", "<=", "==", "eq"]:
                                thresh_str += "thresh_hi=" + str(number) + "; "

                        field = "{ name=\"PROB\"; level=\"" + v_level + \
                                "\"; prob={ name=\"" + v_name + \
                                "\"; " + thresh_str + "}"

                    # add probabilistic cat thresh if different from default ==0.1
                    prob_cat_thresh = self.c_dict[d_type + '_PROB_THRESH']
                    if prob_cat_thresh is not None:
                        field += " cat_thresh=[" + prob_cat_thresh + "];"

                    if v_extra:
                        field += ' ' + v_extra

                    field += ' }'
                    fields.append(field)
            else:
                field_name = v_name

                for thresh in threshs:
                    field = "{ name=\"" + field_name + "\";"

                    if v_level:
                        field += " level=\"" + util.remove_quotes(v_level) + "\";"

                    if thresh is not None:
                        field += " cat_thresh=[ " + str(thresh) + " ];"

                    if v_extra:
                        field += ' ' + v_extra

                    field += ' }'
                    fields.append(field)

        # return list of field dictionary items
        return fields

    def read_mask_poly(self):
        """! Read old or new config variables used to set mask.poly in MET
             config files

            @returns value from config or empty string if neither variable
             is set
        """
        app = self.app_name.upper()
        conf_value = self.config.getraw('config', f'{app}_MASK_POLY', '')
        if not conf_value:
            conf_value = (
                self.config.getraw('config',
                                   f'{app}_VERIFICATION_MASK_TEMPLATE',
                                   '')
        )
        return conf_value

    def get_verification_mask(self, time_info):
        """!If verification mask template is set in the config file,
            use it to find the verification mask filename"""
        template = self.c_dict.get('MASK_POLY_TEMPLATE')
        if not template:
            return

        filenames = do_string_sub(template,
                                  **time_info)
        mask_list_string = self.format_list_string(filenames)
        self.c_dict['VERIFICATION_MASK'] = mask_list_string
        if self.c_dict.get('MASK_POLY_IS_LIST', True):
            mask_list_string = f'[{mask_list_string}]'
        mask_fmt = f"poly = {mask_list_string};"
        self.c_dict['MASK_POLY'] = mask_fmt
        self.env_var_dict['METPLUS_MASK_POLY'] = mask_fmt

    def get_command(self):
        """! Builds the command to run the MET application
           @rtype string
           @return Returns a MET command with arguments that you can run
        """
        if self.app_path is None:
            self.log_error('No app path specified. '
                              'You must use a subclass')
            return None

        cmd = '{} -v {}'.format(self.app_path, self.c_dict['VERBOSITY'])

        for arg in self.args:
            cmd += " " + arg

        if not self.infiles:
            self.log_error("No input filenames specified")
            return None

        for infile in self.infiles:
            cmd += " " + infile

        if not self.outfile:
            self.log_error("No output filename specified")
            return None

        out_path = os.path.join(self.outdir, self.outfile)

        # create outdir (including subdir in outfile) if it doesn't exist
        parent_dir = os.path.dirname(out_path)
        if not parent_dir:
            self.log_error('Must specify path to output file')
            return None

        if not os.path.exists(parent_dir):
            os.makedirs(parent_dir)

        cmd += " " + out_path

        if self.param:
            cmd += ' ' + self.param

        return cmd

    # Placed running of command in its own class, command_runner run_cmd().
    # This will allow the ability to still call build() as is currently done
    # in subclassed CommandBuilder wrappers and also allow wrappers
    # such as tc_pairs that are not heavily designed around command builder
    # to call cmdrunner.run_cmd().
    # Make sure they have SET THE self.app_name in the subclasses constructor.
    # see regrid_data_plane_wrapper.py as an example of how to set.
    def build(self):
        """!Build and run command"""
        cmd = self.get_command()
        if cmd is None:
            self.log_error("Could not generate command")
            return False

        return self.run_command(cmd)

    def run_command(self, cmd):
        """! Run a command with the appropriate environment. Add command to
        list of all commands run.

        @param cmd command to run
        @returns True on success, False otherwise
        """
        # add command to list of all commands run
        self.all_commands.append((cmd,
                                  self.print_all_envs(print_copyable=False)))

        if self.instance:
            log_name = f"{self.log_name}.{self.instance}"
        else:
            log_name = self.log_name

        ismetcmd = self.c_dict.get('IS_MET_CMD', True)
        run_inshell = self.c_dict.get('RUN_IN_SHELL', False)
        log_theoutput = self.c_dict.get('LOG_THE_OUTPUT', False)

        ret, out_cmd = self.cmdrunner.run_cmd(cmd,
                                              env=self.env,
                                              ismetcmd=ismetcmd,
                                              log_name=log_name,
                                              run_inshell=run_inshell,
                                              log_theoutput=log_theoutput,
                                              copyable_env=self.get_env_copy())
        if ret:
            logfile_path = self.config.getstr('config', 'LOG_METPLUS')
            # if MET output is written to its own logfile, get that filename
            if not self.config.getbool('config', 'LOG_MET_OUTPUT_TO_METPLUS'):
                logfile_path = logfile_path.replace('run_metplus',
                                                    log_name)

            self.log_error("MET command returned a non-zero return code:"
                           f"{cmd}")
            self.logger.info("Check the logfile for more information on why "
                             f"it failed: {logfile_path}")
            return False

        return True

    # argument needed to match call
    # pylint:disable=unused-argument
    def run_at_time(self, input_dict):
        """!Used to output error and exit if wrapper is attemped to be run with
            LOOP_ORDER = times and the run_at_time method is not implemented"""
        self.log_error('run_at_time not implemented for {} wrapper. '
                          'Cannot run with LOOP_ORDER = times'.format(self.log_name))
        return None

    def run_all_times(self):
        """!Loop over time range specified in conf file and
        call METplus wrapper for each time"""
        return util.loop_over_times_and_call(self.config, self)

    def set_time_dict_for_single_runtime(self, c_dict):
        # get clock time from start of execution for input time dictionary
        clock_time_obj = datetime.strptime(self.config.getstr('config', 'CLOCK_TIME'),
                                           '%Y%m%d%H%M%S')

        # get start run time and set INPUT_TIME_DICT
        c_dict['INPUT_TIME_DICT'] = {'now': clock_time_obj}
        start_time, _, _ = util.get_start_end_interval_times(self.config)
        if start_time:
            # set init or valid based on LOOP_BY
            use_init = util.is_loop_by_init(self.config)
            if use_init is None:
                self.isOK = False
            elif use_init:
                c_dict['INPUT_TIME_DICT']['init'] = start_time
            else:
                c_dict['INPUT_TIME_DICT']['valid'] = start_time
        else:
            self.config.logger.error("Could not get [INIT/VALID] time information from configuration file")
            self.isOK = False

    def set_met_config_list(self, c_dict, mp_config, met_config_name,
                            c_dict_key=None, **kwargs):
        """! Get list from METplus configuration file and format it to be passed
              into a MET configuration file. Set c_dict item with formatted string.
             Args:
                 @param c_dict configuration dictionary to set
                 @param mp_config_name METplus configuration variable name. Assumed to be
                  in the [config] section. Value can be a comma-separated list of items.
                 @param met_config name of MET configuration variable to set. Also used
                  to determine the key in c_dict to set (upper-case)
                 @param c_dict_key optional argument to specify c_dict key to store result. If
                  set to None (default) then use upper-case of met_config_name
                 @param allow_empty if True, if METplus config variable is set
                  but is an empty string, then set the c_dict value to an empty
                  list. If False, behavior is the same as when the variable is
                  not set at all, which is to not set anything for the c_dict
                  value
                 @param remove_quotes if True, output value without quotes.
                  Default value is False
        """
        mp_config_name = self.get_mp_config_name(mp_config)
        if mp_config_name is None:
            return

        conf_value = util.getlist(self.config.getraw('config',
                                                     mp_config_name,
                                                     ''))
<<<<<<< HEAD
        if conf_value or kwargs.get('allow_empty', False):
            conf_value = str(conf_value)
            # if not removing quotes, escape any quotes found in list items
            if not kwargs.get('remove_quotes', False):
                conf_value = conf_value.replace('"', '\\"')
=======
        if conf_value or allow_empty:
            conf_value = str(conf_value)
            # if not removing quotes, escape any quotes found in list items
            if not remove_quotes:
                conf_value = conf_value.replace('"', '\\"')

            conf_value = conf_value.replace("'", '"')
>>>>>>> f0413c79

            conf_value = conf_value.replace("'", '"')

            if kwargs.get('remove_quotes', False):
                conf_value = conf_value.replace('"', '')

            if not c_dict_key:
                c_key = met_config_name.upper()
            else:
                c_key = c_dict_key

            c_dict[c_key] = f'{met_config_name} = {conf_value};'

    def set_met_config_string(self, c_dict, mp_config, met_config_name,
                              c_dict_key=None, **kwargs):
        """! Get string from METplus configuration file and format it to be passed
              into a MET configuration file. Set c_dict item with formatted string.
             Args:
                 @param c_dict configuration dictionary to set
                 @param mp_config METplus configuration variable name. Assumed to be
                  in the [config] section. Value can be a comma-separated list of items.
                 @param met_config_name name of MET configuration variable to set. Also used
                  to determine the key in c_dict to set (upper-case)
                 @param c_dict_key optional argument to specify c_dict key to store result. If
                  set to None (default) then use upper-case of met_config_name
                 @param remove_quotes if True, output value without quotes.
                  Default value is False
        """
        mp_config_name = self.get_mp_config_name(mp_config)
        if mp_config_name is None:
            return

        conf_value = self.config.getraw('config', mp_config_name, '')
        if conf_value:
            if not c_dict_key:
                c_key = met_config_name.upper()
            else:
                c_key = c_dict_key

            conf_value = util.remove_quotes(conf_value)
            # add quotes back if remote quotes is False
            if not kwargs.get('remove_quotes'):
                conf_value = f'"{conf_value}"'

            c_dict[c_key] = f'{met_config_name} = {conf_value};'

    def set_met_config_number(self, c_dict, num_type, mp_config,
                              met_config_name, c_dict_key=None, **kwargs):
        """! Get integer from METplus configuration file and format it to be passed
              into a MET configuration file. Set c_dict item with formatted string.
             Args:
                 @param c_dict configuration dictionary to set
                 @param num_type type of number to get from config. If set to 'int', call
                   getint function. If not, call getfloat function.
                 @param mp_config METplus configuration variable name. Assumed to be
                  in the [config] section. Value can be a comma-separated list of items.
                 @param met_config_name name of MET configuration variable to set. Also used
                  to determine the key in c_dict to set (upper-case) if c_dict_key is None
                 @param c_dict_key optional argument to specify c_dict key to store result. If
                  set to None (default) then use upper-case of met_config_name
        """
        mp_config_name = self.get_mp_config_name(mp_config)
        if mp_config_name is None:
            return

        if num_type == 'int':
            conf_value = self.config.getint('config', mp_config_name)
        else:
            conf_value = self.config.getfloat('config', mp_config_name)

        if conf_value is None:
            self.isOK = False
        elif conf_value != util.MISSING_DATA_VALUE:
            if not c_dict_key:
                c_key = met_config_name.upper()
            else:
                c_key = c_dict_key

            c_dict[c_key] = f"{met_config_name} = {str(conf_value)};"

    def set_met_config_int(self, c_dict, mp_config_name, met_config_name,
                           c_dict_key=None, **kwargs):
        self.set_met_config_number(c_dict, 'int',
                                   mp_config_name,
                                   met_config_name,
                                   c_dict_key=c_dict_key)

    def set_met_config_float(self, c_dict, mp_config_name,
                             met_config_name, c_dict_key=None, **kwargs):
        self.set_met_config_number(c_dict, 'float',
                                   mp_config_name,
                                   met_config_name,
                                   c_dict_key=c_dict_key)

    def set_met_config_thresh(self, c_dict, mp_config, met_config_name,
                              c_dict_key=None, **kwargs):
        mp_config_name = self.get_mp_config_name(mp_config)
        if mp_config_name is None:
            return

        conf_value = self.config.getstr('config', mp_config_name, '')
        if conf_value:
            if util.get_threshold_via_regex(conf_value) is None:
                self.log_error(f"Incorrectly formatted threshold: {mp_config_name}")
                return

            if not c_dict_key:
                c_key = met_config_name.upper()
            else:
                c_key = c_dict_key

            c_dict[c_key] = f"{met_config_name} = {str(conf_value)};"

    def set_met_config_bool(self, c_dict, mp_config, met_config_name,
                            c_dict_key=None, **kwargs):
        """! Get boolean from METplus configuration file and format it to be
             passed into a MET configuration file. Set c_dict item with boolean
             value expressed as a string.
             Args:
                 @param c_dict configuration dictionary to set
                 @param mp_config METplus configuration variable name.
                  Assumed to be in the [config] section.
                 @param met_config_name name of MET configuration variable to
                  set. Also used to determine the key in c_dict to set
                  (upper-case)
                 @param c_dict_key optional argument to specify c_dict key to
                  store result. If set to None (default) then use upper-case of
                  met_config_name
                 @param uppercase If true, set value to TRUE or FALSE
        """
        mp_config_name = self.get_mp_config_name(mp_config)
        if mp_config_name is None:
            return
        conf_value = self.config.getbool('config', mp_config_name, '')
        if conf_value is None:
            self.log_error(f'Invalid boolean value set for {mp_config_name}')
            return

        # if not invalid but unset, return without setting c_dict with no error
        if conf_value == '':
            return

        conf_value = str(conf_value)
        if kwargs.get('uppercase', True):
            conf_value = conf_value.upper()

        if not c_dict_key:
            c_key = met_config_name.upper()
        else:
            c_key = c_dict_key

        c_dict[c_key] = (f'{met_config_name} = '
                         f'{util.remove_quotes(conf_value)};')

    def get_mp_config_name(self, mp_config):
        """! Get first name of METplus config variable that is set.

        @param mp_config list of METplus config keys to check. Can also be a
        single item
        @returns Name of first METplus config name in list that is set in the
        METplusConfig object. None if none keys in the list are set.
        """
        if not isinstance(mp_config, list):
            mp_configs = [mp_config]
        else:
            mp_configs = mp_config

        for mp_config_name in mp_configs:
            if self.config.has_option('config', mp_config_name):
                return mp_config_name

        return None

    @staticmethod
    def format_met_config_dict(c_dict, name, keys=None):
        """! Return formatted dictionary named <name> with any <items> if they
        are set to a value. If none of the items are set, return empty string

        @param c_dict config dictionary to read values from
        @param name name of dictionary to create
        @param keys list of c_dict keys to use if they are set. If unset (None)
         then read all keys from c_dict
        @returns MET config formatted dictionary if any items are set, or empty
         string if not
        """
        values = []
        if keys is None:
            keys = c_dict.keys()

        for key in keys:
            value = c_dict.get(key)
            if value:
                values.append(str(value))

        # if none of the keys are set to a value in dict, return empty string
        if not values:
            return ''

        return f"{name} = {{{''.join(values)}}}"

    def handle_regrid(self, c_dict, set_to_grid=True):
        app_name_upper = self.app_name.upper()

        # dictionary to hold regrid values as they are read
        tmp_dict = {}

        if set_to_grid:
            conf_value = (
                self.config.getstr('config',
                                   f'{app_name_upper}_REGRID_TO_GRID', '')
            )

            # set to_grid without formatting for backwards compatibility
            formatted_to_grid = self.format_regrid_to_grid(conf_value)
            c_dict['REGRID_TO_GRID'] = formatted_to_grid

            if conf_value:
                tmp_dict['REGRID_TO_GRID'] = (
                    f"to_grid = {formatted_to_grid};"
                )

        self.set_met_config_string(tmp_dict,
                                   f'{app_name_upper}_REGRID_METHOD',
                                   'method',
                                   c_dict_key='REGRID_METHOD',
                                   remove_quotes=True)

        self.set_met_config_int(tmp_dict,
                                f'{app_name_upper}_REGRID_WIDTH',
                                'width',
                                c_dict_key='REGRID_WIDTH')

        self.set_met_config_float(tmp_dict,
                                  f'{app_name_upper}_REGRID_VLD_THRESH',
                                  'vld_thresh',
                                  c_dict_key='REGRID_VLD_THRESH')
        self.set_met_config_string(tmp_dict,
                                   f'{app_name_upper}_REGRID_SHAPE',
                                   'shape',
                                   c_dict_key='REGRID_SHAPE',
                                   remove_quotes=True)

        regrid_string = self.format_met_config_dict(tmp_dict,
                                                    'regrid',
                                                    ['REGRID_TO_GRID',
                                                     'REGRID_METHOD',
                                                     'REGRID_WIDTH',
                                                     'REGRID_VLD_THRESH',
                                                     'REGRID_SHAPE',
                                                     ])
        self.env_var_dict['METPLUS_REGRID_DICT'] = regrid_string

    def handle_description(self):
        """! Get description from config. If <app_name>_DESC is set, use
         that value. If not, check for DESC and use that if it is set.
         If set, set the METPLUS_DESC env_var_dict key to "desc = <value>;"

        """
        # check if <app_name>_DESC is set
        app_name_upper = self.app_name.upper()
        conf_value = self.config.getstr('config',
                                        f'{app_name_upper}_DESC',
                                        '')

        # if not, check if DESC is set
        if not conf_value:
            conf_value = self.config.getstr('config',
                                            'DESC',
                                            '')

        # if the value is set, set the DESC c_dict
        if conf_value:
            self.env_var_dict['METPLUS_DESC'] = (
                f'desc = "{util.remove_quotes(conf_value)}";'
            )

    def get_output_prefix(self, time_info=None, set_env_vars=True):
        """! Read {APP_NAME}_OUTPUT_PREFIX from config. If time_info is set
         substitute values into filename template tags.

             @param time_info (Optional) dictionary containing time info
             @param set_env_vars (Optional) if True, set env vars with
             values computed from this function
             @returns output prefix with values substituted if requested
        """
        output_prefix = (
            self.config.getraw('config',
                               f'{self.app_name.upper()}_OUTPUT_PREFIX')
        )
        if time_info is None:
            return output_prefix

        output_prefix = do_string_sub(output_prefix,
                                      **time_info)

        if set_env_vars:
            # set METPLUS_OUTPUT_PREFIX in env_var_dict if it is set
            if output_prefix:
                output_prefix_fmt = f'output_prefix = "{output_prefix}";'
                self.env_var_dict['METPLUS_OUTPUT_PREFIX'] = output_prefix_fmt

            # set old method of setting OUTPUT_PREFIX
            self.add_env_var('OUTPUT_PREFIX', output_prefix)

        return output_prefix

    def set_climo_env_vars(self):
        """!Set all climatology environment variables from CLIMO_<item>_FILE
            c_dict values if they are not set to None"""
        for climo_item in self.climo_types:

            # climo file is set to None if not found, so set to empty string if None
            climo_file = (
                util.remove_quotes(self.c_dict.get(f'CLIMO_{climo_item}_FILE'))
            )

            climo_string = ''
            # remove then add double quotes for file path unless empty string
            if climo_file:
                climo_file = f'"{util.remove_quotes(climo_file)}"'
                climo_string = f"file_name = [{climo_file}];"

                if climo_item == 'STDEV':
                    climo_string = f'climo_stdev = {{{climo_string}}}'

            # set environment variable
            self.add_env_var(f'METPLUS_CLIMO_{climo_item}_FILE', climo_string)
            # set old method
            self.add_env_var(f'CLIMO_{climo_item}_FILE', climo_file)

    def read_climo_wrapper_specific(self, met_tool, c_dict):
        """!Read climatology directory and template values for specific MET
         tool specified and set the values in c_dict"""
        for climo_item in self.climo_types:
            c_dict[f'CLIMO_{climo_item}_INPUT_DIR'] = (
                self.config.getdir(f'{met_tool}_CLIMO_{climo_item}_INPUT_DIR',
                                   '')
            )
            c_dict[f'CLIMO_{climo_item}_INPUT_TEMPLATE'] = (
                self.config.getraw('filename_templates',
                                   f'{met_tool}_CLIMO_{climo_item}_INPUT_TEMPLATE',
                                   '')
            )

    def handle_climo(self, time_info):
        """!Substitute time information into all climatology template values"""
        for climo_item in self.climo_types:
             self.handle_climo_file_item(time_info, climo_item)

    def handle_climo_file_item(self, time_info, climo_item):
        """!Handle a single climatology value by substituting time information,
            prepending input directory if provided, and
            preprocessing file if necessary. All information is read from
            c_dict. CLIMO_<item>_FILE in c_dict is set."""

        # don't process if template is not set
        if not self.c_dict.get(f'CLIMO_{climo_item}_INPUT_TEMPLATE'):
            return

        template = self.c_dict.get(f'CLIMO_{climo_item}_INPUT_TEMPLATE', '')
        climo_file = do_string_sub(template,
                                   **time_info)
        climo_path = (
            os.path.join(self.c_dict.get(f'CLIMO_{climo_item}_INPUT_DIR',
                                         ''),
                         climo_file)
        )

        if not self.c_dict.get('INPUT_MUST_EXIST'):
            output_path = climo_path
        else:
            self.logger.debug(f"Looking for climatology {climo_item.lower()} "
                              f"file {climo_path}")
            output_path = util.preprocess_file(climo_path,
                                               '',
                                               self.config)

        self.c_dict[f'CLIMO_{climo_item}_FILE'] = output_path
        output_fmt = f'file_name = ["{output_path}"];'
        if climo_item == 'STDEV':
            output_fmt = f'climo_stdev = {{ {output_fmt} }}'
        self.env_var_dict[f'METPLUS_CLIMO_{climo_item}_FILE'] = output_fmt

    def get_wrapper_or_generic_config(self, generic_config_name):
        """! Check for config variable with <APP_NAME>_ prepended first. If set
        use that value. If not, check for config without prefix.

        @param generic_config_name name of variable to read from config
        @returns value if set or empty string if not
        """
        wrapper_config_name = f'{self.app_name.upper()}_{generic_config_name}'
        value = self.config.getstr_nocheck('config',
                                           wrapper_config_name,
                                           '')

        # if wrapper specific variable not set, check for generic
        if not value:
            value = self.config.getstr_nocheck('config',
                                               generic_config_name,
                                               '')

        return value

    def format_field(self, data_type, field_string, is_list=True):
        """! Set {data_type}_FIELD c_dict value to the formatted field string
        Also set {data_type_FIELD_OLD value to support old format until it is
        deprecated.

        @param data_type type of data to set, i.e. FCST, OBS
        @param field_string field information formatted to be read by MET config
        @param is_list if True, add square brackets around field info
        """
        field_formatted = field_string
        if is_list:
            field_formatted = f'[{field_formatted}]'

        self.env_var_dict[f'METPLUS_{data_type}_FIELD'] = (
            f"field = {field_formatted};"
        )
        self.c_dict[f'{data_type}_FIELD'] = field_string

    def handle_flags(self, flag_type):
        """! Handle reading and setting of flag dictionary values to set in
        a MET config file. Sets METPLUS_{flag_type}_FLAG_DICT in the
        env_var_dict.

            @param flag_type type of flag to read, i.e. OUTPUT or ENSEMBLE
        """
        # create variables for upper and lower flag type so that either option
        # can be used as input to the function
        flag_type_upper = flag_type.upper()
        flag_type_lower = flag_type.lower()
        if not hasattr(self, f'{flag_type_upper}_FLAGS'):
            return

        tmp_dict = {}
        flag_list = []
        for flag in getattr(self, f'{flag_type_upper}_FLAGS'):
            flag_name = f'{flag_type_upper}_FLAG_{flag.upper()}'
            flag_list.append(flag_name)
            self.set_met_config_string(tmp_dict,
                                       f'{self.app_name.upper()}_{flag_name}',
                                       flag,
                                       c_dict_key=f'{flag_name}',
                                       remove_quotes=True)

        flag_fmt = (
            self.format_met_config_dict(tmp_dict,
                                        f'{flag_type_lower}_flag',
                                        flag_list)
        )
        self.env_var_dict[f'METPLUS_{flag_type_upper}_FLAG_DICT'] = flag_fmt

    def handle_censor_val_and_thresh(self):
        """! Read {APP_NAME}_CENSOR_[VAL/THRESH] and set
         METPLUS_CENSOR_[VAL/THRESH] in self.env_var_dict so it can be
         referenced in a MET config file
        """
        self.set_met_config_list(self.env_var_dict,
                                 f'{self.app_name.upper()}_CENSOR_THRESH',
                                 'censor_thresh',
                                 c_dict_key='METPLUS_CENSOR_THRESH',
                                 remove_quotes=True)

        self.set_met_config_list(self.env_var_dict,
                                 f'{self.app_name.upper()}_CENSOR_VAL',
                                 'censor_val',
                                 c_dict_key='METPLUS_CENSOR_VAL',
                                 remove_quotes=True)

    def get_env_var_value(self, env_var_name, read_dict=None):
        """! Read env var value, get text after the equals sign and remove the
        trailing semi-colon.

            @param env_var_name key to obtain
            @param read_dict (Optional) directory to read from. If unset (None)
             then read from self.env_var_dict
            @returns extracted value
        """
        if read_dict is None:
            read_dict = self.env_var_dict

        mask_value = read_dict.get(env_var_name, '')
        if not mask_value:
            return ''

        return mask_value.split('=', 1)[1].rstrip(';').strip()

    def handle_time_summary_dict(self, c_dict, remove_bracket_list=None):
        tmp_dict = {}
        app = self.app_name.upper()
        self.set_met_config_bool(tmp_dict,
                                 f'{app}_TIME_SUMMARY_FLAG',
                                 'flag',
                                 'TIME_SUMMARY_FLAG')

        self.set_met_config_bool(tmp_dict,
                                 f'{app}_TIME_SUMMARY_RAW_DATA',
                                 'raw_data',
                                 'TIME_SUMMARY_RAW_DATA')

        self.set_met_config_string(tmp_dict,
                                   f'{app}_TIME_SUMMARY_BEG',
                                   'beg',
                                   'TIME_SUMMARY_BEG')

        self.set_met_config_string(tmp_dict,
                                   f'{app}_TIME_SUMMARY_END',
                                   'end',
                                   'TIME_SUMMARY_END')

        self.set_met_config_int(tmp_dict,
                                f'{app}_TIME_SUMMARY_STEP',
                                'step',
                                'TIME_SUMMARY_STEP')

        self.set_met_config_int(tmp_dict,
                                f'{app}_TIME_SUMMARY_WIDTH',
                                'width',
                                'TIME_SUMMARY_WIDTH')

        self.set_met_config_list(tmp_dict,
                                 [f'{app}_TIME_SUMMARY_GRIB_CODES',
                                  f'{app}_TIME_SUMMARY_GRIB_CODE'],
                                 'grib_code',
                                 'TIME_SUMMARY_GRIB_CODES',
                                 remove_quotes=True,
                                 allow_empty=True)

        self.set_met_config_list(tmp_dict,
                                 [f'{app}_TIME_SUMMARY_OBS_VAR',
                                  f'{app}_TIME_SUMMARY_VAR_NAMES'],
                                 'obs_var',
                                 'TIME_SUMMARY_VAR_NAMES',
                                 allow_empty=True)

        self.set_met_config_list(tmp_dict,
                                 [f'{app}_TIME_SUMMARY_TYPE',
                                  f'{app}_TIME_SUMMARY_TYPES'],
                                 'type',
                                 'TIME_SUMMARY_TYPES',
                                 allow_empty=True)

        self.set_met_config_int(tmp_dict,
                                [f'{app}_TIME_SUMMARY_VLD_FREQ',
                                 f'{app}_TIME_SUMMARY_VALID_FREQ'],
                                'vld_freq',
                                'TIME_SUMMARY_VALID_FREQ')

        self.set_met_config_float(tmp_dict,
                                  [f'{app}_TIME_SUMMARY_VLD_THRESH',
                                   f'{app}_TIME_SUMMARY_VALID_THRESH'],
                                  'vld_thresh',
                                  'TIME_SUMMARY_VALID_THRESH')

        time_summary = self.format_met_config_dict(tmp_dict,
                                                   'time_summary',
                                                    keys=None)
        self.env_var_dict['METPLUS_TIME_SUMMARY_DICT'] = time_summary

        # set c_dict values to support old method of setting env vars
        for key, value in tmp_dict.items():
            c_dict[key] = self.get_env_var_value(key, read_dict=tmp_dict)

        # remove brackets [] from lists
        if not remove_bracket_list:
            return

        for list_values in remove_bracket_list:
            c_dict[list_values] = c_dict[list_values].strip('[]')

    def handle_mask(self, single_value=False, c_dict=None):
        """! Read mask dictionary values and set them into env_var_list

            @param single_value if True, only a single value for grid and poly
            are allowed. If False, they should be treated as as list
            @param c_dict (optional) dictionary to set VERIFICATION_MASK key
            with mask.grid value to support old MET config environment variable
        """
        app = self.app_name.upper()
        tmp_dict = {}
        extra_args = {}
        if single_value:
            set_met_config = self.set_met_config_string
        else:
<<<<<<< HEAD
            set_met_config = self.set_met_config_list
=======
            function_call = self.set_met_config_list
            extra_args['allow_empty'] = True
>>>>>>> f0413c79

        set_met_config(tmp_dict,
                      [f'{app}_MASK_GRID',
                       f'{app}_GRID'],
                      'grid',
                      'MASK_GRID',
<<<<<<< HEAD
                      allow_empty=True)
        set_met_config(tmp_dict,
=======
                      **extra_args)
        function_call(tmp_dict,
>>>>>>> f0413c79
                      [f'{app}_MASK_POLY',
                       f'{app}_VERIFICATION_MASK_TEMPLATE',
                       f'{app}_POLY'],
                      'poly',
                      'MASK_POLY',
<<<<<<< HEAD
                      allow_empty=True)
=======
                      **extra_args)
>>>>>>> f0413c79

        # set VERIFICATION MASK to support old method of setting mask.poly
        mask_poly_string = tmp_dict.get('MASK_POLY')
        if mask_poly_string:
            mask_poly_string = (
                mask_poly_string.split('=')[1].strip().strip(';').strip('[]')
            )
        else:
            mask_poly_string = ''

        if c_dict:
            c_dict['VERIFICATION_MASK'] = mask_poly_string

        # set METPLUS_MASK_DICT env var with mask items if set
        mask_dict_string = self.format_met_config_dict(tmp_dict,
                                                       'mask',
                                                       ['MASK_GRID',
                                                        'MASK_POLY'])
        self.env_var_dict['METPLUS_MASK_DICT'] = mask_dict_string

    def get_met_config_function(self, item_type):
        """! Return function to use based on item type

             @param item_type type of MET config variable to obtain
             Valid values: list, string, int, float, thresh, bool
             @returns function to use or None if invalid type provided
        """
        if item_type == 'int':
            return self.set_met_config_int
        elif item_type == 'string':
            return self.set_met_config_string
        elif item_type == 'list':
            return self.set_met_config_list
        elif item_type == 'float':
            return self.set_met_config_float
        elif item_type == 'thresh':
            return self.set_met_config_thresh
        elif item_type == 'bool':
            return self.set_met_config_bool
        else:
            self.log_error("Invalid argument for item type: "
                           f"{item_type}")
            return None

    def handle_met_config_item(self, item, output_dict=None):
        set_met_config = self.get_met_config_function(item.data_type)
        if not set_met_config:
            return False

        if output_dict is None:
            output_dict = self.env_var_dict

        set_met_config(output_dict,
                       item.metplus_configs,
                       item.name,
                       c_dict_key=f'METPLUS_{item.name.upper()}',
                       **item.extra_args)
        return True

    def handle_met_config_dict(self, dict_name, dict_items,
                               output_dict=None):
        """! Read config variables for MET config dictionary and set
         env_var_dict with formatted values

        """
        if output_dict is None:
            output_dict = self.env_var_dict

        tmp_dict = {}
        for item in dict_items:
            self.handle_met_config_item(item, output_dict=tmp_dict)

        dict_string = self.format_met_config_dict(tmp_dict,
                                                  dict_name,
                                                  keys=None)
        env_var_name = f'METPLUS_{dict_name.upper()}_DICT'
        output_dict[env_var_name] = dict_string

        return True

    def add_met_config(self, **kwargs):
        """! Create METConfigInfo object from arguments and process
             @param kwargs key arguments that should match METConfigInfo
              arguments
        """
        item = met_config(**kwargs)
        self.handle_met_config_item(item)

    def get_met_config(self, **kwargs):
        """! Get METConfigInfo object from arguments and return it
             @param kwargs key arguments that should match METConfigInfo
              arguments
             @returns METConfigInfo object
        """
        return met_config(**kwargs)<|MERGE_RESOLUTION|>--- conflicted
+++ resolved
@@ -1371,21 +1371,11 @@
         conf_value = util.getlist(self.config.getraw('config',
                                                      mp_config_name,
                                                      ''))
-<<<<<<< HEAD
         if conf_value or kwargs.get('allow_empty', False):
             conf_value = str(conf_value)
             # if not removing quotes, escape any quotes found in list items
             if not kwargs.get('remove_quotes', False):
                 conf_value = conf_value.replace('"', '\\"')
-=======
-        if conf_value or allow_empty:
-            conf_value = str(conf_value)
-            # if not removing quotes, escape any quotes found in list items
-            if not remove_quotes:
-                conf_value = conf_value.replace('"', '\\"')
-
-            conf_value = conf_value.replace("'", '"')
->>>>>>> f0413c79
 
             conf_value = conf_value.replace("'", '"')
 
@@ -1971,35 +1961,21 @@
         if single_value:
             set_met_config = self.set_met_config_string
         else:
-<<<<<<< HEAD
             set_met_config = self.set_met_config_list
-=======
-            function_call = self.set_met_config_list
-            extra_args['allow_empty'] = True
->>>>>>> f0413c79
 
         set_met_config(tmp_dict,
                       [f'{app}_MASK_GRID',
                        f'{app}_GRID'],
                       'grid',
                       'MASK_GRID',
-<<<<<<< HEAD
                       allow_empty=True)
         set_met_config(tmp_dict,
-=======
-                      **extra_args)
-        function_call(tmp_dict,
->>>>>>> f0413c79
                       [f'{app}_MASK_POLY',
                        f'{app}_VERIFICATION_MASK_TEMPLATE',
                        f'{app}_POLY'],
                       'poly',
                       'MASK_POLY',
-<<<<<<< HEAD
                       allow_empty=True)
-=======
-                      **extra_args)
->>>>>>> f0413c79
 
         # set VERIFICATION MASK to support old method of setting mask.poly
         mask_poly_string = tmp_dict.get('MASK_POLY')
