--- conflicted
+++ resolved
@@ -88,16 +88,6 @@
         # populate c_dict dictionary
         self.c_dict = self.create_c_dict()
 
-<<<<<<< HEAD
-        # if wrapper has a config file, read unsupported MET config variable
-        if 'CONFIG_FILE' in self.c_dict:
-            config_name = self.MET_OVERRIDES_KEY.replace('METPLUS',
-                                                         self.app_name.upper())
-            self.c_dict[self.MET_OVERRIDES_KEY] = (
-                self.config.getraw('config', config_name)
-            )
-
-=======
         # if wrapper has a config file, read MET config overrides variable
         if 'CONFIG_FILE' in self.c_dict:
             config_name = self.MET_OVERRIDES_KEY.replace('METPLUS',
@@ -117,7 +107,6 @@
         # where the MET tools write temporary files
         self.env_var_dict['MET_TMP_DIR'] = self.config.getdir('TMP_DIR')
 
->>>>>>> a22ad67f
         self.check_for_externals()
 
         self.cmdrunner = CommandRunner(self.config, logger=self.logger,
