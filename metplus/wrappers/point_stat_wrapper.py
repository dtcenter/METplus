"""
Program Name: point_stat_wrapper.py
Contact(s): Minna Win, Jim Frimel, George McCabe, Julie Prestopnik
Abstract: Wrapper to MET point_stat
History Log:  Initial version
Usage: point_stat_wrapper.py
Parameters: None
Input Files: netCDF data files
Output Files: ascii files
Condition codes: 0 for success, 1 for failure
"""

import os

from ..util import met_util as util
from ..util import time_util
from ..util import do_string_sub
from . import CompareGriddedWrapper

class PointStatWrapper(CompareGriddedWrapper):
    """! Wrapper to the MET tool, Point-Stat."""

    def __init__(self, config, logger):
        self.app_name = 'point_stat'
        self.app_path = os.path.join(config.getdir('MET_BIN_DIR', ''),
                                     self.app_name)
        super().__init__(config, logger)

    def create_c_dict(self):
        """! Create a dictionary that holds all the values set in the
             METplus config file for the point-stat wrapper.

             Returns:
                 c_dict   - A dictionary containing the key-value pairs set
                             in the METplus configuration file.
        """
        c_dict = super().create_c_dict()
        c_dict['VERBOSITY'] = self.config.getstr('config', 'LOG_POINT_STAT_VERBOSITY',
                                                 c_dict['VERBOSITY'])
        c_dict['ALLOW_MULTIPLE_FILES'] = True
        c_dict['OFFSETS'] = util.getlistint(self.config.getstr('config',
                                                               'POINT_STAT_OFFSETS',
                                                               '0'))
        c_dict['FCST_INPUT_TEMPLATE'] = \
            self.config.getraw('filename_templates',
                               'FCST_POINT_STAT_INPUT_TEMPLATE',
                               '')
        if not c_dict['FCST_INPUT_TEMPLATE']:
            self.log_error("FCST_POINT_STAT_INPUT_TEMPLATE required to run")

        c_dict['OBS_INPUT_TEMPLATE'] = \
            self.config.getraw('filename_templates',
                               'OBS_POINT_STAT_INPUT_TEMPLATE',
                               '')
        if not c_dict['OBS_INPUT_TEMPLATE']:
            self.log_error("OBS_POINT_STAT_INPUT_TEMPLATE required to run")

        c_dict['FCST_INPUT_DATATYPE'] = \
            self.config.getstr('config', 'FCST_POINT_STAT_INPUT_DATATYPE', '')
        c_dict['OBS_INPUT_DATATYPE'] = \
            self.config.getstr('config', 'OBS_POINT_STAT_INPUT_DATATYPE', '')

        c_dict['FCST_INPUT_DIR'] = self.config.getdir('FCST_POINT_STAT_INPUT_DIR','')

        c_dict['OBS_INPUT_DIR'] = self.config.getdir('OBS_POINT_STAT_INPUT_DIR','')

        c_dict['OUTPUT_DIR'] = \
            self.config.getdir('POINT_STAT_OUTPUT_DIR', '')

        # get climatology config variables
        self.read_climo_wrapper_specific('POINT_STAT', c_dict)

        # Configuration
        c_dict['CONFIG_FILE'] = \
            self.config.getraw('config', 'POINT_STAT_CONFIG_FILE', '')

        c_dict['MODEL'] = self.config.getstr('config', 'MODEL')

        c_dict['REGRID_TO_GRID'] = self.config.getstr('config', 'POINT_STAT_REGRID_TO_GRID', '')

        c_dict['POINT_STAT_GRID'] = self.config.getstr('config', 'POINT_STAT_GRID')
        c_dict['POINT_STAT_POLY'] = self.config.getstr('config', 'POINT_STAT_POLY', '')
        c_dict['POINT_STAT_STATION_ID'] = self.config.getstr('config', 'POINT_STAT_STATION_ID', '')
        c_dict['POINT_STAT_MESSAGE_TYPE'] = self.config.getstr('config', 'POINT_STAT_MESSAGE_TYPE', '')

        c_dict['OBS_VALID_BEG'] = self.config.getraw('config', 'POINT_STAT_OBS_VALID_BEG', '')
        c_dict['OBS_VALID_END'] = self.config.getraw('config', 'POINT_STAT_OBS_VALID_END', '')

        # handle window variables [FCST/OBS]_[FILE_]_WINDOW_[BEGIN/END]
        self.handle_window_variables(c_dict, 'point_stat')

        c_dict['VERIFICATION_MASK_TEMPLATE'] = \
            self.config.getraw('filename_templates',
                               'POINT_STAT_VERIFICATION_MASK_TEMPLATE',
                               '')

        c_dict['FCST_PROB_THRESH'] = self.config.getstr('config',
                                                        'FCST_POINT_STAT_PROB_THRESH', '==0.1')
        c_dict['OBS_PROB_THRESH'] = self.config.getstr('config',
                                                       'OBS_POINT_STAT_PROB_THRESH', '==0.1')

        c_dict['ONCE_PER_FIELD'] = self.config.getbool('config',
                                                       'POINT_STAT_ONCE_PER_FIELD',
                                                       False)

        if c_dict['FCST_INPUT_TEMPLATE'] == '':
            self.log_error('Must set FCST_POINT_STAT_INPUT_TEMPLATE in config file')
            self.isOK = False

        if c_dict['OBS_INPUT_TEMPLATE'] == '':
            self.log_error('Must set OBS_POINT_STAT_INPUT_TEMPLATE in config file')
            self.isOK = False

        if c_dict['OUTPUT_DIR'] == '':
            self.log_error('Must set POINT_STAT_OUTPUT_DIR in config file')
            self.isOK = False

        if not c_dict['CONFIG_FILE']:
            self.log_error("POINT_STAT_CONFIG_FILE must be set.")
            self.isOK = False

        return c_dict

    def add_obs_valid_args(self, time_info):
        for ext in ['BEG', 'END']:
            if self.c_dict[f'OBS_VALID_{ext}']:
                obs_valid = do_string_sub(self.c_dict[f'OBS_VALID_{ext}'],
                                          **time_info)
                self.args.append(f"-obs_valid_{ext.lower()} {obs_valid}")

    def set_environment_variables(self, fcst_field=None, obs_field=None, time_info=None):
        """! Set all the environment variables in the MET config
             file to the corresponding values in the METplus config file.

             Args:

             Returns: None - invokes parent class, CommandBuilder add_env_var
                             to add each environment variable to run the

        """
        # MET accepts a list of values for POINT_STAT_POLY, POINT_STAT_GRID,
        # POINT_STAT_STATION_ID, and POINT_STAT_MESSAGE_TYPE. If these
        # values are not set in the METplus config file, assign them to "[]" so
        # MET recognizes that these are empty lists, resulting in the
        # expected behavior.
        self.add_env_var('POINT_STAT_POLY',
                         f"[{self.format_list_string(self.c_dict['POINT_STAT_POLY'])}]")

        self.add_env_var('POINT_STAT_GRID',
                         f"[{self.format_list_string(self.c_dict['POINT_STAT_GRID'])}]")

        self.add_env_var('POINT_STAT_STATION_ID',
                         f"[{self.format_list_string(self.c_dict['POINT_STAT_STATION_ID'])}]")

        self.add_env_var('POINT_STAT_MESSAGE_TYPE',
                         f"[{self.format_list_string(self.c_dict['POINT_STAT_MESSAGE_TYPE'])}]")

        self.add_env_var('FCST_FIELD', fcst_field)
        self.add_env_var('OBS_FIELD', obs_field)

        # Set the environment variables corresponding to the obs_window
        # dictionary.
        self.add_env_var('OBS_WINDOW_BEGIN',
                         str(self.c_dict['OBS_WINDOW_BEGIN']))
        self.add_env_var('OBS_WINDOW_END', str(self.c_dict['OBS_WINDOW_END']))

        # add additional env vars if they are specified
        self.add_env_var('VERIF_MASK',
                         self.c_dict.get('VERIFICATION_MASK', ''))

        self.add_env_var('OUTPUT_PREFIX', self.get_output_prefix(time_info))

        # set climatology environment variables
        self.set_climo_env_vars()

<<<<<<< HEAD
        self.add_common_envs(time_info)

        self.print_all_envs()
=======
        super().set_environment_variables(time_info)

if __name__ == "__main__":
    util.run_stand_alone(__file__, "PointStat")
>>>>>>> f09459a1
<|MERGE_RESOLUTION|>--- conflicted
+++ resolved
@@ -173,13 +173,4 @@
         # set climatology environment variables
         self.set_climo_env_vars()
 
-<<<<<<< HEAD
-        self.add_common_envs(time_info)
-
-        self.print_all_envs()
-=======
-        super().set_environment_variables(time_info)
-
-if __name__ == "__main__":
-    util.run_stand_alone(__file__, "PointStat")
->>>>>>> f09459a1
+        super().set_environment_variables(time_info)