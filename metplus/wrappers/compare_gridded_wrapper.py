"""
Program Name: compare_gridded_wrapper.py
Contact(s): George McCabe
Abstract:
History Log:  Initial version
Usage:
Parameters: None
Input Files:
Output Files:
Condition codes: 0 for success, 1 for failure
"""

import os

from ..util import do_string_sub, ti_calculate
from ..util import parse_var_list
from ..util import get_lead_sequence, skip_time, sub_var_list
from ..util import field_read_prob_info
from . import CommandBuilder

'''!@namespace CompareGriddedWrapper
@brief Common functionality to wrap similar MET applications
that compare gridded data
Call as follows:
@code{.sh}
Cannot be called directly. Must use child classes.
@endcode
'''

class CompareGriddedWrapper(CommandBuilder):
    """!Common functionality to wrap similar MET applications
that reformat gridded data
    """

    def __init__(self, config, instance=None):
        # set app_name if not set by child class for unit tests
        if not hasattr(self, 'app_name'):
            self.app_name = 'compare_gridded'

        super().__init__(config, instance=instance)

    def create_c_dict(self):
        """!Create dictionary from config items to be used in the wrapper
            Allows developer to reference config items without having to know
            the type and consolidates config get calls so it is easier to see
            which config variables are used in the wrapper"""
        c_dict = super().create_c_dict()

        self.add_met_config(name='model',
                            data_type='string',
                            metplus_configs=['MODEL'])

        self.add_met_config(name='obtype',
                            data_type='string',
                            metplus_configs=['OBTYPE'])

        # set old MET config items for backwards compatibility
        c_dict['MODEL_OLD'] = self.config.getraw('config', 'MODEL', 'FCST')
        c_dict['OBTYPE_OLD'] = self.config.getraw('config', 'OBTYPE', 'OBS')

        # INPUT_BASE is not required unless it is referenced in a config file
        # it is used in the use case config files. Don't error if it is not set
        # to a value that contains /path/to
        c_dict['INPUT_BASE'] = self.config.getdir_nocheck('INPUT_BASE', '')

        # read probabilistic variables for FCST and OBS fields
        field_read_prob_info(config=self.config,
                             c_dict=c_dict,
                             data_types=('FCST', 'OBS'),
                             app_name=self.app_name)

        c_dict['FCST_PROB_THRESH'] = None
        c_dict['OBS_PROB_THRESH'] = None

        c_dict['ALLOW_MULTIPLE_FILES'] = False
        c_dict['NEIGHBORHOOD_WIDTH'] = ''
        c_dict['NEIGHBORHOOD_SHAPE'] = ''

        self.handle_regrid(c_dict)

        self.handle_description()

        # handle window variables [FCST/OBS]_[FILE_]_WINDOW_[BEGIN/END]
        self.handle_file_window_variables(c_dict)

        self.add_met_config(name='output_prefix',
                            data_type='string')

        c_dict['VAR_LIST_TEMP'] = parse_var_list(self.config,
                                                 met_tool=self.app_name)

        return c_dict

    def set_environment_variables(self, time_info):
        """! Set environment variables that will be set when running this tool.
            Wrappers can override this function to set wrapper-specific values,
            then call this (super) version to handle user configs and printing

            @param time_info dictionary containing timing info from current run
        """

        self.get_output_prefix(time_info)

        # set old environment variable values for backwards compatibility
        self.add_env_var('MODEL', self.c_dict.get('MODEL_OLD', ''))
        self.add_env_var('OBTYPE', self.c_dict.get('OBTYPE_OLD', ''))
        self.add_env_var('REGRID_TO_GRID',
                         self.c_dict.get('REGRID_TO_GRID', 'NONE'))

        super().set_environment_variables(time_info)

    def run_at_time(self, input_dict):
        """! Runs the MET application for a given run time. This function loops
             over the list of forecast leads and runs the application for each.

             @param input_dict dictionary containing time information
        """

        # loop of forecast leads and process each
        lead_seq = get_lead_sequence(self.config, input_dict)
        for lead in lead_seq:
            input_dict['lead'] = lead

            # set current lead time config and environment variables
            time_info = ti_calculate(input_dict)

            self.logger.info("Processing forecast lead "
                             f"{time_info['lead_string']}")

            if skip_time(time_info, self.c_dict.get('SKIP_TIMES', {})):
                self.logger.debug('Skipping run time')
                continue

            for custom_string in self.c_dict['CUSTOM_LOOP_LIST']:
                if custom_string:
                    self.logger.info("Processing custom string: "
                                     f"{custom_string}")

                time_info['custom'] = custom_string

                # Run for given init/valid time and forecast lead combination
                self.run_at_time_once(time_info)

    def run_at_time_once(self, time_info):
        """! Build MET command for a given init/valid time and
         forecast lead combination.

            @param time_info dictionary containing timing information
        """
        var_list = sub_var_list(self.c_dict['VAR_LIST_TEMP'], time_info)

        if not var_list and not self.c_dict.get('VAR_LIST_OPTIONAL', False):
            self.log_error('No input fields were specified. You must set '
                           f'[FCST/OBS]_VAR<n>_[NAME/LEVELS].')
            return None

        if self.c_dict.get('ONCE_PER_FIELD', False):
            # loop over all fields and levels (and probability thresholds) and
            # call the app once for each
            for var_info in var_list:
                self.clear()
                self.c_dict['CURRENT_VAR_INFO'] = var_info
                self.run_at_time_one_field(time_info, var_info)
        else:
            # loop over all variables and all them to the field list,
            # then call the app once
            if var_list:
                self.c_dict['CURRENT_VAR_INFO'] = var_list[0]

            self.clear()
            self.run_at_time_all_fields(time_info)

    def run_at_time_one_field(self, time_info, var_info):
        """! Build MET command for a single field for a given
             init/valid time and forecast lead combination
              Args:
                @param time_info dictionary containing timing information
                @param var_info object containing variable information
        """

        # get model to compare, return None if not found
        model_path = self.find_model(time_info,
                                     var_info,
                                     mandatory=True,
                                     return_list=True)
        if model_path is None:
            return

        self.infiles.extend(model_path)
        # get observation to compare, return None if not found
        obs_path, time_info = self.find_obs_offset(time_info,
                                                   var_info,
                                                   mandatory=True,
                                                   return_list=True)
        if obs_path is None:
            return

        self.infiles.extend(obs_path)

        # get field info field a single field to pass to the MET config file
        fcst_field_list = self.get_field_info(v_level=var_info['fcst_level'],
                                              v_thresh=var_info['fcst_thresh'],
                                              v_name=var_info['fcst_name'],
                                              v_extra=var_info['fcst_extra'],
                                              d_type='FCST')

        obs_field_list = self.get_field_info(v_level=var_info['obs_level'],
                                             v_thresh=var_info['obs_thresh'],
                                             v_name=var_info['obs_name'],
                                             v_extra=var_info['obs_extra'],
                                             d_type='OBS')

        if fcst_field_list is None or obs_field_list is None:
            return

        fcst_fields = ','.join(fcst_field_list)
        obs_fields = ','.join(obs_field_list)

        self.format_field('FCST', fcst_fields)
        self.format_field('OBS', obs_fields)

        self.process_fields(time_info)

    def run_at_time_all_fields(self, time_info):
        """! Build MET command for all of the field/level combinations for a
             given init/valid time and forecast lead combination

             @param time_info dictionary containing timing information
        """
        var_list = sub_var_list(self.c_dict['VAR_LIST_TEMP'], time_info)

        # get model from first var to compare
        model_path = self.find_model(time_info,
                                     var_list[0],
                                     mandatory=True,
                                     return_list=True)
        if not model_path:
            return

        # if there is more than 1 file, create file list file
        if len(model_path) > 1:
            list_filename = (f"{time_info['init_fmt']}_"
                             f"{time_info['lead_hours']}_"
                             f"{self.app_name}_fcst.txt")
            model_path = self.write_list_file(list_filename, model_path)
        else:
            model_path = model_path[0]

        self.infiles.append(model_path)

        # get observation to from first var compare
        obs_path, time_info = self.find_obs_offset(time_info,
                                                   var_list[0],
                                                   mandatory=True,
                                                   return_list=True)
        if obs_path is None:
            return

        # if there is more than 1 file, create file list file
        if len(obs_path) > 1:
            list_filename = (f"{time_info['init_fmt']}_"
                             f"{time_info['lead_hours']}_"
                             f"{self.app_name}_obs.txt")
            obs_path = self.write_list_file(list_filename, obs_path)
        else:
            obs_path = obs_path[0]

        self.infiles.append(obs_path)

        fcst_field_list = []
        obs_field_list = []
        for var_info in var_list:
            next_fcst = self.get_field_info(v_level=var_info['fcst_level'],
                                            v_thresh=var_info['fcst_thresh'],
                                            v_name=var_info['fcst_name'],
                                            v_extra=var_info['fcst_extra'],
                                            d_type='FCST')

            next_obs = self.get_field_info(v_level=var_info['obs_level'],
                                           v_thresh=var_info['obs_thresh'],
                                           v_name=var_info['obs_name'],
                                           v_extra=var_info['obs_extra'],
                                           d_type='OBS')

            if next_fcst is None or next_obs is None:
                return

            fcst_field_list.extend(next_fcst)
            obs_field_list.extend(next_obs)

        fcst_field = ','.join(fcst_field_list)
        obs_field = ','.join(obs_field_list)

        self.format_field('FCST', fcst_field)
        self.format_field('OBS', obs_field)

        self.process_fields(time_info)

    def process_fields(self, time_info):
        """! Set and print environment variables, then build/run MET command

<<<<<<< HEAD
            @param time_info dictionary with time information
            @param fcst_field field information formatted for MET config file
            @param obs_field field information formatted for MET config file
            @param ens_field field information formatted for MET config file
             only used for ensemble_stat
=======
             @param time_info dictionary with time information
>>>>>>> aa3c5379
        """
        # set config file since command is reset after each run
        self.param = do_string_sub(self.c_dict['CONFIG_FILE'],
                                   **time_info)

        self.set_current_field_config()

        # set up output dir with time info
        if not self.find_and_check_output_file(time_info,
                                               is_directory=True):
            return

        # set environment variables needed by MET config file
        self.set_environment_variables(time_info)

        # run the MET command
        self.build()

    def create_and_set_output_dir(self, time_info):
        """! Builds the full output dir path with valid or init time
              Creates output directory if it doesn't already exist
              Args:
                @param time_info dictionary with time information
        """
        out_dir = self.c_dict['OUTPUT_DIR']

        # use output template if it is set
        # if not set, do not add any extra directories to path
        out_template_name = '{}_OUTPUT_TEMPLATE'.format(self.app_name.upper())
        if self.config.has_option('config',
                                  out_template_name):
            template = self.config.getraw('config',
                                          out_template_name)
            # perform string substitution to get full path
            extra_path = do_string_sub(template,
                                       **time_info)
            out_dir = os.path.join(out_dir, extra_path)

        # create full output dir if it doesn't already exist
        if not os.path.exists(out_dir):
            os.makedirs(out_dir)

        # set output dir for wrapper
        self.outdir = out_dir

    def get_command(self):
        """! Builds the command to run the MET application
           @rtype string
           @return Returns a MET command with arguments that you can run
        """
        if self.app_path is None:
            self.log_error('No app path specified. '
                              'You must use a subclass')
            return None

        cmd = '{} -v {} '.format(self.app_path, self.c_dict['VERBOSITY'])
        for arg in self.args:
            cmd += arg + " "

        if len(self.infiles) == 0:
            self.log_error("No input filenames specified")
            return None

        # add forecast file
        fcst_file = self.infiles[0]
        if fcst_file.startswith('PYTHON'):
            fcst_file = f"'{fcst_file}'"
        cmd += f'{fcst_file} '

        # add observation file
        obs_file = self.infiles[1]
        if obs_file.startswith('PYTHON'):
            obs_file = f"'{obs_file}'"
        cmd += f'{obs_file} '

        if self.param == '':
            self.log_error('Must specify config file to run MET tool')
            return None

        cmd += self.param + ' '

        if self.outdir == "":
            self.log_error("No output directory specified")
            return None

        cmd += '-outdir {}'.format(self.outdir)
        return cmd

    def handle_interp_dict(self, uses_field=False):
        """! Reads config variables for interp dictionary, i.e.
             _INTERP_VLD_THRESH, _INTERP_SHAPE, _INTERP_METHOD, and
             _INTERP_WIDTH. Also _INTERP_FIELD if specified

            @param uses_field if True, read field variable as well
             (default is False)
        """
        items = {
            'vld_thresh': 'float',
            'shape': ('string', 'remove_quotes'),
            'type': ('dict', None, {
                'method': ('string', 'remove_quotes'),
                'width': 'int',
            }),
        }
        if uses_field:
            items['field'] = ('string', 'remove_quotes')

        self.add_met_config_dict('interp', items)<|MERGE_RESOLUTION|>--- conflicted
+++ resolved
@@ -299,15 +299,7 @@
     def process_fields(self, time_info):
         """! Set and print environment variables, then build/run MET command
 
-<<<<<<< HEAD
-            @param time_info dictionary with time information
-            @param fcst_field field information formatted for MET config file
-            @param obs_field field information formatted for MET config file
-            @param ens_field field information formatted for MET config file
-             only used for ensemble_stat
-=======
              @param time_info dictionary with time information
->>>>>>> aa3c5379
         """
         # set config file since command is reset after each run
         self.param = do_string_sub(self.c_dict['CONFIG_FILE'],
