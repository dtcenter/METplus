--- conflicted
+++ resolved
@@ -14,13 +14,9 @@
 
 from ..util import do_string_sub
 from ..util import remove_quotes
-<<<<<<< HEAD
 from ..util.met_config import add_met_config_dict_list
 
-from . import LoopTimesWrapper
-=======
 from . import ReformatPointWrapper
->>>>>>> 31318a03
 
 '''!@namespace Point2GridWrapper
 @brief Wraps the Point2Grid tool to reformat ascii format to NetCDF
@@ -107,7 +103,6 @@
         c_dict['VLD_THRESH'] = self.config.getstr('config',
                                               'POINT2GRID_VLD_THRESH',
                                               '')
-<<<<<<< HEAD
 
         # get the MET config file path or use default
         c_dict['CONFIG_FILE'] = self.get_config_file('Point2GridConfig_wrapped')
@@ -136,18 +131,6 @@
 
         # skip RuntimeFreq input file logic - remove once integrated
         c_dict['FIND_FILES'] = False
-        return c_dict
-
-    def get_command(self):
-        cmd = self.app_path
-
-        # don't run if no input or output files were found
-        if not self.infiles:
-            self.log_error("No input files were found")
-            return
-=======
->>>>>>> 31318a03
-
         return c_dict
 
     def find_input_files(self, time_info):
