--- conflicted
+++ resolved
@@ -61,34 +61,25 @@
                                c_dict['VERBOSITY'])
         )
 
-<<<<<<< HEAD
         self.set_met_config_string(c_dict, 'MODEL', 'model')
         self.set_met_config_string(c_dict, 'OBTYPE', 'obtype')
-=======
-        self.set_c_dict_string(c_dict, 'MODEL', 'model')
-        self.set_c_dict_string(c_dict, 'OBTYPE', 'obtype')
->>>>>>> e37f1062
         self.handle_description(c_dict)
 
         self.handle_c_dict_regrid(c_dict)
 
-<<<<<<< HEAD
         self.set_met_config_list(c_dict,
-=======
-        self.set_c_dict_list(c_dict,
->>>>>>> e37f1062
-                             'SERIES_ANALYSIS_CAT_THRESH',
-                             'cat_thresh',
-                             remove_quotes=True)
+                                 'SERIES_ANALYSIS_CAT_THRESH',
+                                 'cat_thresh',
+                                 remove_quotes=True)
 
         self.set_met_config_float(c_dict,
-                              'SERIES_ANALYSIS_VLD_THRESH',
-                              'vld_thresh')
+                                  'SERIES_ANALYSIS_VLD_THRESH',
+                                  'vld_thresh')
 
         self.set_met_config_string(c_dict,
-                               'SERIES_ANALYSIS_BLOCK_SIZE',
-                               'block_size',
-                               remove_quotes=True)
+                                   'SERIES_ANALYSIS_BLOCK_SIZE',
+                                   'block_size',
+                                   remove_quotes=True)
 
         # get stat list to loop over
         c_dict['STAT_LIST'] = util.getlist(
