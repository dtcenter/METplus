"""
Program Name: series_analysis_wrapper.py
Contact(s): George McCabe
Abstract: Builds command for and runs SeriesAnalysis. Optionally produce plots
 and animated gifs of the output
History Log:  Initial version
Usage:
Parameters: None
Input Files:
Output Files:
Condition codes: 0 for success, 1 for failure
"""

import os

# handle if module can't be loaded to run wrapper
WRAPPER_CANNOT_RUN = False
EXCEPTION_ERR = ''
try:
    import netCDF4
except Exception as err_msg:
    WRAPPER_CANNOT_RUN = True
    EXCEPTION_ERR = err_msg

from ..util import met_util as util
from ..util import do_string_sub, parse_template
from ..util import get_lead_sequence, get_lead_sequence_groups, set_input_dict
from ..util import ti_get_hours_from_lead, ti_get_seconds_from_lead
from ..util import ti_get_lead_string
from .plot_data_plane_wrapper import PlotDataPlaneWrapper
from . import RuntimeFreqWrapper

class SeriesAnalysisWrapper(RuntimeFreqWrapper):
    """!  Performs series analysis with filtering options
    """

    def __init__(self, config, instance=None, config_overrides={}):
        self.app_name = 'series_analysis'
        self.app_path = os.path.join(config.getdir('MET_BIN_DIR', ''),
                                     self.app_name)

        super().__init__(config,
                         instance=instance,
                         config_overrides=config_overrides)

        if self.c_dict['GENERATE_PLOTS']:
            self.plot_data_plane = self.plot_data_plane_init()

        if WRAPPER_CANNOT_RUN:
            self.log_error("There was a problem importing modules: "
                           f"{EXCEPTION_ERR}\n")

        self.logger.debug("Initialized SeriesAnalysisWrapper")

    def create_c_dict(self):
        """! Populate c_dict dictionary with values from METplusConfig """
        c_dict = super().create_c_dict()
        c_dict['VERBOSITY'] = (
            self.config.getstr('config',
                               'LOG_SERIES_ANALYSIS_VERBOSITY',
                               c_dict['VERBOSITY'])
        )

<<<<<<< HEAD
        self.set_met_config_string(c_dict, 'MODEL', 'model')
        self.set_met_config_string(c_dict, 'OBTYPE', 'obtype')
=======
        self.set_c_dict_string(c_dict, 'MODEL', 'model')
        self.set_c_dict_string(c_dict, 'OBTYPE', 'obtype')

        # handle old format of MODEL and OBTYPE
        c_dict['MODEL_OLD'] = self.config.getstr('config', 'MODEL', 'WRF')
        c_dict['OBTYPE_OLD'] = self.config.getstr('config', 'OBTYPE', 'ANALYS')

>>>>>>> b692441b
        self.handle_description(c_dict)

        self.handle_c_dict_regrid(c_dict)

        self.set_met_config_list(c_dict,
                                 'SERIES_ANALYSIS_CAT_THRESH',
                                 'cat_thresh',
                                 remove_quotes=True)

        self.set_met_config_float(c_dict,
                                  'SERIES_ANALYSIS_VLD_THRESH',
                                  'vld_thresh')

        self.set_met_config_string(c_dict,
                                   'SERIES_ANALYSIS_BLOCK_SIZE',
                                   'block_size',
                                   remove_quotes=True)

        # get stat list to loop over
        c_dict['STAT_LIST'] = util.getlist(
            self.config.getstr('config',
                               'SERIES_ANALYSIS_STAT_LIST',
                               '')
        )
        if not c_dict['STAT_LIST']:
            self.log_error("Must set SERIES_ANALYSIS_STAT_LIST to run.")

        # set stat list to set output_stats.cnt in MET config file
        self.set_met_config_list(c_dict,
                             'SERIES_ANALYSIS_STAT_LIST',
                             'cnt',
                             'OUTPUT_STATS_CNT')

        # set cts list to set output_stats.cts in MET config file
        self.set_met_config_list(c_dict,
                             'SERIES_ANALYSIS_CTS_LIST',
                             'cts',
                             'OUTPUT_STATS_CTS')

        c_dict['PAIRED'] = self.config.getbool('config',
                                               'SERIES_ANALYSIS_IS_PAIRED',
                                               False)

        # get input dir, template, and datatype for FCST, OBS, and BOTH
        for data_type in ('FCST', 'OBS', 'BOTH'):
            c_dict[f'{data_type}_INPUT_DIR'] = (
              self.config.getdir(f'{data_type}_SERIES_ANALYSIS_INPUT_DIR', '')
            )
            c_dict[f'{data_type}_INPUT_TEMPLATE'] = (
              self.config.getraw('filename_templates',
                                 f'{data_type}_SERIES_ANALYSIS_INPUT_TEMPLATE',
                                 '')
            )

            c_dict[f'{data_type}_INPUT_DATATYPE'] = (
              self.config.getstr('config',
                                 f'{data_type}_SERIES_ANALYSIS_INPUT_DATATYPE',
                                 '')
            )

            # initialize list path to None for each type
            c_dict[f'{data_type}_LIST_PATH'] = None

        # if BOTH is set, neither FCST or OBS can be set
        c_dict['USING_BOTH'] = False
        if c_dict['BOTH_INPUT_TEMPLATE']:
            if c_dict['FCST_INPUT_TEMPLATE'] or c_dict['OBS_INPUT_TEMPLATE']:
                self.log_error("Cannot set FCST_SERIES_ANALYSIS_INPUT_TEMPLATE"
                               " or OBS_SERIES_ANALYSIS_INPUT_TEMPLATE if "
                               "BOTH_SERIES_ANALYSIS_INPUT_TEMPLATE is set.")

            c_dict['USING_BOTH'] = True

            # set *_WINDOW_* variables for BOTH
            # used in CommandBuilder.find_data function)
            self.handle_window_variables(c_dict,
                                         'series_analysis',
                                         dtypes=['BOTH'])

        # if BOTH is not set, both FCST or OBS must be set
        else:
            if (not c_dict['FCST_INPUT_TEMPLATE'] or
                    not c_dict['OBS_INPUT_TEMPLATE']):
                self.log_error("Must either set "
                               "BOTH_SERIES_ANALYSIS_INPUT_TEMPLATE or both "
                               "FCST_SERIES_ANALYSIS_INPUT_TEMPLATE and "
                               "OBS_SERIES_ANALYSIS_INPUT_TEMPLATE to run "
                               "SeriesAnalysis wrapper.")

            # set *_WINDOW_* variables for FCST and OBS
            self.handle_window_variables(c_dict,
                                         'series_analysis',
                                         dtypes=['FCST', 'OBS'])

        c_dict['TC_STAT_INPUT_DIR'] = (
            self.config.getdir('SERIES_ANALYSIS_TC_STAT_INPUT_DIR', '')
        )

        c_dict['TC_STAT_INPUT_TEMPLATE'] = (
            self.config.getraw('config',
                               'SERIES_ANALYSIS_TC_STAT_INPUT_TEMPLATE')
        )

        c_dict['OUTPUT_DIR'] = self.config.getdir('SERIES_ANALYSIS_OUTPUT_DIR',
                                                  '')
        c_dict['OUTPUT_TEMPLATE'] = (
            self.config.getraw('config',
                               'SERIES_ANALYSIS_OUTPUT_TEMPLATE')
        )
        if not c_dict['OUTPUT_DIR']:
            self.log_error("Must set SERIES_ANALYSIS_OUTPUT_DIR to run.")

        c_dict['CONFIG_FILE'] = (
            self.config.getraw('config',
                               'SERIES_ANALYSIS_CONFIG_FILE')
        )
        if not c_dict['CONFIG_FILE']:
            self.log_error("SERIES_ANALYSIS_CONFIG_FILE must be set")

        c_dict['BACKGROUND_MAP'] = (
            self.config.getbool('config',
                                'SERIES_ANALYSIS_BACKGROUND_MAP',
                                False)
        )

        c_dict['VAR_LIST'] = util.parse_var_list(self.config,
                                                 met_tool=self.app_name)
        if not c_dict['VAR_LIST']:
            self.log_error("No fields specified. Please set "
                           "[FCST/OBS]_VAR<n>_[NAME/LEVELS]")

        c_dict['GENERATE_PLOTS'] = (
            self.config.getbool('config',
                                'SERIES_ANALYSIS_GENERATE_PLOTS',
                                False)
        )

        c_dict['GENERATE_ANIMATIONS'] = (
            self.config.getbool('config',
                                'SERIES_ANALYSIS_GENERATE_ANIMATIONS',
                                False)
        )

        c_dict['CONVERT_EXE'] = self.config.getexe('CONVERT')
        if c_dict['GENERATE_ANIMATIONS'] and not c_dict['CONVERT_EXE']:
            self.log_error("[exe] CONVERT must be set correctly if "
                           "SERIES_ANALYSIS_GENERATE_ANIMATIONS is True")

        c_dict['PNG_FILES'] = {}

        c_dict['RUN_ONCE_PER_STORM_ID'] = (
            self.config.getbool('config',
                                'SERIES_ANALYSIS_RUN_ONCE_PER_STORM_ID',
                                False)
        )
        if (c_dict['RUN_ONCE_PER_STORM_ID'] and
                not c_dict['TC_STAT_INPUT_TEMPLATE']):
            self.log_error("Must set SERIES_ANALYSIS_TC_STAT_INPUT_TEMPLATE "
                           "if SERIES_ANALYSIS_RUN_ONCE_PER_STORM_ID is True")

        # get climatology config variables
        self.read_climo_wrapper_specific('SERIES_ANALYSIS', c_dict)

        # if no forecast lead sequence is specified,
        # use wildcard (*) so all leads are used
        c_dict['WILDCARD_LEAD_IF_EMPTY'] = True

        # allow multiple files so wildcards can be used to get input files
        c_dict['ALLOW_MULTIPLE_FILES'] = True

        return c_dict

    def plot_data_plane_init(self):
        """! Set values to allow successful initialization of
              PlotDataPlane wrapper

             @returns instance of PlotDataPlaneWrapper
        """
        plot_overrides = {'PLOT_DATA_PLANE_INPUT_TEMPLATE': 'template',
                          'PLOT_DATA_PLANE_OUTPUT_TEMPLATE': 'template',
                          'PLOT_DATA_PLANE_FIELD_NAME': 'field_name',
                          'PLOT_DATA_PLANE_CONVERT_TO_IMAGE': True,
                          }

        if not self.c_dict['BACKGROUND_MAP']:
            plot_overrides['PLOT_DATA_PLANE_FIELD_EXTRA'] = (
                "map_data={ source=[];}"
            )

        pdp_wrapper = PlotDataPlaneWrapper(self.config,
                                           config_overrides=plot_overrides)
        return pdp_wrapper

    def clear(self):
        """! Call parent's clear function and clear additional values """
        super().clear()
        for data_type in ('FCST', 'OBS', 'BOTH'):
            self.c_dict[f'{data_type}_LIST_PATH'] = None

    def run_all_times(self):
        """! Process all run times defined for this wrapper """
        super().run_all_times()

        if self.c_dict['GENERATE_ANIMATIONS']:
            self.generate_animations()

        return self.all_commands

    def run_once_per_lead(self, custom):
        """! Run once per forecast lead

             @param value of current CUSTOM_LOOP_LIST iteration
             @returns True if all runs were successful, False otherwise
        """
        self.logger.debug("Running once for forecast lead time")
        success = True

        lead_groups = get_lead_sequence_groups(self.config)
        if not lead_groups:
            lead_seq = get_lead_sequence(self.config,
                                         input_dict=None,
                                         wildcard_if_empty=True)
            for index, lead in enumerate(lead_seq):
                lead_hours = ti_get_hours_from_lead(lead)

                # if cannot get lead hours, use index of forecast lead
                # hours cannot be computed from months or years without
                # knowing the valid time
                if lead_hours is None:
                    lead_hours = index
                else:
                    lead_hours = f"F{str(lead_hours).zfill(3)}"

                lead_groups[f'series_{lead_hours}'] = [lead]

        for lead_group in lead_groups.items():
            # create input dict and only set 'now' item
            # create a new dictionary each iteration in case the function
            # that it is passed into modifies it
            input_dict = set_input_dict(loop_time=None,
                                        config=self.config,
                                        use_init=None,
                                        instance=self.instance,
                                        custom=custom)

            input_dict['init'] = '*'
            input_dict['valid'] = '*'
            lead_hours = [ti_get_lead_string(item, plural=False) for
                          item in lead_group[1]]

            self.logger.debug(f"Processing {lead_group[0]} - forecast leads: "
                              f"{', '.join(lead_hours)}")
            if not self.run_at_time_once(input_dict, lead_group):
                success = False

        return success

    def run_at_time_once(self, time_info, lead_group=None):
        """! Attempt to build series_analysis command for run time

            @param time_info dictionary containing time information
            @param lead_group (optional) dictionary where key is label and
             value is a list of forecast leads to process.
            @returns True on success, False otherwise
        """
        self.logger.debug("Starting SeriesAnalysis")

        # if running for each storm ID, get list of storms
        storm_list = self.get_storm_list(time_info)
        if not storm_list:
            return False

        # loop over storm list and process for each
        # this loop will execute once if not filtering by storm ID
        for storm_id in storm_list:
            # Create FCST and OBS ASCII files
            fcst_path, obs_path = (
                self.create_ascii_storm_files_list(time_info,
                                                   storm_id,
                                                   lead_group)
            )
            if not fcst_path or not obs_path:
                self.log_error('No ASCII file lists were created. Skipping.')
                continue

            # Build up the arguments to and then run the MET tool series_analysis.
            if not self.build_and_run_series_request(time_info,
                                                     fcst_path,
                                                     obs_path):
                continue

            if self.c_dict['GENERATE_PLOTS']:
                self.generate_plots(fcst_path,
                                    time_info,
                                    storm_id)
            else:
                self.logger.debug("Skip plotting output. Change "
                                  "SERIES_ANALYSIS_GENERATE_PLOTS to True to "
                                  "run this step.")

        self.logger.debug("Finished series analysis")
        return True

    def get_storm_list(self, time_info):
        """! Find the .tcst filter file for the current run time and get the
             list of storm IDs that are found in the file.

            @param time_info dictionary containing time information
            @returns A list of all the storms ids that correspond to the
             current init time or None if filter file does not exist
        """
        if not self.c_dict['RUN_ONCE_PER_STORM_ID']:
            return ['*']

        # Retrieve filter files, first create the filename
        # by piecing together the out_dir_base with the cur_init.
        filter_template = os.path.join(self.c_dict['TC_STAT_INPUT_DIR'],
                                       self.c_dict['TC_STAT_INPUT_TEMPLATE'])
        filter_file = do_string_sub(filter_template, **time_info)
        self.logger.debug(f"Getting storms from filter file: {filter_file}")
        if not os.path.exists(filter_file):
            self.log_error(f"Filter file does not exist: {filter_file}")
            return None

        # Now that we have the filter filename for the init time, let's
        # extract all the storm ids in this filter file.
        storm_list = util.get_storm_ids(filter_file, self.logger)
        if not storm_list:
            # No storms for this init time, check next init time in list
            self.logger.debug("No storms found for current runtime")
            return None

        return storm_list

    def get_files_from_time(self, time_info):
        """! Create dictionary containing time information (key time_info) and
             any relevant files for that runtime. The parent implementation of
             this function creates a dictionary and adds the time_info to it.
             This wrapper gets all files for the current runtime and adds it to
             the dictionary with keys 'fcst' and 'obs'

             @param time_info dictionary containing time information
             @returns dictionary containing time_info dict and any relevant
             files with a key representing a description of that file
        """
        file_dict_list = []
        # get all storm IDs
        storm_list = self.get_storm_list(time_info)
        if not storm_list:
            return None

        for storm_id in storm_list:
            time_info['storm_id'] = storm_id
            file_dict = super().get_files_from_time(time_info)
            if self.c_dict['USING_BOTH']:
                fcst_files = self.find_input_files(time_info, 'BOTH')
                obs_files = fcst_files
            else:
                fcst_files = self.find_input_files(time_info, 'FCST')
                obs_files = self.find_input_files(time_info, 'OBS')

            if fcst_files is None or obs_files is None:
                return None

            file_dict['fcst'] = fcst_files
            file_dict['obs'] = obs_files
            file_dict_list.append(file_dict)

        return file_dict_list

    def find_input_files(self, time_info, data_type):
        """! Loop over list of input templates and find files for each

             @param time_info time dictionary to use for string substitution
             @returns Input file list if all files were found, None if not.
        """
        input_files = self.find_data(time_info,
                                     return_list=True,
                                     data_type=data_type)
        return input_files

    def subset_input_files(self, time_info):
        """! Obtain a subset of input files from the c_dict ALL_FILES based on
             the time information for the current run.

              @param time_info dictionary containing time information
              @returns the path to a ascii file containing the list of files
               or None if could not find any files
        """
        fcst_files = []
        obs_files = []
        for file_dict in self.c_dict['ALL_FILES']:
            # compare time information for each input file
            # add file to list of files to use if it matches
            if not self.compare_time_info(time_info, file_dict['time_info']):
                continue

            fcst_files.extend(file_dict['fcst'])
            obs_files.extend(file_dict['obs'])

        return fcst_files, obs_files

    def compare_time_info(self, runtime, filetime):
        """! Call parents implementation then if the current run time and file
              time may potentially still not match, use storm_id to check

             @param runtime dictionary containing time information for current
              runtime
             @param filetime dictionary containing time information for file
              that is being evaluated
             @returns True if the file should be processed in the current
              run or False if not
        """
        if not super().compare_time_info(runtime, filetime):
            return False

        # compare storm_id
        if runtime['storm_id'] == '*':
            return True

        return bool(filetime['storm_id'] == runtime['storm_id'])

    def create_ascii_storm_files_list(self, time_info, storm_id, lead_group):
        """! Creates the list of ASCII files that contain the storm id and init
             times.  The list is used to create an ASCII file which will be
             used as the option to the -obs or -fcst flag to the MET
             series_analysis tool.

             @param time_info dictionary containing time information
             @param storm_id storm ID to process
             @param lead_group dictionary where key is label and value is a
              list of forecast leads to process. If no label was defined, the
              key will match the format "NoLabel_<n>" and if no lead groups
              are defined, the dictionary should be replaced with None
        """
        time_info['storm_id'] = storm_id
        all_fcst_files = []
        all_obs_files = []
        if not lead_group:
            fcst_files, obs_files = self.subset_input_files(time_info)
            if not fcst_files or not obs_files:
                return None, None
            all_fcst_files.extend(fcst_files)
            all_obs_files.extend(obs_files)
            label = ''
            leads = None
        else:
            label = lead_group[0]
            leads = lead_group[1]
            for lead in leads:
                time_info['lead'] = lead
                fcst_files, obs_files = self.subset_input_files(time_info)
                if fcst_files and obs_files:
                    all_fcst_files.extend(fcst_files)
                    all_obs_files.extend(obs_files)

        # skip if no files were found
        if not all_fcst_files or not all_obs_files:
            return None, None

        output_dir = self.get_output_dir(time_info, storm_id, label)

        if not self.check_python_embedding():
            return None, None

        # create forecast (or both) file list
        if self.c_dict['USING_BOTH']:
            data_type = 'BOTH'
        else:
            data_type = 'FCST'
        fcst_ascii_filename = self.get_ascii_filename(data_type,
                                                      storm_id,
                                                      leads)
        self.write_list_file(fcst_ascii_filename,
                             all_fcst_files,
                             output_dir=output_dir)

        fcst_path = os.path.join(output_dir, fcst_ascii_filename)

        if self.c_dict['USING_BOTH']:
            return fcst_path, fcst_path

        # create analysis file list
        obs_ascii_filename = self.get_ascii_filename('OBS',
                                                      storm_id,
                                                      leads)
        self.write_list_file(obs_ascii_filename,
                             all_obs_files,
                             output_dir=output_dir)

        obs_path = os.path.join(output_dir, obs_ascii_filename)

        return fcst_path, obs_path

    def check_python_embedding(self):
        """! Check if any of the field names contain a Python embedding script.
              See CommandBuilder.check_for_python_embedding for more info.

            @returns False if something is not configured correctly or True
        """
        for var_info in self.c_dict['VAR_LIST']:
            if self.c_dict['USING_BOTH']:
                if not self.check_for_python_embedding('BOTH', var_info):
                    return False
            else:
                if not self.check_for_python_embedding('FCST', var_info):
                    return False
                if not self.check_for_python_embedding('OBS', var_info):
                    return False

        return True

    @staticmethod
    def get_ascii_filename(data_type, storm_id, leads=None):
        """! Build filename for ASCII file list file

             @param data_type FCST, OBS, or BOTH
             @param storm_id current storm ID or wildcard character
             @param leads list of forecast leads to use add the forecast hour
              string to the filename or the minimum and maximum forecast hour
              strings if there are more than one lead
             @returns string containing filename to use
        """
        prefix = f"{data_type}_FILES"

        # of storm ID is set (not wildcard), then add it to filename
        if storm_id == '*':
            filename = ''
        else:
            filename = f"_{storm_id}"

        # add forecast leads if specified
        if leads is not None:
            lead_hours_list = []
            for lead in leads:
                lead_hours = ti_get_hours_from_lead(lead)
                if lead_hours is None:
                    lead_hours = ti_get_lead_string(lead,
                                                    letter_only=True)
                lead_hours_list.append(lead_hours)

            # get first forecast lead, convert to hours, and add to filename
            lead_hours = min(lead_hours_list)

            lead_str = str(lead_hours).zfill(3)
            filename += f"_F{lead_str}"

            # if list of forecast leads, get min and max and add them to name
            if len(lead_hours_list) > 1:
                max_lead_hours = max(lead_hours_list)
                max_lead_str = str(max_lead_hours).zfill(3)
                filename += f"_to_F{max_lead_str}"

        ascii_filename = f"{prefix}{filename}"
        return ascii_filename

    def get_output_dir(self, time_info, storm_id, label):
        """! Determine directory that will contain output data from the
              OUTPUT_DIR and OUTPUT_TEMPLATE. This will include any
              subdirectories specified in the filename template.

             @param time_info dictionary containing time information for
             current run
             @param storm_id storm ID to process
             @param label label defined for forecast lead groups to identify
              them
             @returns path to output directory with filename templates
              substituted with the information for the current run
        """
        output_dir_template = os.path.join(self.c_dict['OUTPUT_DIR'],
                                           self.c_dict['OUTPUT_TEMPLATE'])
        output_dir_template = os.path.dirname(output_dir_template)
        if storm_id == '*':
            storm_id_out = 'all_storms'
        else:
            storm_id_out = storm_id

        # get output directory including storm ID and label
        time_info['storm_id'] = storm_id_out
        time_info['label'] = label
        output_dir = do_string_sub(output_dir_template,
                                   **time_info)
        return output_dir

    def build_and_run_series_request(self, time_info, fcst_path, obs_path):
        """! Build up the -obs, -fcst, -out necessary for running the
             series_analysis MET tool, then invoke series_analysis.

             @param time_info dictionary containing time information for
             current run
             @param storm_id storm ID to process
             @returns True if all runs succeeded, False if there was a problem
             with any of the runs
        """
        success = True

        num, beg, end = self.get_fcst_file_info(fcst_path)
        if num is None:
            self.logger.debug("Could not get fcst_beg and fcst_end values. "
                              "Those values cannot be used in filename "
                              "templates")

        time_info['fcst_beg'] = beg
        time_info['fcst_end'] = end

        self.handle_climo(time_info)

        # build the command and run series_analysis for each variable
        for var_info in self.c_dict['VAR_LIST']:
            if self.c_dict['USING_BOTH']:
                self.c_dict['BOTH_LIST_PATH'] = fcst_path
            else:
                self.c_dict['FCST_LIST_PATH'] = fcst_path
                self.c_dict['OBS_LIST_PATH'] = obs_path
            self.add_field_info_to_time_info(time_info, var_info)

            # get formatted field dictionary to pass into the MET config file
            fcst_field, obs_field = self.get_formatted_fields(var_info)

            self.set_environment_variables(time_info, fcst_field, obs_field)

            self.set_command_line_arguments(time_info)

            self.find_and_check_output_file(time_info)

            if not self.build():
                success = False

            self.clear()

        return success

    def set_environment_variables(self, time_info, fcst_field, obs_field):
        """! Set the env variables based on settings in the METplus config
             files.

             @param time_info dictionary containing time information
             @param fcst_field formatted forecast field information
             @param obs_field formatted observation field information
        """
        self.logger.info('Setting env variables from config file...')

        # Set all the environment variables that are needed by the
        # MET config file.
        # Set up the environment variable to be used in the Series Analysis
        self.add_env_var("FCST_FILE_TYPE", self.c_dict.get('FCST_FILE_TYPE',
                                                           ''))
        self.add_env_var("OBS_FILE_TYPE", self.c_dict.get('OBS_FILE_TYPE',
                                                          ''))

        self.add_env_var('METPLUS_STAT_LIST', self.c_dict.get('OUTPUT_STATS_CNT', ''))
        self.add_env_var('CTS_LIST', self.c_dict.get('OUTPUT_STATS_CTS', ''))

        self.add_env_var('METPLUS_MODEL', self.c_dict.get('MODEL', ''))
        self.add_env_var("METPLUS_OBTYPE", self.c_dict.get('OBTYPE', ''))
        self.add_env_var("METPLUS_DESC", self.c_dict.get('METPLUS_DESC', ''))
        self.add_env_var("CAT_THRESH", self.c_dict.get('CAT_THRESH', ''))
        self.add_env_var("VLD_THRESH", self.c_dict.get('VLD_THRESH', ''))
        self.add_env_var("BLOCK_SIZE", self.c_dict.get('BLOCK_SIZE', ''))
        self.add_env_var("FCST_FIELD", fcst_field)
        self.add_env_var("OBS_FIELD", obs_field)

        # set climatology environment variables
        self.set_climo_env_vars()

        self.add_env_var('METPLUS_REGRID_DICT',
                         self.get_regrid_dict())

        # set old env var settings for backwards compatibility
        self.add_env_var('MODEL', self.c_dict.get('MODEL_OLD', ''))
        self.add_env_var("OBTYPE", self.c_dict.get('OBTYPE_OLD', ''))
        self.add_env_var('REGRID_TO_GRID',
                         self.c_dict.get('REGRID_TO_GRID_OLD', ''))

        # format old stat list
        stat_list = self.c_dict.get('STAT_LIST')
        if not stat_list:
            stat_list = "[]"
        else:
            stat_list = '","'.join(stat_list)
            stat_list = f'["{stat_list}"]'
        self.add_env_var('STAT_LIST', stat_list)

        super().set_environment_variables(time_info)

    def set_command_line_arguments(self, time_info):
        """! Set arguments that will be passed into the MET command

             @param time_info dictionary containing time information
        """
        # add input data format if set
        if self.c_dict['PAIRED']:
            self.args.append(" -paired")

        # add config file - passing through do_string_sub
        # to get custom string if set
        config_file = do_string_sub(self.c_dict['CONFIG_FILE'],
                                    **time_info)
        self.args.append(f" -config {config_file}")

    def get_command(self):
        """! Build command to run

             @returns string of the command that will be called
        """
        cmd = self.app_path

        if self.c_dict['USING_BOTH']:
            cmd += f" -both {self.c_dict['BOTH_LIST_PATH']}"
        else:
            cmd += f" -fcst {self.c_dict['FCST_LIST_PATH']}"
            cmd += f" -obs {self.c_dict['OBS_LIST_PATH']}"

        # add output path
        cmd += f' -out {self.get_output_path()}'

        # add arguments
        cmd += ''.join(self.args)

        # add verbosity
        cmd += ' -v ' + self.c_dict['VERBOSITY']
        return cmd

    def generate_plots(self, fcst_path, time_info, storm_id):
        """! Generate the plots from the series_analysis output.

             @param time_info dictionary containing time information
             @param storm_id storm ID to process
        """
        output_dir = os.path.dirname(fcst_path)
        output_filename = os.path.basename(self.c_dict['OUTPUT_TEMPLATE'])
        output_template = os.path.join(output_dir, output_filename)

        for var_info in self.c_dict['VAR_LIST']:
            name = var_info['fcst_name']
            level = var_info['fcst_level']
            self.add_field_info_to_time_info(time_info, var_info)

            # change wildcard storm ID to all_storms
            if storm_id == '*':
                time_info['storm_id'] = 'all_storms'
            else:
                time_info['storm_id'] = storm_id

            # get the output directory where the series_analysis output
            # was written. Plots will be written to the same directory
            plot_input = do_string_sub(output_template,
                                       **time_info)

            # Get the number of forecast tile files and the name of the
            # first and last in the list to be used in the -title
            num, beg, end = self.get_fcst_file_info(fcst_path)
            if num is None:
                self.log_error("Could not get any forecast lead info "
                               f"from {fcst_path}")
                self.logger.debug(f"Skipping plot for {storm_id}")
                continue

            _, nseries = self.get_netcdf_min_max(plot_input,
                                                 'series_cnt_TOTAL')
            nseries_str = '' if nseries is None else f" (N = {nseries})"
            time_info['nseries'] = nseries_str

            # Assemble the input file, output file, field string, and title
            for cur_stat in self.c_dict['STAT_LIST']:
                key = f"{name}_{level}_{cur_stat}"
                if self.c_dict['PNG_FILES'].get(key) is None:
                    self.c_dict['PNG_FILES'][key] = []

                min_value, max_value = (
                    self.get_netcdf_min_max(plot_input,
                                            f'series_cnt_{cur_stat}')
                )
                range_min_max = f"{min_value} {max_value}"

                plot_output = (f"{os.path.splitext(plot_input)[0]}_"
                               f"{cur_stat}.ps")

                time_info['num_leads'] = num
                time_info['fcst_beg'] = beg
                time_info['fcst_end'] = end
                time_info['stat'] = cur_stat
                self.plot_data_plane.c_dict['INPUT_TEMPLATE'] = plot_input
                self.plot_data_plane.c_dict['OUTPUT_TEMPLATE'] = plot_output
                self.plot_data_plane.c_dict['FIELD_NAME'] = f"series_cnt_{cur_stat}"
                self.plot_data_plane.c_dict['FIELD_LEVEL'] = level
                self.plot_data_plane.c_dict['RANGE_MIN_MAX'] = range_min_max
                self.plot_data_plane.run_at_time_once(time_info)
                self.all_commands.extend(self.plot_data_plane.all_commands)
                self.plot_data_plane.all_commands.clear()

                png_filename = f"{os.path.splitext(plot_output)[0]}.png"
                self.c_dict['PNG_FILES'][key].append(png_filename)

    def generate_animations(self):
        """! Use ImageMagick convert to create an animated gif from the png
              images generated from the current run
        """
        success = True

        convert_exe = self.c_dict.get('CONVERT_EXE')
        if not convert_exe:
            self.log_error("[exe] CONVERT not set correctly. Cannot generate"
                           "image file.")
            return False

        animate_dir = os.path.join(self.c_dict['OUTPUT_DIR'],
                                   'series_animate')
        if not os.path.exists(animate_dir):
            os.makedirs(animate_dir)

        for group, files in self.c_dict['PNG_FILES'].items():
            # write list of files to a text file
            list_file = f'series_animate_{group}_files.txt'
            self.write_list_file(list_file,
                                 files,
                                 output_dir=animate_dir)

            gif_file = f'series_animate_{group}.gif'
            gif_filepath = os.path.join(animate_dir, gif_file)
            convert_command = (f"{convert_exe} -dispose Background -delay 100 "
                               f"{' '.join(files)} {gif_filepath}")
            if not self.run_command(convert_command):
                success = False

        return success

    def get_fcst_file_info(self, fcst_path):
        """! Get the number of all the gridded forecast n x m tile
            files. Determine the filename of the
            first and last files.  This information is used to create
            the title value to the -title opt in plot_data_plane.

            @param fcst_path path to forecast ascii list file to process
            @returns num, beg, end:  A tuple representing the number of
            forecast tile files, and the first and last file. If info cannot
            be parsed, return (None, None, None)
        """
        # read the file but skip the first line because it contains 'file_list'
        with open(fcst_path, 'r') as file_handle:
            files_of_interest = file_handle.readlines()

        if len(files_of_interest) < 2:
            self.log_error(f"No files found in file list: {fcst_path}")
            return None, None, None

        files_of_interest = files_of_interest[1:]
        num = str(len(files_of_interest))

        if self.c_dict['USING_BOTH']:
            input_dir = self.c_dict['BOTH_INPUT_DIR']
            input_template = self.c_dict['BOTH_INPUT_TEMPLATE']
        else:
            input_dir = self.c_dict['FCST_INPUT_DIR']
            input_template = self.c_dict['FCST_INPUT_TEMPLATE']

        full_template = os.path.join(input_dir, input_template)

        smallest_fcst = 99999999
        largest_fcst = -99999999
        beg = None
        end = None
        for filepath in files_of_interest:
            filepath = filepath.strip()
            file_time_info = parse_template(full_template,
                                            filepath,
                                            self.logger)
            if not file_time_info:
                continue
            lead = ti_get_seconds_from_lead(file_time_info.get('lead'),
                                            file_time_info.get('valid'))
            if lead < smallest_fcst:
                smallest_fcst = lead
                beg = str(ti_get_hours_from_lead(lead)).zfill(3)
            if lead > largest_fcst:
                largest_fcst = lead
                end = str(ti_get_hours_from_lead(lead)).zfill(3)

        if beg is None or end is None:
            return None, None, None

        return num, beg, end

    @staticmethod
    def get_netcdf_min_max(filepath, variable_name):
        """! Determine the min and max for all lead times for each
           statistic and variable pairing.

           @param filepath NetCDF file to inspect
           @param variable_name name of variable to read
           @returns tuple containing the minimum and maximum values or
            None, None if something went wrong
        """
        try:
            nc_var = netCDF4.Dataset(filepath).variables[variable_name]
            min_value = nc_var[:].min()
            max_value = nc_var[:].max()
            return min_value, max_value
        except (FileNotFoundError, KeyError):
            return None, None

    def get_formatted_fields(self, var_info):
        """! Get forecast and observation field information for var_info and
            format it so it can be passed into the MET config file

            @param var_info dictionary containing info to format
            @returns tuple containing strings of the formatted forecast and
            observation information or None, None if something went wrong
        """
        # get field info field a single field to pass to the MET config file
        fcst_field_list = self.get_field_info(v_level=var_info['fcst_level'],
                                              v_thresh=var_info['fcst_thresh'],
                                              v_name=var_info['fcst_name'],
                                              v_extra=var_info['fcst_extra'],
                                              d_type='FCST')

        obs_field_list = self.get_field_info(v_level=var_info['obs_level'],
                                             v_thresh=var_info['obs_thresh'],
                                             v_name=var_info['obs_name'],
                                             v_extra=var_info['obs_extra'],
                                             d_type='OBS')

        if fcst_field_list is None or obs_field_list is None:
            return None, None

        fcst_fields = ','.join(fcst_field_list)
        obs_fields = ','.join(obs_field_list)

        return fcst_fields, obs_fields<|MERGE_RESOLUTION|>--- conflicted
+++ resolved
@@ -61,10 +61,6 @@
                                c_dict['VERBOSITY'])
         )
 
-<<<<<<< HEAD
-        self.set_met_config_string(c_dict, 'MODEL', 'model')
-        self.set_met_config_string(c_dict, 'OBTYPE', 'obtype')
-=======
         self.set_c_dict_string(c_dict, 'MODEL', 'model')
         self.set_c_dict_string(c_dict, 'OBTYPE', 'obtype')
 
@@ -72,7 +68,6 @@
         c_dict['MODEL_OLD'] = self.config.getstr('config', 'MODEL', 'WRF')
         c_dict['OBTYPE_OLD'] = self.config.getstr('config', 'OBTYPE', 'ANALYS')
 
->>>>>>> b692441b
         self.handle_description(c_dict)
 
         self.handle_c_dict_regrid(c_dict)
