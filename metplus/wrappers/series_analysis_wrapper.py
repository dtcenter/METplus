--- conflicted
+++ resolved
@@ -671,12 +671,10 @@
         # if file list are explicitly specified,
         # return the file list file paths
         if self.c_dict.get('EXPLICIT_FILE_LIST', False):
-<<<<<<< HEAD
-=======
             # set forecast lead to last lead in list to set in output filename
             if leads:
                 time_info['lead'] = leads[-1]
->>>>>>> 9b397efa
+
             if self.c_dict['USING_BOTH']:
                 both_path = do_string_sub(self.c_dict['BOTH_INPUT_FILE_LIST'],
                                           **time_info)
