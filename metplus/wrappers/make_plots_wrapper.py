--- conflicted
+++ resolved
@@ -815,7 +815,6 @@
     def run_all_times(self):
         if self.c_dict['USER_SCRIPT_LIST']:
             self.logger.info("Running plots for user specified list of "
-<<<<<<< HEAD
                              "scripts.")
 
         elif (self.c_dict['VERIF_CASE'] and self.c_dict['VERIF_TYPE']):
@@ -824,53 +823,4 @@
                              +"VERIF_TYPE = "
                              +self.c_dict['VERIF_TYPE'])
 
-        self.create_plots()
-
-if __name__ == "__main__":
-    util.run_stand_alone(__file__, "MakePlots")
-=======
-                             +"scripts.")
-            run_make_plots = True
-        else:
-            if (self.c_dict['VERIF_CASE'] != ''
-                    and self.c_dict['VERIF_TYPE'] != ''):
-                self.logger.info("Running plots for VERIF_CASE = "
-                                 +self.c_dict['VERIF_CASE']+", "
-                                 +"VERIF_TYPE = "
-                                 +self.c_dict['VERIF_TYPE'])
-                accepted_verif_case_list = ['grid2grid', 'grid2obs', 'precip']
-                if self.c_dict['VERIF_CASE'] not in accepted_verif_case_list:
-                    run_make_plots = False
-                    self.log_error(self.c_dict['VERIF_CASE']+" is not an"
-                                      +"an accepted MAKE_PLOTS_VERIF_CASE "
-                                      +"option. Options are "
-                                      +', '.join(accepted_verif_case_list))
-                else:
-                    if self.c_dict['VERIF_CASE'] == 'grid2grid':
-                        accepted_verif_type_list = ['pres', 'anom', 'sfc']
-                    elif self.c_dict['VERIF_CASE'] == 'grid2obs':
-                        accepted_verif_type_list = ['upper_air', 'conus_sfc']
-                    elif self.c_dict['VERIF_CASE'] == 'precip':
-                        accepted_verif_type_list = [self.c_dict['VERIF_TYPE']]
-                    if self.c_dict['VERIF_TYPE'] in accepted_verif_type_list:
-                        run_make_plots = True
-                    else:
-                        run_make_plots = False
-                        self.log_error(self.c_dict['VERIF_TYPE']+" is not "
-                                          +"an accepted MAKE_PLOTS_VERIF_TYPE "
-                                          +"option for MAKE_PLOTS_VERIF_CASE "
-                                          +"= "+self.c_dict['VERIF_CASE']+". "
-                                          "Options are "
-                                          +', '.join(accepted_verif_type_list))
-            else:
-                run_make_plots = False
-                self.log_error("Please defined either "
-                                  +"MAKE_PLOTS_VERIF_CASE and "
-                                  +"MAKE_PLOTS_VERIF_TYPE, or "
-                                  +"MAKE_PLOTS_USER_SCRIPT_LIST")
-        if run_make_plots:
-            self.create_plots(self.c_dict['VERIF_CASE'],
-                              self.c_dict['VERIF_TYPE'])
-        else:
-            exit(1)
->>>>>>> 8aeb19eb
+        self.create_plots()