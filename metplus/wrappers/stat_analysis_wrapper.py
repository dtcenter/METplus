--- conflicted
+++ resolved
@@ -1741,7 +1741,6 @@
         if loop_by_init:
             loop_by = 'INIT'
         else:
-<<<<<<< HEAD
             loop_by = 'VALID'
 
         self.c_dict['DATE_TYPE'] = loop_by
@@ -1749,11 +1748,4 @@
         run_date = input_dict[loop_by.lower()].strftime('%Y%m%d')
         self.c_dict['DATE_BEG'] = run_date
         self.c_dict['DATE_END'] = run_date
-        self.run_stat_analysis()
-
-if __name__ == "__main__":
-    util.run_stand_alone(__file__, "StatAnalysis")
-=======
-            self.log_error("LOOP_BY must be VALID or INIT")
-            exit(1)
->>>>>>> 8aeb19eb
+        self.run_stat_analysis()