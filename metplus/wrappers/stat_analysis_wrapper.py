"""!
Program Name: stat_analysis_wrapper.py
Contact(s): Mallory Row, George McCabe
Abstract: Builds commands to run stat_analysis
"""

import os
import glob
from datetime import datetime
import itertools
from dateutil.relativedelta import relativedelta
import copy

from ..util import getlist, format_thresh
from ..util import do_string_sub, find_indices_in_config_section
from ..util import parse_var_list, remove_quotes, list_to_str
from ..util import get_start_and_end_times, get_time_prefix
from ..util import ti_get_seconds_from_relativedelta
from ..util import get_met_time_list, get_delta_list
from ..util import YMD, YMD_HMS
from . import RuntimeFreqWrapper


class StatAnalysisWrapper(RuntimeFreqWrapper):
    """! Wrapper to the MET tool stat_analysis which is used to filter
         and summarize data from MET's point_stat, grid_stat,
         ensemble_stat, and wavelet_stat
    """

    WRAPPER_ENV_VAR_KEYS = [
        'METPLUS_MODEL',
        'METPLUS_OBTYPE',
        'METPLUS_DESC',
        'METPLUS_FCST_LEAD',
        'METPLUS_OBS_LEAD',
        'METPLUS_FCST_VALID_BEG',
        'METPLUS_FCST_VALID_END',
        'METPLUS_FCST_VALID_HOUR',
        'METPLUS_OBS_VALID_BEG',
        'METPLUS_OBS_VALID_END',
        'METPLUS_OBS_VALID_HOUR',
        'METPLUS_FCST_INIT_BEG',
        'METPLUS_FCST_INIT_END',
        'METPLUS_FCST_INIT_HOUR',
        'METPLUS_OBS_INIT_BEG',
        'METPLUS_OBS_INIT_END',
        'METPLUS_OBS_INIT_HOUR',
        'METPLUS_FCST_VAR',
        'METPLUS_OBS_VAR',
        'METPLUS_FCST_UNITS',
        'METPLUS_OBS_UNITS',
        'METPLUS_FCST_LEVEL',
        'METPLUS_OBS_LEVEL',
        'METPLUS_VX_MASK',
        'METPLUS_INTERP_MTHD',
        'METPLUS_INTERP_PNTS',
        'METPLUS_FCST_THRESH',
        'METPLUS_OBS_THRESH',
        'METPLUS_COV_THRESH',
        'METPLUS_ALPHA',
        'METPLUS_LINE_TYPE',
        'METPLUS_JOBS',
        'METPLUS_HSS_EC_VALUE',
    ]

    FIELD_LISTS = [
        'FCST_VAR_LIST',
        'OBS_VAR_LIST',
        'FCST_UNITS_LIST',
        'OBS_UNITS_LIST',
        'FCST_THRESH_LIST',
        'OBS_THRESH_LIST',
        'FCST_LEVEL_LIST',
        'OBS_LEVEL_LIST',
    ]

    FORMAT_LISTS = [
        'FCST_VALID_HOUR_LIST',
        'FCST_INIT_HOUR_LIST',
        'OBS_VALID_HOUR_LIST',
        'OBS_INIT_HOUR_LIST',
        'FCST_LEAD_LIST',
        'OBS_LEAD_LIST',
    ]

    EXPECTED_CONFIG_LISTS = [
        'MODEL_LIST',
        'DESC_LIST',
        'VX_MASK_LIST',
        'INTERP_MTHD_LIST',
        'INTERP_PNTS_LIST',
        'COV_THRESH_LIST',
        'ALPHA_LIST',
        'LINE_TYPE_LIST',
    ] + FORMAT_LISTS + FIELD_LISTS

    LIST_CATEGORIES = ['GROUP_LIST_ITEMS', 'LOOP_LIST_ITEMS']

    STRING_SUB_SPECIAL_KEYS = [
        'fcst_valid_hour_beg', 'fcst_valid_hour_end',
        'fcst_init_hour_beg', 'fcst_init_hour_end',
        'obs_valid_hour_beg', 'obs_valid_hour_end',
        'obs_init_hour_beg', 'obs_init_hour_end',
        'valid_hour', 'valid_hour_beg', 'valid_hour_end',
        'init_hour', 'init_hour_beg', 'init_hour_end',
        'fcst_valid', 'fcst_valid_beg', 'fcst_valid_end',
        'fcst_init', 'fcst_init_beg', 'fcst_init_end',
        'obs_valid', 'obs_valid_beg', 'obs_valid_end',
        'obs_init', 'obs_init_beg', 'obs_init_end',
        'valid', 'valid_beg', 'valid_end',
        'init', 'init_beg', 'init_end',
        'fcst_lead_hour', 'fcst_lead_min',
        'fcst_lead_sec', 'fcst_lead_totalsec',
        'obs_lead_hour', 'obs_lead_min',
        'obs_lead_sec', 'obs_lead_totalsec',
        'lead', 'lead_hour', 'lead_min', 'lead_sec', 'lead_totalsec'
    ]

    def __init__(self, config, instance=None):
        self.app_path = os.path.join(config.getdir('MET_BIN_DIR', ''),
                                     'stat_analysis')
        self.app_name = os.path.basename(self.app_path)
        super().__init__(config, instance=instance)

    def get_command(self):
        """! Build command to run. It is assumed that any errors preventing a
        successfully run will have preventing this function from being called.

        @returns string with command to run
        """
        return (f"{self.app_path} -v {self.c_dict['VERBOSITY']}"
                f" -lookin {self.c_dict['LOOKIN_DIR']}"
                f" {' '.join(self.args)}").rstrip()

    def create_c_dict(self):
        """! Create a data structure (dictionary) that contains all the
             values set in the configuration files that are common for
             stat_analysis_wrapper.py.

        @returns dictionary containing the settings in the configuration files
         unique to the wrapper
        """
        c_dict = super().create_c_dict()
        c_dict['VERBOSITY'] = (
            self.config.getstr('config', 'LOG_STAT_ANALYSIS_VERBOSITY',
                               c_dict['VERBOSITY'])
        )

        if not c_dict['RUNTIME_FREQ']:
            c_dict['RUNTIME_FREQ'] = 'RUN_ONCE'

        if c_dict['RUNTIME_FREQ'] != 'RUN_ONCE':
            self.log_error('Only RUN_ONCE is currently supported for '
                           'STAT_ANALYSIS_RUNTIME_FREQ')

        # skip RuntimeFreq wrapper logic to find files
        c_dict['FIND_FILES'] = False

        # STATAnalysis config file is optional, so
        # don't provide wrapped config file name as default value
        c_dict['CONFIG_FILE'] = self.get_config_file()

        c_dict['OUTPUT_DIR'] = self.config.getdir('STAT_ANALYSIS_OUTPUT_DIR',
                                                  '')
        if not c_dict['OUTPUT_DIR']:
            self.log_error("Must set STAT_ANALYSIS_OUTPUT_DIR")

        # read optional template to set -out command line argument
        c_dict['OUTPUT_TEMPLATE'] = (
            self.config.getraw('config', 'STAT_ANALYSIS_OUTPUT_TEMPLATE', '')
        )

        # set date type, which is controlled by LOOP_BY
        c_dict['DATE_TYPE'] = get_time_prefix(self.config)
        if not c_dict['DATE_TYPE']:
            self.isOK = False

        start_dt, end_dt = get_start_and_end_times(self.config)
        if not start_dt:
            self.log_error('Could not get start and end times. '
                           'VALID_BEG/END or INIT_BEG/END must be set.')
        else:
            c_dict['DATE_BEG'] = start_dt
            c_dict['DATE_END'] = end_dt

        # read jobs from STAT_ANALYSIS_JOB<n> or legacy JOB_NAME/ARGS if unset
        c_dict['JOBS'] = self._read_jobs_from_config()

        # read all lists and check if field lists are all empty
        all_field_lists_empty = self._read_lists_from_config(c_dict)

        # read any [FCST/OBS]_VAR<n>_* variables if they are set
        c_dict['VAR_LIST'] = parse_var_list(self.config)
        c_dict['MODEL_INFO_LIST'] = self._parse_model_info()

        # if MODEL_LIST was not set, populate it from the model info list
        if not c_dict['MODEL_LIST'] and c_dict['MODEL_INFO_LIST']:
            self.logger.warning("MODEL_LIST was left blank, "
                                + "creating with MODELn information.")
            for model_info in c_dict['MODEL_INFO_LIST']:
                c_dict['MODEL_LIST'].append(model_info['name'])

        c_dict = self._set_lists_loop_or_group(c_dict)

        # read MET config settings that will apply to every run
        self.add_met_config(name='hss_ec_value',
                            data_type='float',
                            metplus_configs=['STAT_ANALYSIS_HSS_EC_VALUE'])

        return self._c_dict_error_check(c_dict, all_field_lists_empty)

    def run_at_time_once(self, time_input):
        """! Function called when processing all times.

         @param time_input currently only used to set custom, now and today
         since only RUN_ONCE runtime frequency is supported
         @returns list of tuples containing all commands that were run and the
         environment variables that were set for each
        """
        self._run_stat_analysis(time_input)
        return self.all_commands

    def _run_stat_analysis(self, time_input):
        """! This runs stat_analysis over a period of valid
             or initialization dates for a job defined by
             the user.
        """
        runtime_settings_dict_list = self._get_all_runtime_settings(time_input)
        if not runtime_settings_dict_list:
            self.log_error('Could not get runtime settings dict list')
            return False

        self._run_stat_analysis_job(runtime_settings_dict_list)

        return True

    def _get_all_runtime_settings(self, time_input):
        """! Get all settings for each run of stat_analysis.

        @returns list of dictionaries containing settings for each run
        """
        runtime_settings_dict_list = []
        c_dict_list = self._get_c_dict_list()
        for c_dict in c_dict_list:
            runtime_settings = self._get_runtime_settings(c_dict)
            runtime_settings_dict_list.extend(runtime_settings)

        # Loop over run settings.
        formatted_runtime_settings_dict_list = []
        for runtime_settings in runtime_settings_dict_list:
            # set custom, today, and now from time input
            runtime_settings['custom'] = time_input.get('custom', '')
            runtime_settings['today'] = time_input.get('today', '')
            runtime_settings['now'] = time_input.get('now', '')

            stringsub_dict = self._build_stringsub_dict(runtime_settings)

            # Set up stat_analysis -lookin argument, model and obs information
            # and stat_analysis job.
            model_info = self._get_model_obtype_and_lookindir(runtime_settings)
            if model_info is None:
                return None

            # add obtype to string sub dict since it was added in
            # the call to _get_model_obtype_and_lookindir
            stringsub_dict['obtype'] = runtime_settings['OBTYPE'].strip('" ')
            jobs = self._get_job_info(model_info, runtime_settings,
                                      stringsub_dict)

            # get -out argument if set
            output_file = None
            if self.c_dict['OUTPUT_TEMPLATE']:
                output_filename = (
                    self._get_output_filename('output',
                                              self.c_dict['OUTPUT_TEMPLATE'],
                                              stringsub_dict)
                )
                output_file = os.path.join(self.c_dict['OUTPUT_DIR'],
                                           output_filename)

            # Set up forecast and observation valid and init time information
            runtime_settings_fmt = self._format_valid_init(runtime_settings,
                                                           stringsub_dict)

            # add jobs and output file path to formatted runtime_settings
            runtime_settings_fmt['JOBS'] = jobs
            runtime_settings_fmt['OUTPUT_FILENAME'] = output_file

            # save string sub dictionary to sub any other env vars for each run
            runtime_settings_fmt['string_sub'] = stringsub_dict

            formatted_runtime_settings_dict_list.append(runtime_settings_fmt)

        return formatted_runtime_settings_dict_list

    def _run_stat_analysis_job(self, runtime_settings_dict_list):
        """! Sets environment variables need to run StatAnalysis jobs
             and calls the tool for each job.

             Args:
                 @param runtime_settings_dict_list list of dictionaries
                  containing information needed to run a StatAnalysis job
        """
        for runtime_settings in runtime_settings_dict_list:
            self.clear()
            if not self._create_output_directories(runtime_settings):
                continue

            # set METPLUS_ env vars for MET config file to be consistent
            # with other wrappers
            for key in self.WRAPPER_ENV_VAR_KEYS:
                item = key.replace('METPLUS_', '')
                if not runtime_settings.get(item, ''):
                    continue
                value = runtime_settings.get(item, '')
                if key.endswith('_JOBS'):
                    value = '["' + '","'.join(value) + '"]'
                elif key.endswith('_BEG') or key.endswith('_END'):
                    value = f'"{value}"'
                else:
                    value = f'[{value}]'
                value = f'{item.lower()} = {value};'
                self.env_var_dict[key] = value

            # send environment variables to logger
            self.set_environment_variables(runtime_settings['string_sub'])

            # set lookin dir to add to command
            self.logger.debug("Setting -lookin dir to "
                              f"{runtime_settings['LOOKIN_DIR']}")
            self.c_dict['LOOKIN_DIR'] = runtime_settings['LOOKIN_DIR']

            # set any command line arguments
            if self.c_dict.get('CONFIG_FILE'):
                self.args.append(f"-config {self.c_dict['CONFIG_FILE']}")
            else:
                self.args.append(runtime_settings['JOBS'][0])

            # set -out file path if requested, value will be set to None if not
            output_filename = runtime_settings.get('OUTPUT_FILENAME')
            if output_filename:
                self.args.append(f"-out {output_filename}")

            self.build()

    def _read_jobs_from_config(self):
        """! Parse the jobs from the METplusConfig object

        @returns list of strings containing each job specifications
        """
        jobs = []
        job_indices = list(
            find_indices_in_config_section(r'STAT_ANALYSIS_JOB(\d+)$',
                                           self.config,
                                           index_index=1).keys()
        )

        if job_indices:
            for j_id in job_indices:
                job = self.config.getraw('config', f'STAT_ANALYSIS_JOB{j_id}')
                if job:
                    jobs.append(job)

        # if not jobs found, check for old _JOB_NAME and _JOB_ARGS variables
        if not jobs:
            job_name = self.config.getraw('config', 'STAT_ANALYSIS_JOB_NAME')
            job_args = self.config.getraw('config', 'STAT_ANALYSIS_JOB_ARGS')
            if job_name and job_args:
                jobs.append(f'-job {job_name} {job_args}')

        return jobs

    def _c_dict_error_check(self, c_dict, all_field_lists_empty):
        """! Check values read into c_dict from METplusConfig and report errors
        if anything is misconfigured.

        @param c_dict dictionary containing config values to check
        @param all_field_lists_empty True if no field lists were parsed
        """
        if not c_dict.get('CONFIG_FILE'):
            if len(c_dict['JOBS']) > 1:
                self.log_error(
                    'Only 1 job can be set with STAT_ANALYSIS_JOB<n> if '
                    'STAT_ANALYSIS_CONFIG_FILE is not set.'
                )
            else:
                self.logger.info("STAT_ANALYSIS_CONFIG_FILE not set. Passing "
                                 "job arguments to stat_analysis directly on "
                                 "the command line. This will bypass "
                                 "any filtering done unless you add the "
                                 "arguments to STAT_ANALYSIS_JOBS<n>")

        if not c_dict['JOBS']:
            self.log_error(
                "Must set at least one job with STAT_ANALYSIS_JOB<n>"
            )
        else:
            # check if [dump_row_file] or [out_stat_file] are in any job
            for job in c_dict['JOBS']:
                for check in ('dump_row_file', 'out_stat_file'):
                    if f'[{check}]' not in job:
                        continue
                    for model in c_dict['MODEL_INFO_LIST']:
                        if model[f'{check}name_template']:
                            continue
                        conf = check.replace('_file', '').upper()
                        conf = f"STAT_ANALYSIS_{conf}_TEMPLATE"
                        self.log_error(f'Must set {conf} if [{check}] is used'
                                       ' in a job')

        # if var list is set and field lists are not all empty, error
        if c_dict['VAR_LIST'] and not all_field_lists_empty:
            self.log_error("Field information defined in both "
                           "[FCST/OBS]_VAR_LIST and "
                           "[FCST/OBS]_VAR<n>_[NAME/LEVELS]. Use "
                           "one or the other formats to run")

        # if model list and info list were not set, report and error
        if not c_dict['MODEL_LIST'] and not c_dict['MODEL_INFO_LIST']:
            self.log_error("No model information was found.")

        return c_dict

    def _read_lists_from_config(self, c_dict):
        """! Get list configuration variables and add to dictionary

         @param c_dict dictionary to hold output values
         @returns True if all field lists are empty or False if any are set
        """
        all_empty = True

        all_lists_to_read = self.EXPECTED_CONFIG_LISTS + self.LIST_CATEGORIES
        for conf_list in all_lists_to_read:
            if 'LEVEL_LIST' in conf_list:
                c_dict[conf_list] = (
                    self._get_level_list(conf_list.split('_')[0])
                )
            else:
                c_dict[conf_list] = self._format_conf_list(conf_list)

            # keep track if any field list is not empty
            if conf_list in self.FIELD_LISTS and c_dict[conf_list]:
                all_empty = False

        return all_empty

    def _get_level_list(self, data_type):
        """!Read forecast or observation level list from config.
            Format list items to match the format expected by
            StatAnalysis by removing parenthesis and any quotes,
            then adding back single quotes

              @param data_type type of list to get, FCST or OBS
              @returns list containing the formatted level list
        """
        level_list = []

        level_input = getlist(
            self.config.getraw('config', f'{data_type}_LEVEL_LIST', '')
        )

        for level in level_input:
            level = level.strip('(').strip(')')
            level = f'{remove_quotes(level)}'
            level_list.append(level)

        return [f'"{item}"' for item in level_list]

    def _format_conf_list(self, conf_list):
        """! Process config list. If list name (e.g. FCST_LEAD_LIST) is not
        set, then check if numbered config variable (e.g. FCST_LEAD_LIST<n>)
        is set. Format thresholds lists as thresholds. Add quotation marks
        around any list not found in the self.FORMAT_LISTS. Format lists will
        be formatted later based on the loop/group conditions.

         @param conf_list name of METplus config variable to process
         @returns list of items parsed from configuration
        """
        items = getlist(
            self.config.getraw('config', conf_list, '')
        )

        # if list is empty or unset, check for {LIST_NAME}<n>
        if not items:
            indices = list(
                find_indices_in_config_section(fr'{conf_list}(\d+)$',
                                               self.config,
                                               index_index=1).keys()
            )
            if indices:
                items = []
                for index in indices:
                    sub_items = getlist(
                        self.config.getraw('config', f'{conf_list}{index}')
                    )
                    if not sub_items:
                        continue

                    items.append(','.join(sub_items))

        # do not add quotes and format thresholds if threshold list
        if 'THRESH' in conf_list:
            return [format_thresh(item) for item in items]

        if conf_list in self.LIST_CATEGORIES:
            return items

        formatted_items = []
        for item in items:
            # do not format items in format list now
            if conf_list not in self.FORMAT_LISTS:
                sub_items = item.split(',')
                sub_item_str = '", "'.join(sub_items)
                formatted_items.append(f'"{sub_item_str}"')
            else:
                formatted_items.append(item)

        return formatted_items

    def _set_lists_loop_or_group(self, c_dict):
        """! Determine whether the lists from the METplus config file
             should treat the items in that list as a group or items
             to be looped over based on user settings, the values
             in the list, and process being run.

             @param c_dict dictionary containing the configuration information

             @returns tuple containing lists_to_group_items ( list of
              all the list names whose items are being grouped
              together) and lists_to_loop_items (list of all
              the list names whose items are being looped over)
        """
        # get list of list variables not found in group or loop lists
        missing_config_list = [conf for conf in self.EXPECTED_CONFIG_LISTS
                               if conf not in c_dict['GROUP_LIST_ITEMS']
                               and conf not in c_dict['LOOP_LIST_ITEMS']]

        # add missing lists to group_lists
        for missing_config in missing_config_list:
            c_dict['GROUP_LIST_ITEMS'].append(missing_config)

        # move empty lists in loop lists to group lists
        for list_name in c_dict['LOOP_LIST_ITEMS']:
            # skip if list has values
            if c_dict[list_name]:
                continue

            self.logger.warning(f'{list_name} was found in LOOP_LIST_ITEMS'
                                ' but is empty. Moving to group list')
            c_dict['GROUP_LIST_ITEMS'].append(list_name)
            c_dict['LOOP_LIST_ITEMS'].remove(list_name)

        # log summary of group and loop lists
        self.logger.debug("Items in these lists will be grouped together: "
                          + ', '.join(c_dict['GROUP_LIST_ITEMS']))
        self.logger.debug("Items in these lists will be looped over: "
                          + ', '.join(c_dict['LOOP_LIST_ITEMS']))

        return c_dict

    def _build_stringsub_dict(self, config_dict):
        """! Build a dictionary with list names, dates, and commonly
             used identifiers to pass to string_template_substitution.

        @param config_dict dictionary containing the configuration information
        @returns dictionary with the formatted info to pass to do_string_sub
        """
        date_type = self.c_dict['DATE_TYPE']
<<<<<<< HEAD
        clock_dt = datetime.strptime(
            self.config.getstr('config', 'CLOCK_TIME'), '%Y%m%d%H%M%S'
        )
=======

>>>>>>> 30130f26
        stringsub_dict = {
            'now': config_dict.get('now'),
            'today': config_dict.get('today'),
            'custom': config_dict.get('custom'),
        }

        # add all loop list and group list items to string sub keys list
        for list_item in self.EXPECTED_CONFIG_LISTS:
            list_name = list_item.replace('_LIST', '').lower()
            stringsub_dict[list_name] = ''

        # create a dictionary of empty string values from the special keys
        for special_key in self.STRING_SUB_SPECIAL_KEYS:
            stringsub_dict[special_key] = ''

        # Set string sub info from fcst/obs hour lists
        self._set_stringsub_hours(stringsub_dict,
                                  config_dict.get(f'FCST_{date_type}_HOUR'),
                                  config_dict.get(f'OBS_{date_type}_HOUR'))

        # handle opposite of date_type VALID if INIT and vice versa
        self._set_strinsub_other(stringsub_dict, date_type.lower(),
                                 config_dict.get('FCST_LEAD'),
                                 config_dict.get('OBS_LEAD'))

        # Set loop information
        for loop_or_group_list in self.EXPECTED_CONFIG_LISTS:
            list_name = loop_or_group_list.replace('_LIST', '')
            sub_name = list_name.lower()
            list_name_value = self._get_list_name_value(list_name, config_dict)

            if 'HOUR' not in list_name and 'LEAD' not in list_name:
                stringsub_dict[sub_name] = list_name_value

                # if list is MODEL, also set obtype
                if list_name == 'MODEL':
                    stringsub_dict['obtype'] = (
                        config_dict.get('OBTYPE', '').replace('"', '')
                        .replace(' ', '')
                    )

                continue

            if 'HOUR' in list_name:
                self._build_stringsub_hours(list_name, config_dict,
                                            stringsub_dict)
            elif 'LEAD' in list_name:
                self._build_stringsub_leads(list_name, config_dict,
                                            stringsub_dict)

        # Some lines for debugging if needed in future
        # for key, value in stringsub_dict.items():
        #    self.logger.debug("{} ({})".format(key, value))
        return stringsub_dict

    def _build_stringsub_hours(self, list_name, config_dict, stringsub_dict):
        """! Handle logic specific to setting lists named with HOUR

        @param list_name name of list to process
        @param config_dict dictionary to read values from
        @param stringsub_dict dictionary to set values
        """
        sub_name = list_name.lower()
        delta_list = get_delta_list(config_dict[list_name])
        if not delta_list:
            list_name_value = self._get_list_name_value(list_name, config_dict)
            stringsub_dict[sub_name] = list_name_value
            stringsub_dict[sub_name + '_beg'] = relativedelta()
            stringsub_dict[sub_name + '_end'] = (
                relativedelta(hours=+23, minutes=+59, seconds=+59)
            )
            return

        if len(delta_list) == 1:
            stringsub_dict[sub_name] = delta_list[0]
        else:
            stringsub_dict[sub_name] = (
                '_'.join(get_met_time_list(config_dict[list_name]))
            )

        stringsub_dict[sub_name + '_beg'] = delta_list[0]
        stringsub_dict[sub_name + '_end'] = delta_list[-1]

        check_list = self._get_check_list(list_name, config_dict)
        # if opposite fcst is not set or the same,
        # set init/valid hour beg/end to fcst, same for obs
        if not check_list or config_dict[list_name] == check_list:
            # sub name e.g. fcst_valid_hour
            # generic list e.g. valid_hour
            generic_list = (
                sub_name.replace('fcst_', '').replace('obs_', '')
            )
            stringsub_dict[f'{generic_list}_beg'] = (
                stringsub_dict[f'{sub_name}_beg']
            )
            stringsub_dict[f'{generic_list}_end'] = (
                stringsub_dict[f'{sub_name}_end']
            )

            if (stringsub_dict[f'{generic_list}_beg'] ==
                    stringsub_dict[f'{generic_list}_end']):
                stringsub_dict[generic_list] = (
                    stringsub_dict[f'{sub_name}_end']
                )

    @staticmethod
    def _get_list_name_value(list_name, config_dict):
        value = config_dict.get(list_name, '')
        value = value.replace('"', '').replace(' ', '').replace(',', '_')
        value = value.replace('*', 'ALL')
        return value

    def _build_stringsub_leads(self, list_name, config_dict, stringsub_dict):
        """! Handle logic specific to setting lists named with LEAD

        @param list_name name of list to process
        @param config_dict dictionary to read values from
        @param stringsub_dict dictionary to set values
        """
        sub_name = list_name.lower()
        lead_list = get_met_time_list(config_dict.get(list_name))

        if not lead_list:
            return

        # if multiple leads are specified, format lead info
        # using met time notation separated by underscore
        if len(lead_list) > 1:
            stringsub_dict[sub_name] = '_'.join(lead_list)
            return

        stringsub_dict[sub_name] = lead_list[0]

        lead_rd = get_delta_list(config_dict[list_name])[0]
        total_sec = ti_get_seconds_from_relativedelta(lead_rd)
        stringsub_dict[sub_name + '_totalsec'] = str(total_sec)

        stringsub_dict[f'{sub_name}_hour'] = lead_list[0][:-4]
        stringsub_dict[f'{sub_name}_min'] = lead_list[0][-4:-2]
        stringsub_dict[f'{sub_name}_sec'] = lead_list[0][-2:]

        check_list = self._get_check_list(list_name, config_dict)
        if not check_list or config_dict[list_name] == check_list:
            stringsub_dict['lead'] = stringsub_dict[sub_name]
            stringsub_dict['lead_hour'] = (
                stringsub_dict[sub_name + '_hour']
            )
            stringsub_dict['lead_min'] = (
                stringsub_dict[sub_name + '_min']
            )
            stringsub_dict['lead_sec'] = (
                stringsub_dict[sub_name + '_sec']
            )
            stringsub_dict['lead_totalsec'] = (
                stringsub_dict[sub_name + '_totalsec']
            )

    @staticmethod
    def _get_check_list(list_name, config_dict):
        """! Helper function for getting opposite list from config dict.

        @param list_name either FCST or OBS
        @param config_dict dictionary to query
        @returns equivalent OBS item if list_name is FCST,
         equivalent FCST item if list_name is OBS, or
         None if list_name is not FCST or OBS
        """
        if 'FCST' in list_name:
            return config_dict[list_name.replace('FCST', 'OBS')]
        if 'OBS' in list_name:
            return config_dict[list_name.replace('OBS', 'FCST')]
        return None

    def _set_stringsub_hours(self, sub_dict, fcst_hour_str, obs_hour_str):
        """! Set string sub dictionary _beg and _end values for fcst and obs
        hour lists.
        Set other values depending on values set in fcst and obs hour lists.
        Values that are set depend on what it set in c_dict DATE_TYPE, which
        is either INIT or VALID. If neither fcst or obs hr list are set,
        {date_type}_beg/end and {date_type} are not set at all (empty string).

        @param sub_dict dictionary to set string sub values
        @param fcst_hour_str string with list of forecast hours to process
        @param obs_hour_str string with list of observation hours to process
        """
        if fcst_hour_str:
            fcst_hour_list = get_delta_list(fcst_hour_str)
        else:
            fcst_hour_list = None

        if obs_hour_str:
            obs_hour_list = get_delta_list(obs_hour_str)
        else:
            obs_hour_list = None

        self._set_stringsub_hours_item(sub_dict, 'fcst', fcst_hour_list)
        self._set_stringsub_hours_item(sub_dict, 'obs', obs_hour_list)

        self._set_stringsub_generic(sub_dict, fcst_hour_list, obs_hour_list,
                                    self.c_dict['DATE_TYPE'].lower())

    def _set_stringsub_hours_item(self, sub_dict, fcst_or_obs, hour_list):
        """! Set either fcst or obs values in string sub dictionary, e.g.
        [fcst/obs]_[init/valid]_[beg/end].
        Values that are set depend on what it set in c_dict DATE_TYPE, which
        is either INIT or VALID. If the beg and end values are the same, then
        also set the same variable without the _beg/end extension, e.g. if
        fcst_valid_beg is equal to fcst_valid_end, also set fcst_valid.

        @param sub_dict dictionary to set string sub values
        @param fcst_or_obs string to note processing either fcst or obs
        @param hour_list list of fcst or obs hours
        """
        date_beg = self.c_dict['DATE_BEG']
        date_end = self.c_dict['DATE_END']
        prefix = f"{fcst_or_obs}_{self.c_dict['DATE_TYPE'].lower()}"

        # get YYYYMMDD of begin and end time
        beg_ymd = datetime.strptime(date_beg.strftime(YMD), YMD)
        end_ymd = datetime.strptime(date_end.strftime(YMD), YMD)

        # if hour list is provided, truncate begin and end time to YYYYMMDD
        # and add first hour offset to begin time and last hour to end time
        if hour_list:
            sub_dict[f'{prefix}_beg'] = beg_ymd + hour_list[0]
            sub_dict[f'{prefix}_end'] = end_ymd + hour_list[-1]
            if sub_dict[f'{prefix}_beg'] == sub_dict[f'{prefix}_end']:
                sub_dict[prefix] = sub_dict[f'{prefix}_beg']

            return

        sub_dict[f'{prefix}_beg'] = date_beg

        # if end time is only YYYYMMDD, set HHMMSS to 23:59:59
        # otherwise use HHMMSS from end time
        if date_end == end_ymd:
            sub_dict[f'{prefix}_end'] = end_ymd + relativedelta(hours=+23,
                                                                minutes=+59,
                                                                seconds=+59)
        else:
            sub_dict[f'{prefix}_end'] = date_end

    @staticmethod
    def _set_stringsub_generic(sub_dict, fcst_hour_list, obs_hour_list,
                               date_type):
        """! Set [init/valid]_[beg/end] values based on the hour lists that
        are provided.
        Set {date_type}_[beg/end] to fcst_{date_type}_[beg/end] if
        fcst and obs lists are the same or if fcst list is set and obs is not.
        Set {date_type}_[beg/end] to obs_{date_type}_[beg/end] if obs list is
        set and fcst is not.
        Also sets {date_type} if {date_type}_beg and {date_type}_end are equal.

        @param sub_dict dictionary to set string sub values
        @param fcst_hour_list list of forecast hours or leads
        @param obs_hour_list list of observation hours or leads
        @param date_type type of date to process: valid or init
        """
        # if fcst and obs hour lists the same or if fcst is set but not obs,
        # set {date_type}_beg/end to fcst_{date_type}_beg/end
        if (fcst_hour_list == obs_hour_list or
                (fcst_hour_list and not obs_hour_list)):
            sub_dict[f'{date_type}_beg'] = sub_dict[f'fcst_{date_type}_beg']
            sub_dict[f'{date_type}_end'] = sub_dict[f'fcst_{date_type}_end']

        # if fcst hr list is set but obs hr list is not,
        # set {date_type}_beg/end to obs_{date_type}_beg/end
        elif not fcst_hour_list and obs_hour_list:
            sub_dict[f'{date_type}_beg'] = sub_dict[f'obs_{date_type}_beg']
            sub_dict[f'{date_type}_end'] = sub_dict[f'obs_{date_type}_end']

        # if {date_type} beg and end are the same, set {date_type}
        if sub_dict[f'{date_type}_beg'] == sub_dict[f'{date_type}_end']:
            sub_dict[date_type] = sub_dict[f'{date_type}_beg']

    def _set_strinsub_other(self, sub_dict, date_type, fcst_lead_str,
                            obs_lead_str):
        """! Compute beg and end values for opposite of date_type (e.g. valid
        if init and vice versa) using min/max forecast leads.

        @param sub_dict dictionary to set string sub values
        @param date_type type of date to process: valid or init
        @param fcst_lead_str string to parse list of forecast leads
        @param obs_lead_str string to parse list of observation leads
        """
        if fcst_lead_str:
            fcst_lead_list = get_delta_list(fcst_lead_str)
        else:
            fcst_lead_list = None

        if obs_lead_str:
            obs_lead_list = get_delta_list(obs_lead_str)
        else:
            obs_lead_list = None

        other_type = 'valid' if date_type == 'init' else 'init'
        self._set_strinsub_other_item(sub_dict, date_type, 'fcst',
                                      fcst_lead_list)
        self._set_strinsub_other_item(sub_dict, date_type, 'obs',
                                      obs_lead_list)
        self._set_stringsub_generic(sub_dict, fcst_lead_list, obs_lead_list,
                                    other_type)

    @staticmethod
    def _set_strinsub_other_item(sub_dict, date_type, fcst_or_obs, hour_list):
        """! Compute other type's begin and end values using the beg/end and
        min/max forecast leads.
        If date_type is init,
         compute valid_beg by adding init_beg and min lead,
         compute valid_end by adding init_end and max lead.
        If date_type is valid,
         compute init_beg by subtracting max lead from valid_beg,
         compute init_end by subtracting min lead from valid_end.

        @param sub_dict dictionary to set string sub values
        @param date_type type of date to process: valid or init
        @param fcst_or_obs string to use to process either fcst or obs
        @param hour_list list of forecast leads to use to calculate times
        """
        other_type = 'valid' if date_type == 'init' else 'init'
        date_prefix = f'{fcst_or_obs}_{date_type}'
        other_prefix = f'{fcst_or_obs}_{other_type}'
        if not hour_list:
            sub_dict[f'{other_prefix}_beg'] = sub_dict[f'{date_prefix}_beg']
            sub_dict[f'{other_prefix}_end'] = sub_dict[f'{date_prefix}_end']
            return

        min_lead = hour_list[0]
        max_lead = hour_list[-1]

        if date_type == 'init':
            sub_dict[f'{other_prefix}_beg'] = (
                    sub_dict[f'{date_prefix}_beg'] + min_lead
            )
            sub_dict[f'{other_prefix}_end'] = (
                    sub_dict[f'{date_prefix}_end'] + max_lead
            )
        else:
            sub_dict[f'{other_prefix}_beg'] = (
                    sub_dict[f'{date_prefix}_beg'] - max_lead
            )
            sub_dict[f'{other_prefix}_end'] = (
                    sub_dict[f'{date_prefix}_end'] - min_lead
            )

    def _get_output_filename(self, output_type, filename_template,
                             stringsub_dict):
        """! Create a file name for stat_analysis output.

        @param output_type string for the type of stat_analysis output, either
        dump_row, out_stat, or output.
        @param filename_template string of the template to create the file
         name.
        @param stringsub_dict dictionary with info to substitute into filename
        templates
        @returns string of the filled file name template
        """
        self.logger.debug(f"Building {output_type} filename from "
                          f"template: {filename_template}")

        output_filename = do_string_sub(filename_template,
                                        **stringsub_dict)
        return output_filename

    def _get_lookin_dir(self, dir_path, config_dict):
        """!Fill in necessary information to get the path to the lookin
         directory to pass to stat_analysis. Expand any wildcards.

        @param dir_path string of the user provided directory path
        @param config_dict dictionary containing the configuration information
        @returns string of the filled directory from dir_path
        """
        stringsub_dict = self._build_stringsub_dict(config_dict)
        dir_path_filled = do_string_sub(dir_path,
                                        **stringsub_dict)

        all_paths = []
        for one_path in dir_path_filled.split(','):
            if '*' not in one_path:
                all_paths.append(one_path.strip())
                continue

            self.logger.debug(f"Expanding wildcard path: {one_path}")
            expand_path = glob.glob(one_path.strip())
            if not expand_path:
                self.logger.warning("Wildcard expansion found no matches")
                continue
            all_paths.extend(sorted(expand_path))

        return ' '.join(all_paths)

    def _format_valid_init(self, config_dict, stringsub_dict):
        """! Format the valid and initialization dates and
             hours for the MET stat_analysis config file.

        @param config_dict dictionary containing the configuration information
        @param stringsub_dict dictionary with info to substitute into filename
        templates
        @returns dictionary containing the edited configuration information
         for valid and initialization dates and hours
        """
        output_dict = copy.deepcopy(config_dict)
        # set all of the HOUR and LEAD lists to include the MET time format
        for list_name in self.FORMAT_LISTS:
            list_name = list_name.replace('_LIST', '')
            values = get_met_time_list(config_dict.get(list_name, ''))
            values = [f'"{item}"' for item in values]
            output_dict[list_name] = ', '.join(values)

        for fcst_or_obs in ['FCST', 'OBS']:
            for init_or_valid in ['INIT', 'VALID']:
                self._format_valid_init_item(output_dict,
                                             stringsub_dict,
                                             fcst_or_obs,
                                             init_or_valid)

        return output_dict

    def _format_valid_init_item(self, output_dict, stringsub_dict, fcst_or_obs,
                                init_or_valid):
        """! Check if variables are set in the METplusConfig to explicitly
        set the begin and end values in the wrapped MET config file.

        @param output_dict dictionary to set values to set in MET config
        @param fcst_or_obs string either FCST or OBS
        @param init_or_valid string either INIT or VALID
        """
        prefix = f'{fcst_or_obs}_{init_or_valid}'

        # check if explicit value is set for _BEG or _END
        # e.g. STAT_ANALYSIS_FCST_INIT_BEG
        app = self.app_name.upper()
        for beg_or_end in ('BEG', 'END'):
            var_prefix = f'{app}_{prefix}_{beg_or_end}'
            generic_prefix = f'{app}_{init_or_valid}_{beg_or_end}'
            value = None
            if self.config.has_option('config', var_prefix):
                value = self.config.getraw('config', var_prefix)
            elif self.config.has_option('config', generic_prefix):
                value = self.config.getraw('config', generic_prefix)

            if value:
                formatted_value = do_string_sub(value, **stringsub_dict)
                output_dict[f'{prefix}_{beg_or_end}'] = formatted_value

    def _parse_model_info(self):
        """! Parse for model information.

        @returns list of dictionaries containing model information
        """
        model_info_list = []
        model_indices = list(
            find_indices_in_config_section(r'MODEL(\d+)$',
                                           self.config,
                                           index_index=1).keys()
        )
        for m in model_indices:
            model_name = self.config.getraw('config', f'MODEL{m}')

            # add quotes to model name if a value is set
            model_name = f'"{model_name}"' if model_name else ''

            model_dir = (
                self.config.getraw('config',
                                   f'MODEL{m}_STAT_ANALYSIS_LOOKIN_DIR')
            )
            if not model_dir:
                self.log_error(f"MODEL{m}_STAT_ANALYSIS_LOOKIN_DIR must be "
                               f"set if MODEL{m} is set.")
                return None, None

            model_obtype = self.config.getraw('config', f'MODEL{m}_OBTYPE')
            model_obtype = f'"{model_obtype}"' if model_obtype else ''

            model_dump_row_filename_template = None
            model_out_stat_filename_template = None
            for output_type in ['DUMP_ROW', 'OUT_STAT']:
                var_name = f'STAT_ANALYSIS_{output_type}_TEMPLATE'
                # use MODEL<n>_STAT_ANALYSIS_<output_type>_TEMPLATE if set
                model_filename_template = (
                    self.config.getraw('config', f'MODEL{m}_{var_name}')
                )

                # if not set, use STAT_ANALYSIS_<output_type>_TEMPLATE
                if not model_filename_template:
                    model_filename_template = (
                        self.config.getraw('config', var_name)
                    )

                if output_type == 'DUMP_ROW':
                    model_dump_row_filename_template = model_filename_template
                elif output_type == 'OUT_STAT':
                    model_out_stat_filename_template = model_filename_template

            mod = {
                'name': model_name,
                'dir': model_dir,
                'obtype': model_obtype,
                'dump_row_filename_template': model_dump_row_filename_template,
                'out_stat_filename_template': model_out_stat_filename_template,
            }
            model_info_list.append(mod)

        if not model_info_list:
            self.log_error('At least one set of model information must be '
                           'set using MODEL<n>, MODEL<n>_OBTYPE, and '
                           'MODEL<n>_STAT_ANALYSIS_LOOKIN_DIR')

        return model_info_list

    def _process_job_args(self, job_type, job, model_info,
                         runtime_settings_dict, stringsub_dict):
        """! Get dump_row or out_stat file paths and replace [dump_row_file]
        and [out_stat_file] keywords from job arguments with the paths.

        @param job_type type of job, either dump_row or out_stat
        @param job string of job arguments to replace keywords
        @param model_info dictionary containing info for each model processed.
         Used to get filename template to use for substitution
        @param runtime_settings_dict dictionary containing information for the
        run that is being processed. Used to substitute values.
        @param stringsub_dict dictionary with info to substitute into filename
        templates
        @returns job string with values substituted for [dump_row_file] or
         [out_stat_file]
        """
        output_template = (
            model_info[f'{job_type}_filename_template']
        )

        output_filename = (
            self._get_output_filename(job_type,
                                      output_template,
                                      stringsub_dict)
        )
        output_file = os.path.join(self.c_dict['OUTPUT_DIR'],
                                   output_filename)

        # substitute output filename in JOBS line
        job = job.replace(f'[{job_type}_file]', output_file)
        job = job.replace(f'[{job_type}_filename]', output_file)

        # add output file path to runtime_settings_dict
        runtime_settings_dict[f'{job_type.upper()}_FILENAME'] = output_file

        return job

    def _get_c_dict_list(self):
        """! Build list of config dictionaries for each field
        name/level/threshold specified by the [FCST/OBS]_VAR<n>_* config vars.
        If field information was specified in the field lists
        [FCST_OBS]_[VAR/UNITS/THRESH/LEVEL]_LIST instead of these
        variables, then return a list with a single dictionary that contains
        the relevant values from self.c_dict.

        @returns list of dictionaries for each field to process
        """
        # if fields were not specified with [FCST/OBS]_VAR<n>_* variables
        # return and array with only self.c_dict
        if not self.c_dict['VAR_LIST']:
            c_dict = {}
            self._add_other_lists_to_c_dict(c_dict)
            return [c_dict]

        # otherwise, use field information to build lists with single items
        # make individual dictionaries for each threshold
        var_info_list = self.c_dict['VAR_LIST']
        c_dict_list = []
        for var_info in var_info_list:
            fcst_units, obs_units = self._get_field_units(var_info['index'])

            run_fourier = (
                self.config.getbool('config',
                                    f"VAR{var_info['index']}_FOURIER_DECOMP",
                                    False)
            )
            fourier_wave_num_pairs = ['']
            if run_fourier:
                fourier_wave_num_pairs = getlist(
                    self.config.getstr('config',
                                       f"VAR{var_info['index']}_WAVE_NUM_LIST",
                                       '')
                )

            # if no thresholds were specified, use a list
            # containing an empty string to loop one iteration
            fcst_thresholds = var_info['fcst_thresh']
            if not fcst_thresholds:
                fcst_thresholds = ['']

            obs_thresholds = var_info['obs_thresh']
            if not obs_thresholds:
                obs_thresholds = ['']

            for fcst_thresh, obs_thresh in zip(fcst_thresholds, obs_thresholds):
                for pair in fourier_wave_num_pairs:
                    c_dict = {
                        'index': var_info['index'],
                        'FCST_VAR_LIST': [f'"{var_info["fcst_name"]}"'],
                        'OBS_VAR_LIST': [f'"{var_info["obs_name"]}"'],
                        'FCST_LEVEL_LIST': [f'"{var_info["fcst_level"]}"'],
                        'OBS_LEVEL_LIST': [f'"{var_info["obs_level"]}"'],
                        'FCST_THRESH_LIST': [], 'OBS_THRESH_LIST': [],
                        'FCST_UNITS_LIST': [], 'OBS_UNITS_LIST': [],
                        'INTERP_MTHD_LIST': [],
                    }

                    if fcst_thresh:
                        thresh_formatted = format_thresh(fcst_thresh)
                        c_dict['FCST_THRESH_LIST'].append(thresh_formatted)

                    if obs_thresh:
                        thresh_formatted = format_thresh(obs_thresh)
                        c_dict['OBS_THRESH_LIST'].append(thresh_formatted)

                    if fcst_units:
                        c_dict['FCST_UNITS_LIST'].append(f'"{fcst_units}"')
                    if obs_units:
                        c_dict['OBS_UNITS_LIST'].append(f'"{obs_units}"')

                    c_dict['run_fourier'] = run_fourier
                    if pair:
                        c_dict['INTERP_MTHD_LIST'] = ['WV1_' + pair]

                    self._add_other_lists_to_c_dict(c_dict)

                    c_dict_list.append(c_dict)

        return c_dict_list

    @staticmethod
    def _get_runtime_settings(c_dict):
        """! Build list of all combinations of runtime settings that should be
        run. Combine all group lists into a single item separated by comma.
        Compute the cartesian product to get all of the different combinations
        of the loop lists to create the final list of settings to run.

        @param c_dict dictionary containing [GROUP/LOOP]_LIST_ITEMS that
        contain list names to group or loop, as well the actual lists which
        are named the same as the values in the [GROUP/LOOP]_LIST_ITEMS but
        with the _LIST extension removed.
        @returns list of dictionaries that contain all of the settings to use
        for a given run.
        """
        runtime_setup_dict = {}

        # for group items, set the value to a list with a single item that is
        # a string of all items separated by a comma
        for group_list in c_dict['GROUP_LIST_ITEMS']:
            key = group_list.replace('_LIST', '')
            runtime_setup_dict[key] = [', '.join(c_dict[group_list])]

        # for loop items, pass the list directly as the value
        for loop_list in c_dict['LOOP_LIST_ITEMS']:
            key = loop_list.replace('_LIST', '')
            runtime_setup_dict[key] = c_dict[loop_list]

        # Create a dict with all the combinations of settings to be run
        runtime_setup_dict_names = sorted(runtime_setup_dict)

        runtime_settings_dict_list = []

        # find cartesian product (all combos of the lists) of each dict key
        products = itertools.product(
            *(runtime_setup_dict[name] for name in runtime_setup_dict_names)
        )
        for product in products:
            # pair up product values with dict keys and add them to new dict
            next_dict = {}
            for key, value in zip(runtime_setup_dict_names, product):
                next_dict[key] = value
            runtime_settings_dict_list.append(next_dict)

        # NOTE: Logic to create list of runtime settings was previously
        # handled using complex list comprehension that was difficult to
        # read. New logic was intended to be more readable by other developers.
        # Original code is commented below for reference:
        # runtime_settings_dict_list = [
        #     dict(zip(runtime_setup_dict_names, prod)) for prod in
        #     itertools.product(*(runtime_setup_dict[name] for name in
        #                         runtime_setup_dict_names))
        # ]

        return runtime_settings_dict_list

    def _get_field_units(self, index):
        """! Get units of fcst and obs fields if set based on VAR<n> index

         @param index VAR<n> index corresponding to other [FCST/OBS] info
         @returns tuple containing forecast and observation units respectively
        """
        fcst_units = self.config.getraw('config', f'FCST_VAR{index}_UNITS')
        obs_units = self.config.getraw('config', f'OBS_VAR{index}_UNITS')
        if not obs_units and fcst_units:
            obs_units = fcst_units
        elif not fcst_units and obs_units:
            fcst_units = obs_units

        return fcst_units, obs_units

    def _add_other_lists_to_c_dict(self, c_dict):
        """! Using GROUP_LIST_ITEMS and LOOP_LIST_ITEMS, add lists from
             self.c_dict that are not already in c_dict.
             @param c_dict dictionary to add values to
        """
        # add group and loop lists
        for list_category in self.LIST_CATEGORIES:
            list_items = self.c_dict[list_category]
            if list_category not in c_dict:
                c_dict[list_category] = list_items

            for list_item in list_items:
                if list_item not in c_dict:
                    c_dict[list_item] = self.c_dict[list_item]

    def _get_model_obtype_and_lookindir(self, runtime_settings_dict):
        """! Reads through model info dictionaries for given run.
        Sets lookindir command line argument. Sets MODEL and OBTYPE values in
        runtime setting dictionary.

        @param runtime_settings_dict dictionary with all settings used in run
        @returns last model info dictionary is successful, None if not.
        """
        lookin_dirs = []
        model_list = []
        obtype_list = []
        model_info = None

        # get list of models to process
        models_to_run = runtime_settings_dict['MODEL'].split(',')
        for model_info in self.c_dict['MODEL_INFO_LIST']:
            # skip model if not in list of models to process
            if model_info['name'] not in models_to_run:
                self.logger.debug(f"Model {model_info['name']} not found in "
                                  "list of models to run. Skipping.")
                continue

            model_list.append(model_info['name'])
            if model_info['obtype']:
                obtype_list.append(model_info['obtype'])

            # set MODEL and OBTYPE to single item to find lookin dir
            runtime_settings_dict['MODEL'] = model_info["name"]
            runtime_settings_dict['OBTYPE'] = model_info["obtype"]

            lookin_dirs.append(
                self._get_lookin_dir(model_info['dir'], runtime_settings_dict)
            )

        # set lookin dir command line argument
        runtime_settings_dict['LOOKIN_DIR'] = ' '.join(lookin_dirs)

        # error and return None if lookin dir is empty
        if not runtime_settings_dict['LOOKIN_DIR']:
            self.log_error("No value found for lookin dir")
            return None

        if not model_list:
            self.log_error("Could not find model to process")
            return None

        # set values in runtime settings dict for model and obtype
        runtime_settings_dict['MODEL'] = list_to_str(model_list)
        runtime_settings_dict['OBTYPE'] = list_to_str(obtype_list)

        # return last model info dict used
        return model_info

    def _get_job_info(self, model_info, runtime_settings_dict, stringsub_dict):
        """! Get job information and concatenate values into a string

        @param model_info model info to use to determine output file paths
        @param runtime_settings_dict dictionary with all settings for next run
        @param stringsub_dict dictionary with info to substitute into filename
        templates
        @returns list of strings containing job info to pass config file
        """
        jobs = []
        for job in self.c_dict['JOBS']:
            for job_type in ['dump_row', 'out_stat']:
                if f"-{job_type}" not in job:
                    continue

                job = self._process_job_args(job_type, job, model_info,
                                             runtime_settings_dict,
                                             stringsub_dict)

            # substitute filename templates that may be found in rest of job
            job = do_string_sub(job, **stringsub_dict)
            jobs.append(job)

        return jobs

    def _create_output_directories(self, runtime_settings_dict):
        """! Check if output filename is set for dump_row or out_stat. If set,
             Check if the file already exists and if it should be skipped.

             @param runtime_settings_dict dictionary containing filename info
             @returns True if job should be run, False if it should be skipped
        """
        run_job = True
        for job_type in ['DUMP_ROW', 'OUT_STAT', 'OUTPUT']:
            output_path = (
                runtime_settings_dict.get(f'{job_type}_FILENAME')
            )
            if not output_path:
                continue

            if not self.find_and_check_output_file(
                    output_path_template=output_path):
                run_job = False

        return run_job<|MERGE_RESOLUTION|>--- conflicted
+++ resolved
@@ -566,13 +566,7 @@
         @returns dictionary with the formatted info to pass to do_string_sub
         """
         date_type = self.c_dict['DATE_TYPE']
-<<<<<<< HEAD
-        clock_dt = datetime.strptime(
-            self.config.getstr('config', 'CLOCK_TIME'), '%Y%m%d%H%M%S'
-        )
-=======
-
->>>>>>> 30130f26
+
         stringsub_dict = {
             'now': config_dict.get('now'),
             'today': config_dict.get('today'),
