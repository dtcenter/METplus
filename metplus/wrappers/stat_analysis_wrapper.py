'''
Program Name: stat_analysis_wrapper.py
Contact(s): Mallory Row
Abstract: Runs stat_analysis
History Log: Fourth version
Usage: stat_analysis_wrapper.py
Parameters: None
Input Files: MET STAT files
Output Files: MET STAT files
Condition codes: 0 for success, 1 for failure
'''

import logging
import os
import copy
import re
import glob
import datetime
import itertools

from ..util import met_util as util
from ..util import do_string_sub
from . import CommandBuilder

class StatAnalysisWrapper(CommandBuilder):
    """! Wrapper to the MET tool stat_analysis which is used to filter 
         and summarize data from MET's point_stat, grid_stat, 
         ensemble_stat, and wavelet_stat
    """

    field_lists = ['FCST_VAR_LIST',
                   'OBS_VAR_LIST',
                   'FCST_UNITS_LIST',
                   'OBS_UNITS_LIST',
                   'FCST_THRESH_LIST',
                   'OBS_THRESH_LIST',
                   'FCST_LEVEL_LIST',
                   'OBS_LEVEL_LIST',
                   ]

    format_lists = ['FCST_VALID_HOUR_LIST',
                    'FCST_INIT_HOUR_LIST',
                    'OBS_VALID_HOUR_LIST',
                    'OBS_INIT_HOUR_LIST',
                    'FCST_LEAD_LIST',
                    'OBS_LEAD_LIST',
                    ]

    expected_config_lists = ['MODEL_LIST',
                             'DESC_LIST',
                             'VX_MASK_LIST',
                             'INTERP_MTHD_LIST',
                             'INTERP_PNTS_LIST',
                             'COV_THRESH_LIST',
                             'ALPHA_LIST',
                             'LINE_TYPE_LIST',
                             ] + format_lists + field_lists

    force_group_for_make_plots_lists = ['MODEL_LIST',
                                        'FCST_LEAD_LIST',
                                        'OBS_LEAD_LIST',
                                        'FCST_LEVEL_LIST',
                                        'OBS_LEVEL_LIST',
                                        'FCST_THRESH_LIST',
                                        'OBS_THRESH_LIST',
                                        'FCST_UNITS_LIST',
                                        'OBS_UNITS_LIST',
                                       ]

    list_categories = ['GROUP_LIST_ITEMS', 'LOOP_LIST_ITEMS']
    list_categories_make_plots = ['GROUP_LIST_ITEMS_MAKE_PLOTS', 'LOOP_LIST_ITEMS_MAKE_PLOTS']
    # what is the used for? these are not formatted later
    format_later_list = [
        'MODEL_LIST', 'FCST_VALID_HOUR_LIST', 'OBS_VALID_HOUR_LIST',
        'FCST_INIT_HOUR_LIST', 'OBS_INIT_HOUR_LIST'
    ]

    def __init__(self, config):
        self.app_path = os.path.join(config.getdir('MET_BIN_DIR', ''),
                                     'stat_analysis')
        self.app_name = os.path.basename(self.app_path)
        super().__init__(config)

    def get_command(self):

        cmd = self.app_path
        if self.args:
            cmd += ' ' + ' '.join(self.args)

        if not self.lookindir:
            self.log_error("No lookin directory specified")
            return None
        
        cmd += ' -lookin ' + self.lookindir
         
        cmd += f" -config {self.c_dict['CONFIG_FILE']}"

        # create output base if it does not exist
        output_base_dir = self.c_dict['OUTPUT_BASE_DIR']
        if not os.path.exists(output_base_dir):
            util.mkdir_p(output_base_dir)

        return cmd
     
    def create_c_dict(self):
        """! Create a data structure (dictionary) that contains all the
             values set in the configuration files that are common for 
             stat_analysis_wrapper.py.
        
             Args:
 
             Returns:
                 c_dict  - a dictionary containing the settings in the
                           configuration files unique to the wrapper
        """
        c_dict = super().create_c_dict()
        c_dict['VERBOSITY'] = (
            self.config.getstr('config', 'LOG_STAT_ANALYSIS_VERBOSITY',
                               c_dict['VERBOSITY'])
        )
        c_dict['LOOP_ORDER'] = self.config.getstr('config', 'LOOP_ORDER')
        c_dict['PROCESS_LIST'] = util.get_process_list(self.config)
        c_dict['CONFIG_FILE'] = self.config.getstr('config', 
                                                   'STAT_ANALYSIS_CONFIG_FILE',
                                                   '')

        c_dict['OUTPUT_BASE_DIR'] = self.config.getdir('STAT_ANALYSIS_OUTPUT_DIR',
                                                       '')

        c_dict['DATE_TYPE'] = self.config.getstr('config',
                                                 'DATE_TYPE',
                                                 self.config.getstr('config',
                                                                    'LOOP_BY',
                                                                    ''))

        for time_conf in ['VALID_BEG', 'VALID_END', 'INIT_BEG', 'INIT_END']:
            c_dict[time_conf] = self.config.getstr('config', time_conf, '')

        for job_conf in ['JOB_NAME', 'JOB_ARGS']:
            c_dict[job_conf] = self.config.getstr('config',
                                                   f'STAT_ANALYSIS_{job_conf}',
                                                   '')

        # read in all lists except field lists, which will be read in afterwards and checked
        all_lists_to_read = self.expected_config_lists + self.list_categories
        non_field_lists = [conf_list for
                           conf_list in all_lists_to_read
                           if conf_list not in self.field_lists]
        for conf_list in non_field_lists:
            c_dict[conf_list] = util.getlist(
                self.config.getstr('config', conf_list, '')
            )

            # if list in format lists, zero pad value to be at least 2
            # digits, then add 4 zeros
            if conf_list in self.format_lists:
                c_dict[conf_list] = (
                    [value.zfill(2).ljust(4 + len(value.zfill(2)), '0')
                     for value in c_dict[conf_list]]
                )

        # read all field lists and check if they are all empty
        c_dict['all_field_lists_empty'] = self.read_field_lists_from_config(c_dict)

        # check if MakePlots is in process list and set boolean
        # MakePlots is removed from the list in met_util.get_process_list, so
        # need to read the conf value again
        self.runMakePlots = 'MakePlots' in self.config.getstr('config', 'PROCESS_LIST')
        if self.runMakePlots:
            # only import MakePlots wrappers if it will be used
            from .make_plots_wrapper import MakePlotsWrapper, wrapper_cannot_run
            if wrapper_cannot_run:
                self.log_error("Cannot import MakePlots wrapper! Requires pandas and numpy")
            else:
                self.check_MakePlots_config(c_dict)

<<<<<<< HEAD
            # create MakePlots wrapper instance
            self.MakePlotsWrapper = MakePlotsWrapper(self.config)
            if not self.MakePlotsWrapper.isOK:
                self.log_error("MakePlotsWrapper was not initialized correctly.")
=======
                # create MakePlots wrapper instance
                self.MakePlotsWrapper = MakePlotsWrapper(self.config, self.logger)
                if not self.MakePlotsWrapper.isOK:
                    self.log_error("MakePlotsWrapper was not initialized correctly.")
>>>>>>> 59c98ec1

        c_dict['VAR_LIST'] = util.parse_var_list(self.config)

        c_dict['MODEL_INFO_LIST'] = self.parse_model_info()
        if not c_dict['MODEL_LIST'] and c_dict['MODEL_INFO_LIST']:
                self.logger.warning("MODEL_LIST was left blank, "
                                    + "creating with MODELn information.")
                for model_info in c_dict['MODEL_INFO_LIST']:
                    c_dict['MODEL_LIST'].append(model_info['name'])

        c_dict = self.set_lists_loop_or_group(c_dict)

        return self.c_dict_error_check(c_dict)

    def c_dict_error_check(self, c_dict):

        if not c_dict['CONFIG_FILE']:
            self.log_error("Must set STAT_ANALYSIS_CONFIG_FILE")

        if not c_dict['OUTPUT_BASE_DIR']:
            self.log_error("Must set STAT_ANALYSIS_OUTPUT_DIR")

        for job_conf in ['JOB_NAME', 'JOB_ARGS']:
            if not c_dict[job_conf]:
                self.log_error(f"Must set STAT_ANALYSIS_{job_conf} to run StatAnalysis")

        for conf_list in self.list_categories:
            if not c_dict[conf_list]:
                self.log_error(f"Must set {conf_list} to run StatAnalysis")

        if not c_dict['DATE_TYPE']:
            self.log_error("DATE_TYPE or LOOP_BY must be set to run "
                           "StatAnalysis wrapper")

        if c_dict['DATE_TYPE'] not in ['VALID', 'INIT']:
            self.log_error("DATE_TYPE must be VALID or INIT")

        # if var list is set and field lists are not all empty, error
        if c_dict['VAR_LIST'] and not c_dict['all_field_lists_empty']:
            self.log_error("Field information defined in both "
                           "[FCST/OBS]_VAR_LIST and "
                           "[FCST/OBS]_VAR<n>_[NAME/LEVELS]. Use "
                           "one or the other formats to run")

        # if no var list is found, other lists must be set to run MakePlots
        elif not c_dict['VAR_LIST'] and c_dict['all_field_lists_empty'] and self.runMakePlots:
            self.log_error("No field information found. Must define fields to "
                           "process with either [FCST/OBS]_VAR_LIST or "
                           "[FCST/OBS]_VAR<n>_[NAME/LEVELS]")

        # if MODEL_LIST was not set in config, populate it from the model info list
        # if model info list is also not set, report and error
        if not c_dict['MODEL_LIST'] and not c_dict['MODEL_INFO_LIST']:
            self.log_error("No model information was found.")

        # if running MakePlots and model list in group list, error and exit
        if self.runMakePlots:
            if 'MODEL_LIST' in c_dict['GROUP_LIST_ITEMS']:
                self.log_error("Cannot group MODELS if running MakePlots. Remove "
                               "MODEL_LIST from LOOP_LIST_ITEMS")

            if len(c_dict['MODEL_LIST']) > 8:
                self.log_error("Number of models for plotting limited to 8.")

#        self.check_dump_row_templates_for_plotting()

        # set forMakePlots to False to begin. When gathering settings to
        # send to MakePlots wrapper, this will be set to True
        self.forMakePlots = False

        return c_dict
    '''
    def check_dump_row_templates_for_plotting(self):
        # get list of model info for models in MODEL_LIST
        model_info_list = [model for
                           model in c_dict['MODEL_INFO_LIST']
                           if model['name'] in c_dict['MODEL_LIST']]

        if len(model_info_list) < 2:
            return

        first_model, *model_info_list = model_info_list
        # only one
        if not model_info_list:

        for model_info in model_info_list:

        'dump_row_filename_template'
    '''
    def read_field_lists_from_config(self, field_dict):
        """! Get field list configuration variables and add to dictionary
             @param field_dict dictionary to hold output values
             @returns True if all lists are empty or False if any have a value"""
        all_empty = True
        for field_list in self.field_lists:
            if 'LEVEL_LIST' in field_list:
                field_dict[field_list] = (
                    self.get_level_list(field_list.split('_')[0])
                )
            else:
                field_dict[field_list] = util.getlist(
                    self.config.getstr('config',
                                       field_list,
                                       '')
                )

            # keep track if any list is not empty
            if field_dict[field_list]:
                all_empty = False

        return all_empty

    def check_MakePlots_config(self, c_dict):

        # the following are specific to running MakePlots wrapper
        bad_config_variable_list = [
            'FCST_VAR_LIST', 'FCST_LEVEL_LIST',
            'FCST_THRESH_LIST', 'FCST_UNITS_LIST',
            'OBS_VAR_LIST', 'OBS_LEVEL_LIST',
            'OBS_THRESH_LIST', 'OBS_UNITS_LIST'
        ]
        for bad_config_variable in bad_config_variable_list:
            if c_dict[bad_config_variable]:
                self.log_error("Bad config option for running StatAnalysis "
                               "followed by MakePlots. Please remove "
                               +bad_config_variable+" and set using FCST/OBS_VARn")

        loop_group_accepted_options = [
            'FCST_VALID_HOUR_LIST', 'FCST_INIT_HOUR_LIST',
            'OBS_VALID_HOUR_LIST', 'OBS_INIT_HOUR_LIST'
        ]
        for config_list in c_dict['GROUP_LIST_ITEMS']:
            if config_list not in loop_group_accepted_options:
                self.log_error("Bad config option for running StatAnalysis "
                                  +"followed by MakePlots. Only accepted "
                                  +"values in GROUP_LIST_ITEMS are "
                                  +"FCST_VALID_HOUR_LIST, "
                                  +"FCST_INIT_HOUR_LIST, "
                                  +"OBS_VALID_HOUR_LIST, "
                                  +"OBS_INIT_HOUR_LIST. "
                                  +"Found "+config_list)

        for config_list in c_dict['LOOP_LIST_ITEMS']:
            if config_list not in loop_group_accepted_options:
                self.log_error("Bad config option for running StatAnalysis "
                                  +"followed by MakePlots. Only accepted "
                                  +"values in LOOP_LIST_ITEMS are "
                                  +"FCST_VALID_HOUR_LIST, "
                                  +"FCST_INIT_HOUR_LIST, "
                                  +"OBS_VALID_HOUR_LIST, "
                                  +"OBS_INIT_HOUR_LIST. "
                                  +"Found "+config_list)

        # Do checks for required configuration file options that are
        # defined by user.
        required_config_variable_list = [
            'VX_MASK_LIST', 'FCST_LEAD_LIST', 'LINE_TYPE_LIST'
            ]
        for required_config_variable in required_config_variable_list:
            if len(c_dict[required_config_variable]) == 0:
                self.log_error(required_config_variable+" has no items. "
                                  +"This list must have items to run "
                                  +"StatAnalysis followed by MakePlots.")

        # if MakePlots is run but -dump_row is not found in the job args, error
        if '-dump_row' not in c_dict['JOB_ARGS']:
            self.log_error("Must include -dump_row in STAT_ANALYSIS_JOB_ARGS if running MakePlots")

    def list_to_str(self, list_of_values, add_quotes=True):
        """! Turn a list of values into a single string so it can be 
             set to an environment variable and read by the MET 
             stat_analysis config file.
                 
             Args:
                 @param list_of_values - list of values, i.e. ['value1', 'value2']
                 @param add_quotes if True, add quotation marks around values
                  default is True
  
             @returns string created from list_of_values with the values separated
               by commas, i.e. '"value1", "value2"'  or 1, 3 if add_quotes is False
        """
        # return empty string if list is empty
        if not list_of_values:
            return ''

        if add_quotes:
            return '"' + '", "'.join(list_of_values) + '"'

        return ', '.join(list_of_values)

    def set_lists_loop_or_group(self, c_dict):
        """! Determine whether the lists from the METplus config file
             should treat the items in that list as a group or items 
             to be looped over based on user settings, the values
             in the list, and process being run.
             
             Args:
                 @param group_items list of the METplus config list
                  names to group the list's items set by user
                 @param loop_items list of the METplus config list
                  names to loop over the list's items set by user
                 @param config_dict dictionary containing the
                  configuration information
             
             @returns tuple containing lists_to_group_items ( list of
              all the list names whose items are being grouped
              together) and lists_to_loop_items (list of all
              the list names whose items are being looped over)
        """
        # get list of config variables not found in either GROUP_LIST_ITEMS or LOOP_LIST_ITEMS
        missing_config_list = [conf for conf in self.expected_config_lists if conf not in c_dict['GROUP_LIST_ITEMS']]
        missing_config_list = [conf for conf in missing_config_list if conf not in c_dict['LOOP_LIST_ITEMS']]
        found_config_list = [conf for conf in self.expected_config_lists if conf not in missing_config_list]

        # loop through lists not found in either loop or group lists
        for missing_config in missing_config_list:

            # if running MakePlots
            if (c_dict['LOOP_ORDER'] == 'processes' and self.runMakePlots):

                # if LINE_TYPE_LIST is missing, add it to group list
                if missing_config == 'LINE_TYPE_LIST':
                    c_dict['GROUP_LIST_ITEMS'].append(missing_config)

                # else if list in config_dict is empty, warn and add to group list
                elif not c_dict[missing_config]:
                    self.logger.warning(missing_config + " is empty, "
                                        + "will be treated as group.")
                    c_dict['GROUP_LIST_ITEMS'].append(missing_config)

                # otherwise add to loop list
                else:
                    c_dict['LOOP_LIST_ITEMS'].append(missing_config)

            # if not running MakePlots, just add missing list to group list
            else:
                c_dict['GROUP_LIST_ITEMS'].append(missing_config)

        # loop through lists found in either loop or group lists originally
        for found_config in found_config_list:
            # if list is empty and in loop list, warn and move to group list
            if not c_dict[found_config] and found_config in c_dict['LOOP_LIST_ITEMS']:
                self.logger.warning(found_config + " is empty, "
                                    + "will be treated as group.")
                c_dict['GROUP_LIST_ITEMS'].append(found_config)
                c_dict['LOOP_LIST_ITEMS'].remove(found_config)

        self.logger.debug("Items in these lists will be grouped together: "
                          + ', '.join(c_dict['GROUP_LIST_ITEMS']))
        self.logger.debug("Items in these lists will be looped over: "
                          + ', '.join(c_dict['LOOP_LIST_ITEMS']))

        # if running MakePlots, create new group and loop lists based on
        # the criteria for running that wrapper
        if self.runMakePlots:
            c_dict['GROUP_LIST_ITEMS_MAKE_PLOTS'] = list(c_dict['GROUP_LIST_ITEMS'])
            c_dict['LOOP_LIST_ITEMS_MAKE_PLOTS'] = list(c_dict['LOOP_LIST_ITEMS'])
            for force_group_list in self.force_group_for_make_plots_lists:
                if force_group_list in c_dict['LOOP_LIST_ITEMS_MAKE_PLOTS']:
                    c_dict['LOOP_LIST_ITEMS_MAKE_PLOTS'].remove(force_group_list)
                    c_dict['GROUP_LIST_ITEMS_MAKE_PLOTS'].append(force_group_list)

        return c_dict

    def format_thresh(self, thresh):
        """! Format thresholds for file naming

             Args:
                @param thresh string of the thresholds. Can be a comma-separated list, i.e. gt3,<=5.5, ==7

             @returns string of comma-separated list of the threshold(s) with letter format, i.e. gt3, le5.5, eq7
        """
        formatted_thresh_list = []
        # separate thresholds by comma and strip off whitespace around values
        thresh_list = [thresh.strip() for thresh in thresh.split(',')]
        for thresh in thresh_list:
            if not thresh:
                continue

            thresh_letter = util.comparison_to_letter_format(thresh)
            if thresh_letter:
                formatted_thresh_list.append(thresh_letter)

        return ','.join(formatted_thresh_list)

    def build_stringsub_dict(self, lists_to_loop, lists_to_group, config_dict):
        """! Build a dictionary with list names, dates, and commonly
             used identifiers to pass to string_template_substitution.
            
             Args:
                 lists_to_loop  - list of all the list names whose items
                                  are being grouped together
                 lists_to group - list of all the list names whose items
                                  are being looped over
                 config_dict    - dictionary containing the configuration 
                                  information
            
             Returns:
                 stringsub_dict - dictionary containing the formatted
                                  information to pass to the 
                                  string_template_substitution
        """
        date_beg = self.c_dict['DATE_BEG']
        date_end = self.c_dict['DATE_END']
        date_type = self.c_dict['DATE_TYPE']

        stringsub_dict_keys = []
        for loop_list in lists_to_loop:
            list_name = loop_list.replace('_LIST', '')
            stringsub_dict_keys.append(list_name.lower())
        for group_list in lists_to_group:
            # if setting up MakePlots, skip adding forced
            # group lists so they will remain templates
            # to be filled in by the plotting scripts
            if (self.forMakePlots and
                    group_list in self.force_group_for_make_plots_lists):
                continue

            list_name = group_list.replace('_LIST', '')
            stringsub_dict_keys.append(list_name.lower())

        special_keys = [
            'fcst_valid_hour_beg', 'fcst_valid_hour_end',
            'fcst_init_hour_beg', 'fcst_init_hour_end',
            'obs_valid_hour_beg', 'obs_valid_hour_end',
            'obs_init_hour_beg', 'obs_init_hour_end',
            'valid_hour', 'valid_hour_beg', 'valid_hour_end',
            'init_hour', 'init_hour_beg', 'init_hour_end',
            'fcst_valid', 'fcst_valid_beg', 'fcst_valid_end',
            'fcst_init', 'fcst_init_beg', 'fcst_init_end',
            'obs_valid', 'obs_valid_beg', 'obs_valid_end',
            'obs_init', 'obs_init_beg', 'obs_init_end',
            'valid', 'valid_beg', 'valid_end',
            'init', 'init_beg', 'init_end',
            'fcst_lead_hour', 'fcst_lead_min',
            'fcst_lead_sec', 'fcst_lead_totalsec',
            'obs_lead_hour', 'obs_lead_min',
            'obs_lead_sec', 'obs_lead_totalsec',
            'lead', 'lead_hour', 'lead_min', 'lead_sec', 'lead_totalsec'
        ]
        # create a dictionary of empty string values from the special keys
        for special_key in special_keys:
            stringsub_dict_keys.append(special_key)
        stringsub_dict = dict.fromkeys(stringsub_dict_keys, '')

        # Set full date information
        fcst_hour_list = config_dict['FCST_'+date_type+'_HOUR']
        obs_hour_list = config_dict['OBS_' + date_type + '_HOUR']
        if fcst_hour_list:
            fcst_hour_list = [fhr.strip() for fhr in fcst_hour_list.replace('"', '').split(',')]
        if obs_hour_list:
            obs_hour_list = [fhr.strip() for fhr in obs_hour_list.replace('"', '').split(',')]

        # if fcst hour list is set, set fcst_{data_type}_beg/end with first and last values
        # TODO: values should be sorted first
        if fcst_hour_list:
            stringsub_dict['fcst_'+date_type.lower()+'_beg'] = (
                datetime.datetime.strptime(
                    date_beg+fcst_hour_list[0], '%Y%m%d%H%M%S'
                )
            )
            stringsub_dict['fcst_'+date_type.lower()+'_end'] = (
                datetime.datetime.strptime(
                    date_end+fcst_hour_list[-1], '%Y%m%d%H%M%S'
                )
            )
            if (stringsub_dict['fcst_'+date_type.lower()+'_beg']
                    == stringsub_dict['fcst_'+date_type.lower()+'_end']):
                stringsub_dict['fcst_'+date_type.lower()] = (
                    stringsub_dict['fcst_'+date_type.lower()+'_beg']
                )
        # if fcst hour list is not set, use date beg 000000-235959 as fcst_{date_type}_beg/end
        #TODO: should be date beg 000000 and date end 235959?
        else:
            stringsub_dict['fcst_'+date_type.lower()+'_beg'] = (
                datetime.datetime.strptime(
                    date_beg+'000000', '%Y%m%d%H%M%S'
                )
            )
            stringsub_dict['fcst_'+date_type.lower()+'_end'] = (
                datetime.datetime.strptime(
                    date_beg+'235959', '%Y%m%d%H%M%S'
                )
            )
        # if obs hour list is set, set obs_{data_type}_beg/end with first and last values
        # TODO: values should be sorted first
        # TODO: this could be made into function to handle fcst and obs
        if obs_hour_list:
            stringsub_dict['obs_'+date_type.lower()+'_beg'] = (
                datetime.datetime.strptime(
                    date_beg+obs_hour_list[0], '%Y%m%d%H%M%S'
                )
            )
            stringsub_dict['obs_'+date_type.lower()+'_end'] = (
                datetime.datetime.strptime(
                    date_end+obs_hour_list[-1], '%Y%m%d%H%M%S'
                )
            )
            if (stringsub_dict['obs_'+date_type.lower()+'_beg']
                    == stringsub_dict['obs_'+date_type.lower()+'_end']):
                stringsub_dict['obs_'+date_type.lower()] = (
                    stringsub_dict['obs_'+date_type.lower()+'_beg']
                )
        # if obs hour list is not set, use date beg 000000-235959 as obs_{date_type}_beg/end
        #TODO: should be date beg 000000 and date end 235959?
        else:
            stringsub_dict['obs_'+date_type.lower()+'_beg'] = (
                datetime.datetime.strptime(
                    date_beg+'000000', '%Y%m%d%H%M%S'
                )
            )
            stringsub_dict['obs_'+date_type.lower()+'_end'] = (
                datetime.datetime.strptime(
                    date_beg+'235959', '%Y%m%d%H%M%S'
                )
            )
        # if fcst and obs hour lists the same, set {date_type}_beg/end to fcst_{date_type}_beg/end
        if fcst_hour_list == obs_hour_list:
            stringsub_dict[date_type.lower()+'_beg'] = (
                 stringsub_dict['fcst_'+date_type.lower()+'_beg']
            )
            stringsub_dict[date_type.lower()+'_end'] = (
                 stringsub_dict['fcst_'+date_type.lower()+'_end']
            )
            # if {date_type} beg and end are the same, set {date_type}
            if (stringsub_dict[date_type.lower()+'_beg']
                    == stringsub_dict[date_type.lower()+'_end']):
                 stringsub_dict[date_type.lower()] = (
                     stringsub_dict['fcst_'+date_type.lower()+'_beg']
                 )
        # if fcst hr list is not set but obs hr list is, set {date_type}_beg/end to fcst_{date_type}_beg/end
        # TODO: should be elif?
        if fcst_hour_list and not obs_hour_list:
            stringsub_dict[date_type.lower()+'_beg'] = (
                stringsub_dict['fcst_'+date_type.lower()+'_beg']
            )
            stringsub_dict[date_type.lower()+'_end'] = (
                stringsub_dict['fcst_'+date_type.lower()+'_end']
            )
            # if {date_type} beg and end are the same, set {date_type} (same as above)
            if (stringsub_dict[date_type.lower()+'_beg']
                    == stringsub_dict[date_type.lower()+'_end']):
                stringsub_dict[date_type.lower()] = (
                    stringsub_dict['fcst_'+date_type.lower()+'_beg']
                )
        # if fcst hr list is set but obs hr list is not, set {date_type}_beg/end to obs_{date_type}_beg/end
        # TODO: should be elif?
        if not fcst_hour_list and obs_hour_list:
            stringsub_dict[date_type.lower()+'_beg'] = (
                stringsub_dict['obs_'+date_type.lower()+'_beg']
            )
            stringsub_dict[date_type.lower()+'_end'] = (
                stringsub_dict['obs_'+date_type.lower()+'_end']
            )
            # if {date_type} beg and end are the same, set {date_type} (same as above twice)
            if (stringsub_dict[date_type.lower()+'_beg']
                    == stringsub_dict[date_type.lower()+'_end']):
                stringsub_dict[date_type.lower()] = (
                    stringsub_dict['obs_'+date_type.lower()+'_beg']
                )
        # if neither fcst or obs hr list are set, {date_type}_beg/end are not set at all (empty string)
        # also {date_type} is not set

        # Set loop information
        for loop_list in lists_to_loop:
            list_name = loop_list.replace('_LIST', '')
            list_name_value = (
                config_dict[list_name].replace('"', '').replace(' ', '')
            )
            # CHANGE: format thresh when it is read instead of here
#            if 'THRESH' in list_name:
#                stringsub_dict[list_name.lower()] = self.format_thresh(
#                        list_name_value
#                )
#            elif list_name == 'MODEL':
            if list_name == 'MODEL':
                stringsub_dict[list_name.lower()] = list_name_value
                stringsub_dict['obtype'] = (
                    config_dict['OBTYPE'].replace('"', '').replace(' ', '')
                )
            elif 'HOUR' in list_name:
                 stringsub_dict[list_name.lower()] = (
                     datetime.datetime.strptime(list_name_value, '%H%M%S')
                 )
                 stringsub_dict[list_name.lower()+'_beg'] = stringsub_dict[
                     list_name.lower()
                 ]
                 stringsub_dict[list_name.lower()+'_end'] = stringsub_dict[
                     list_name.lower()
                 ]
                 check_list1 = config_dict[list_name]
                 if 'FCST' in list_name:
                     check_list2 = config_dict[list_name.replace('FCST',
                                                                 'OBS')]
                 elif 'OBS' in list_name:
                     check_list2 = config_dict[list_name.replace('OBS',
                                                                 'FCST')]
                 if (check_list1 == check_list2
                         or len(check_list2) == 0):
                     list_type = list_name.replace('_HOUR', '').lower()
                     if 'VALID' in list_name:
                        stringsub_dict['valid_hour_beg'] = (
                            stringsub_dict[list_type+'_hour_beg']
                        )
                        stringsub_dict['valid_hour_end'] = (
                           stringsub_dict[list_type+'_hour_end']
                        )
                        if (stringsub_dict['valid_hour_beg']
                                == stringsub_dict['valid_hour_end']):
                            stringsub_dict['valid_hour'] = (
                                stringsub_dict['valid_hour_end']
                            )
                     elif 'INIT' in list_name:
                        stringsub_dict['init_hour_beg'] = (
                            stringsub_dict[list_type+'_hour_beg']
                        )
                        stringsub_dict['init_hour_end'] = (
                            stringsub_dict[list_type+'_hour_end']
                        )
                        if (stringsub_dict['init_hour_beg']
                                == stringsub_dict['init_hour_end']):
                           stringsub_dict['init_hour'] = (
                                stringsub_dict['init_hour_end']
                           )
            elif 'LEAD' in list_name:
                lead_timedelta = datetime.timedelta(
                    hours=int(list_name_value[:-4]),
                    minutes=int(list_name_value[-4:-2]),
                    seconds=int(list_name_value[-2:])
                )
                stringsub_dict[list_name.lower()] = list_name_value
                stringsub_dict[list_name.lower()+'_hour'] = (
                    list_name_value[:-4]
                )
                stringsub_dict[list_name.lower()+'_min'] = (
                    list_name_value[-4:-2]
                )
                stringsub_dict[list_name.lower()+'_sec'] = (
                    list_name_value[-2:]
                )
                stringsub_dict[list_name.lower()+'_totalsec'] = str(int(
                    lead_timedelta.total_seconds()
                ))
                list_type = list_name.replace('_LEAD', '').lower()
                check_list1 = config_dict[list_name]
                if 'FCST' in list_name:
                    check_list2 = config_dict[list_name.replace('FCST', 'OBS')]
                elif 'OBS' in list_name:
                    check_list2 = config_dict[list_name.replace('OBS', 'FCST')]
                if (check_list1 == check_list2
                         or len(check_list2) == 0):
                    stringsub_dict['lead'] = stringsub_dict[list_name.lower()]
                    stringsub_dict['lead_hour'] = (
                        stringsub_dict[list_name.lower()+'_hour']
                    )
                    stringsub_dict['lead_min'] = (
                        stringsub_dict[list_name.lower()+'_min']
                    )
                    stringsub_dict['lead_sec'] = (
                        stringsub_dict[list_name.lower()+'_sec']
                    )
                    stringsub_dict['lead_totalsec'] = (
                        stringsub_dict[list_name.lower()+'_totalsec']
                    )
            else:
                stringsub_dict[list_name.lower()] = list_name_value

        # Set group information
        for group_list in lists_to_group:
            list_name = group_list.replace('_LIST', '')
            list_name_value = (
                config_dict[list_name].replace('"', '').replace(' ', '') \
                .replace(',', '_').replace('*', 'ALL')
            )
            if 'THRESH' in list_name:
                if (self.forMakePlots and
                        group_list in self.force_group_for_make_plots_lists):
                    continue

                thresh_letter = self.format_thresh(
                    config_dict[list_name]
                )

                stringsub_dict[list_name.lower()] = (
                    thresh_letter.replace(',', '_').replace('*', 'ALL')
                )
            elif 'HOUR' in list_name:
                list_name_values_list = (
                    config_dict[list_name].replace('"', '').split(', ')
                )
                stringsub_dict[list_name.lower()] = list_name_value
                if list_name_values_list != ['']:
                    stringsub_dict[list_name.lower()+'_beg'] = (
                        datetime.datetime.strptime(list_name_values_list[0], 
                                                   '%H%M%S')
                    )
                    stringsub_dict[list_name.lower()+'_end'] = (
                        datetime.datetime.strptime(list_name_values_list[-1], 
                                                   '%H%M%S')
                    )
                    if (stringsub_dict[list_name.lower()+'_beg']
                            == stringsub_dict[list_name.lower()+'_end']):
                       stringsub_dict[list_name.lower()] = (
                           stringsub_dict[list_name.lower()+'_end']
                       )
                    check_list1 = config_dict[list_name]
                    if 'FCST' in list_name:
                        check_list2 = config_dict[list_name.replace('FCST',
                                                                    'OBS')]
                    elif 'OBS' in list_name:
                        check_list2 = config_dict[list_name.replace('OBS',
                                                                    'FCST')]
                    if (check_list1 == check_list2
                             or len(check_list2) == 0):
                        list_type = list_name.replace('_HOUR', '').lower()
                        if 'VALID' in list_name:
                            stringsub_dict['valid_hour_beg'] = (
                                stringsub_dict[list_type+'_hour_beg']
                            )
                            stringsub_dict['valid_hour_end'] = (
                               stringsub_dict[list_type+'_hour_end']
                            )
                            if (stringsub_dict['valid_hour_beg']
                                    == stringsub_dict['valid_hour_end']):
                                stringsub_dict['valid_hour'] = (
                                    stringsub_dict['valid_hour_end']
                                )
                        elif 'INIT' in list_name:
                            stringsub_dict['init_hour_beg'] = (
                                stringsub_dict[list_type+'_hour_beg']
                            )
                            stringsub_dict['init_hour_end'] = (
                               stringsub_dict[list_type+'_hour_end']
                            )
                            if (stringsub_dict['init_hour_beg']
                                    == stringsub_dict['init_hour_end']):
                                stringsub_dict['init_hour'] = (
                                    stringsub_dict['init_hour_end']
                                )
                else:
                    stringsub_dict[list_name.lower()+'_beg'] = (
                        datetime.datetime.strptime('000000',
                                                   '%H%M%S')
                    )
                    stringsub_dict[list_name.lower()+'_end'] = (
                        datetime.datetime.strptime('235959',
                                                   '%H%M%S')
                    )
                    check_list1 = config_dict[list_name]
                    if 'FCST' in list_name:
                        check_list2 = config_dict[list_name.replace('FCST',
                                                                    'OBS')]
                    elif 'OBS' in list_name:
                        check_list2 = config_dict[list_name.replace('OBS',
                                                                    'FCST')]
                    if (check_list1 == check_list2
                             or len(check_list2) == 0):
                        list_type = list_name.replace('_HOUR', '').lower()
                        if 'VALID' in list_name:
                            stringsub_dict['valid_hour_beg'] = (
                                stringsub_dict[list_type+'_hour_beg']
                            )
                            stringsub_dict['valid_hour_end'] = (
                               stringsub_dict[list_type+'_hour_end']
                            )
                            if (stringsub_dict['valid_hour_beg']
                                    == stringsub_dict['valid_hour_end']):
                                stringsub_dict['valid_hour'] = (
                                    stringsub_dict['valid_hour_end']
                                )
                        elif 'INIT' in list_name:
                            stringsub_dict['init_hour_beg'] = (
                                stringsub_dict[list_type+'_hour_beg']
                            )
                            stringsub_dict['init_hour_end'] = (
                               stringsub_dict[list_type+'_hour_end']
                            )
                            if (stringsub_dict['init_hour_beg']
                                    == stringsub_dict['init_hour_end']):
                                stringsub_dict['init_hour'] = (
                                    stringsub_dict['init_hour_end']
                                )
            elif not (self.forMakePlots and
                      group_list in self.force_group_for_make_plots_lists):
                # if setting up MakePlots, skip adding forced
                # group lists so they will remain templates
                # to be filled in by the plotting scripts
                stringsub_dict[list_name.lower()] = list_name_value

        nkeys_end = len(stringsub_dict_keys)
        # Some lines for debugging if needed in future
        #self.logger.info(nkeys_start)
        #self.logger.info(nkeys_end)
        #for key, value in stringsub_dict.items():
        #    self.logger.info("{} ({})".format(key, value))
        return stringsub_dict

    def get_output_filename(self, output_type, filename_template,
                            filename_type,
                            lists_to_loop, lists_to_group, config_dict):
        """! Create a file name for stat_analysis output.
             
             Args:
                 output_type       - string for the type of
                                     stat_analysis output, either 
                                     dump_row or out_stat
                 filename_template - string of the template to be used 
                                     to create the file name
                 filename_type     - string of the source of the
                                     template being used, either 
                                     default or user
                 lists_to_loop     - list of all the list names whose
                                     items are being grouped together
                 lists_to group    - list of all the list names whose
                                     items are being looped over
                 config_dict       - dictionary containing the
                                     configuration information

             Returns:
                 output_filename   - string of the filled file name
                                     template
        """
        date_beg = self.c_dict['DATE_BEG']
        date_end = self.c_dict['DATE_END']
        date_type = self.c_dict['DATE_TYPE']

        stringsub_dict = self.build_stringsub_dict(lists_to_loop,
                                                   lists_to_group, config_dict)

        if filename_type == 'default':
            if (self.runMakePlots and output_type == 'dump_row'):
                filename_template_prefix = ( 
                    filename_template+date_type.lower()
                    +'{'+date_type.lower()+'_beg?fmt=%Y%m%d}'
                    +'to{'+date_type.lower()+'_end?fmt=%Y%m%d}_'
                )
                if (stringsub_dict['valid_hour_beg'] != ''
                        and stringsub_dict['valid_hour_end'] != ''):
                    filename_template_prefix+=(
                        'valid{valid_hour_beg?fmt=%H%M}to'
                        +'{valid_hour_end?fmt=%H%M}Z_'
                    )
                else:
                    filename_template_prefix+=(
                        'fcst_valid{fcst_valid_hour_beg?fmt=%H%M}to'
                        +'{fcst_valid_hour_end?fmt=%H%M}Z_'
                        'obs_valid{obs_valid_hour_beg?fmt=%H%M}to'
                        +'{obs_valid_hour_end?fmt=%H%M}Z_'
                    )
                if (stringsub_dict['init_hour_beg'] != ''
                        and stringsub_dict['init_hour_end'] != ''):
                    filename_template_prefix+=(
                        'init{init_hour_beg?fmt=%H%M}to'
                        +'{init_hour_end?fmt=%H%M}Z'
                    )
                else:
                    filename_template_prefix+=(
                        'fcst_init{fcst_init_hour_beg?fmt=%H%M}to'
                        +'{fcst_init_hour_end?fmt=%H%M}Z_'
                        'obs_init{obs_init_hour_beg?fmt=%H%M}to'
                        +'{obs_init_hour_end?fmt=%H%M}Z'
                    )
                filename_template_prefix+=(
                    '_fcst_lead{fcst_lead?fmt=%s}'
                    +'_fcst{fcst_var?fmt=%s}{fcst_level?fmt=%s}'
                    +'{fcst_thresh?fmt=%s}{interp_mthd?fmt=%s}_'
                    +'obs{obs_var?fmt=%s}{obs_level?fmt=%s}'
                    +'{obs_thresh?fmt=%s}{interp_mthd?fmt=%s}_'
                    +'vxmask{vx_mask?fmt=%s}'
                )
                if 'DESC_LIST' in lists_to_loop:
                    filename_template_prefix = (
                        filename_template_prefix
                        +'_desc{desc?fmt=%s}'
                    )
                if 'OBS_LEAD_LIST' in lists_to_loop:
                    filename_template_prefix = (
                        filename_template_prefix
                        +'_obs_lead{obs_lead?fmt=%s}'
                    )
                if 'INTERP_PNTS_LIST' in lists_to_loop:
                    filename_template_prefix = (
                        filename_template_prefix
                        +'_interp_pnts{interp_pnts?fmt=%s}'
                    )
                if 'COV_THRESH_LIST' in lists_to_loop:
                    filename_template_prefix = (
                        filename_template_prefix
                        +'_cov_thresh{cov_thresh?fmt=%s}'
                    )
                if 'ALPHA_LIST' in lists_to_loop:
                    filename_template_prefix = (
                        filename_template_prefix
                        +'_alpha{alpha?fmt=%s}'
                    )
                filename_template = filename_template_prefix
            else:
                if date_beg == date_end:
                    filename_template = (
                        filename_template+date_type.lower()+date_beg
                    )
                else:
                    filename_template = (
                        filename_template+date_type.lower()+
                        date_beg+'to'+date_end
                    )
                for loop_list in lists_to_loop:
                    if loop_list != 'MODEL_LIST':
                        list_name = loop_list.replace('_LIST', '')
                        if 'HOUR' in list_name:
                            filename_template = (
                                filename_template+'_'
                                +list_name.replace('_', '').lower()
                                +config_dict[list_name].replace('"', '')+'Z'
                            )
                        else:
                            filename_template = (
                                filename_template+'_'
                                +list_name.replace('_', '').lower()
                                +config_dict[list_name].replace('"', '')
                            )
            filename_template += '_' + output_type + '.stat'

        self.logger.debug("Building "+output_type+" filename from "
                          +filename_type+" template: "+filename_template)

        output_filename = do_string_sub(filename_template,
                                        **stringsub_dict,
                                        skip_missing_tags=self.forMakePlots)
        return output_filename

    def get_lookin_dir(self, dir_path, lists_to_loop, lists_to_group, config_dict):
        """!Fill in necessary information to get the path to
            the lookin directory to pass to stat_analysis.
             
             Args:
                 dir_path          - string of the user provided
                                     directory path
                 lists_to_loop     - list of all the list names whose
                                     items are being grouped together
                 lists_to group    - list of all the list names whose
                                     items are being looped over
                 config_dict       - dictionary containing the
                                     configuration information

             Returns:
                 lookin_dir        - string of the filled directory
                                     from dir_path
        """
        if '?fmt=' in dir_path:
            stringsub_dict = self.build_stringsub_dict(lists_to_loop,
                                                       lists_to_group, 
                                                       config_dict)
            dir_path_filled = do_string_sub(dir_path,
                                            **stringsub_dict)
        else:
            dir_path_filled = dir_path
        if '*' in dir_path_filled:
            self.logger.debug(f"Expanding wildcard path: {dir_path_filled}")
            dir_path_filled_all = ' '.join(sorted(glob.glob(dir_path_filled)))
            self.logger.warning(f"Wildcard expansion found no matches")
        else:
            dir_path_filled_all = dir_path_filled
        lookin_dir = dir_path_filled_all
        return lookin_dir

    def format_valid_init(self, config_dict):
        """! Format the valid and initialization dates and
             hours for the MET stat_analysis config file.

             Args:
                 config_dict - dictionary containing the
                               configuration information

             Returns:
                 config_dict - dictionary containing the
                               edited configuration information
                               for valid and initialization dates
                               and hours 
        """
        date_beg = self.c_dict['DATE_BEG']
        date_end = self.c_dict['DATE_END']
        date_type = self.c_dict['DATE_TYPE']

        fcst_valid_hour_list = config_dict['FCST_VALID_HOUR'].split(', ')
        fcst_init_hour_list = config_dict['FCST_INIT_HOUR'].split(', ')
        obs_valid_hour_list = config_dict['OBS_VALID_HOUR'].split(', ')
        obs_init_hour_list = config_dict['OBS_INIT_HOUR'].split(', ')
        nfcst_valid_hour = len(fcst_valid_hour_list)
        nfcst_init_hour = len(fcst_init_hour_list)
        nobs_valid_hour = len(obs_valid_hour_list)
        nobs_init_hour = len(obs_init_hour_list)
        if nfcst_valid_hour > 1:
            if date_type == 'VALID':
                fcst_valid_hour_beg = fcst_valid_hour_list[0].replace('"','')
                fcst_valid_hour_end = fcst_valid_hour_list[-1].replace('"','')
                config_dict['FCST_VALID_BEG'] = (
                    str(date_beg)+'_'+fcst_valid_hour_beg
                )
                config_dict['FCST_VALID_END'] = (
                    str(date_end)+'_'+fcst_valid_hour_end
                )
            elif date_type == 'INIT':
                config_dict['FCST_VALID_BEG'] = ''
                config_dict['FCST_VALID_END'] = ''
        elif nfcst_valid_hour == 1 and fcst_valid_hour_list != ['']:
            fcst_valid_hour_now = fcst_valid_hour_list[0].replace('"','')
            config_dict['FCST_VALID_HOUR'] = '"'+fcst_valid_hour_now+'"'
            if date_type == 'VALID':
                config_dict['FCST_VALID_BEG'] = (
                    str(date_beg)+'_'+fcst_valid_hour_now
                )
                config_dict['FCST_VALID_END'] = (
                    str(date_end)+'_'+fcst_valid_hour_now
                )
            elif date_type == 'INIT':
                config_dict['FCST_VALID_BEG'] = ''
                config_dict['FCST_VALID_END'] = ''
        else:
            config_dict['FCST_VALID_BEG'] = ''
            config_dict['FCST_VALID_END'] = ''
            config_dict['FCST_VALID_HOUR'] = ''
        if nfcst_init_hour > 1:
            if date_type == 'VALID':
                config_dict['FCST_INIT_BEG'] = ''
                config_dict['FCST_INIT_END'] = ''
            elif date_type == 'INIT':
                fcst_init_hour_beg = fcst_init_hour_list[0].replace('"','')
                fcst_init_hour_end = fcst_init_hour_list[-1].replace('"','')
                config_dict['FCST_INIT_BEG'] = (
                    str(date_beg)+'_'+fcst_init_hour_beg
                )
                config_dict['FCST_INIT_END'] = (
                    str(date_end)+'_'+fcst_init_hour_end
                )
        elif nfcst_init_hour == 1 and fcst_init_hour_list != ['']:
            fcst_init_hour_now = fcst_init_hour_list[0].replace('"','')
            config_dict['FCST_INIT_HOUR'] = '"'+fcst_init_hour_now+'"'
            if date_type == 'VALID':
                config_dict['FCST_INIT_BEG'] = ''
                config_dict['FCST_INIT_END'] = ''
            elif date_type == 'INIT':
                config_dict['FCST_INIT_BEG'] = (
                    str(date_beg)+'_'+fcst_init_hour_now
                )
                config_dict['FCST_INIT_END'] = (
                    str(date_end)+'_'+fcst_init_hour_now
                )
        else:
            config_dict['FCST_INIT_BEG'] = ''
            config_dict['FCST_INIT_END'] = ''
            config_dict['FCST_INIT_HOUR'] = ''
        if nobs_valid_hour > 1:
            if date_type == 'VALID':
                obs_valid_hour_beg = obs_valid_hour_list[0].replace('"','')
                obs_valid_hour_end = obs_valid_hour_list[-1].replace('"','')
                config_dict['OBS_VALID_BEG'] = (
                    str(date_beg)+'_'+obs_valid_hour_beg
                )
                config_dict['OBS_VALID_END'] = (
                    str(date_end)+'_'+obs_valid_hour_end
                )
            elif date_type == 'INIT':
                config_dict['OBS_VALID_BEG'] = ''
                config_dict['OBS_VALID_END'] = ''
        elif nobs_valid_hour == 1 and obs_valid_hour_list != ['']:
            obs_valid_hour_now = obs_valid_hour_list[0].replace('"','')
            config_dict['OBS_VALID_HOUR'] = '"'+obs_valid_hour_now+'"'
            if date_type == 'VALID':
                config_dict['OBS_VALID_BEG'] = (
                     str(date_beg)+'_'+obs_valid_hour_now
                )
                config_dict['OBS_VALID_END'] = (
                     str(date_end)+'_'+obs_valid_hour_now
                )
            elif date_type == 'INIT':
                config_dict['OBS_VALID_BEG'] = ''
                config_dict['OBS_VALID_END'] = ''
        else:
            config_dict['OBS_VALID_BEG'] = ''
            config_dict['OBS_VALID_END'] = ''
            config_dict['OBS_VALID_HOUR'] = ''
        if nobs_init_hour > 1:
            if date_type == 'VALID':
                config_dict['OBS_INIT_BEG'] = ''
                config_dict['OBS_INIT_END'] = ''
            elif date_type == 'INIT':
                obs_init_hour_beg = obs_init_hour_list[0].replace('"','')
                obs_init_hour_end = obs_init_hour_list[-1].replace('"','')
                config_dict['OBS_INIT_BEG'] = (
                    str(date_beg)+'_'+obs_init_hour_beg
                )
                config_dict['OBS_INIT_END'] = (
                    str(date_end)+'_'+obs_init_hour_end
                )
        elif nobs_init_hour == 1 and obs_init_hour_list != ['']:
            obs_init_hour_now = obs_init_hour_list[0].replace('"','')
            config_dict['OBS_INIT_HOUR'] = '"'+obs_init_hour_now+'"'
            if date_type == 'VALID':
                config_dict['OBS_INIT_BEG'] = ''
                config_dict['OBS_INIT_END'] = ''
            elif date_type == 'INIT':
                config_dict['OBS_INIT_BEG'] = (
                    str(date_beg)+'_'+obs_init_hour_now
                )
                config_dict['OBS_INIT_END'] = (
                    str(date_end)+'_'+obs_init_hour_now
                )
        else:
            config_dict['OBS_INIT_BEG'] = ''
            config_dict['OBS_INIT_END'] = ''
            config_dict['OBS_INIT_HOUR'] = ''
        return config_dict

    def parse_model_info(self):
        """! Parse for model information.
             
             Args:
                
             Returns:
                 model_list - list of dictionaries containing
                              model information
        """
        model_info_list = []
        model_indices = list(
            util.find_indices_in_config_section(r'MODEL(\d+)$',
                                                self.config,
                                                'config',
                                                noID=True).keys()
        )
        for m in model_indices:
            model_name = self.config.getstr('config', f'MODEL{m}')
            model_reference_name = self.config.getstr('config',
                                                      f'MODEL{m}_REFERENCE_NAME',
                                                      model_name)
            model_dir = self.config.getraw('dir',
                                           f'MODEL{m}_STAT_ANALYSIS_LOOKIN_DIR')
            if not model_dir:
                self.log_error(f"MODEL{m}_STAT_ANALYSIS_LOOKIN_DIR must be set "
                               f"if MODEL{m} is set.")
                return None, None

            model_obtype = self.config.getstr('config', f'MODEL{m}_OBTYPE', '')
            if not model_obtype:
                self.log_error(f"MODEL{m}_OBTYPE must be set "
                               f"if MODEL{m} is set.")
                return None, None

            for output_type in ['DUMP_ROW', 'OUT_STAT']:
                # if MODEL<n>_STAT_ANALYSIS_<output_type>_TEMPLATE is set, use that
                model_filename_template = (
                    self.config.getraw('filename_templates',
                                       'MODEL'+m+'_STAT_ANALYSIS_'
                                       +output_type+'_TEMPLATE')
                )

                # if not set, use STAT_ANALYSIS_<output_type>_TEMPLATE
                if not model_filename_template:
                    model_filename_template = (
                        self.config.getraw('filename_templates',
                                           'STAT_ANALYSIS_'
                                           + output_type + '_TEMPLATE')
                    )

                if not model_filename_template:
                     model_filename_template = '{model?fmt=%s}_{obtype?fmt=%s}_'
                     model_filename_type = 'default'
                else:
                     model_filename_type = 'user'

                if output_type == 'DUMP_ROW':
                     model_dump_row_filename_template = (
                         model_filename_template
                     )
                     model_dump_row_filename_type = model_filename_type
                elif output_type == 'OUT_STAT':
                    # if MakePlots is run
                    if self.runMakePlots:
                        model_out_stat_filename_template = 'NA'
                        model_out_stat_filename_type = 'NA'
                    else:
                        model_out_stat_filename_template = (
                            model_filename_template
                        )
                        model_out_stat_filename_type = model_filename_type

            mod = {}
            mod['name'] = model_name
            mod['reference_name'] = model_reference_name
            mod['dir'] = model_dir
            mod['obtype'] = model_obtype
            mod['dump_row_filename_template'] = (
                model_dump_row_filename_template
            )
            mod['dump_row_filename_type'] = model_dump_row_filename_type
            mod['out_stat_filename_template'] = (
                model_out_stat_filename_template
            )
            mod['out_stat_filename_type'] = model_out_stat_filename_type
            model_info_list.append(mod)

        return model_info_list

    def get_level_list(self, data_type):
        """!Read forecast or observation level list from config.
            Format list items to match the format expected by
            StatAnalysis by removing parenthesis and any quotes,
            then adding back single quotes
            Args:
              @param data_type type of list to get, FCST or OBS
              @returns list containing the formatted level list
        """
        level_list = []

        level_input = util.getlist(
            self.config.getstr('config', f'{data_type}_LEVEL_LIST', '')
        )

        for level in level_input:
            level = level.strip('(').strip(')')
            level = f'{util.remove_quotes(level)}'
            level_list.append(level)

        return level_list

    def process_job_args(self, job_type, job, model_info,
                         lists_to_loop_items, lists_to_group_items, runtime_settings_dict):
        nmodels = len(runtime_settings_dict['MODEL'].split(','))

        filename_template = (
            model_info[f'{job_type}_filename_template']
        )
        filename_type = (
            model_info[f'{job_type}_filename_type']
        )

        # if there are more than one model being processed, use
        # the generic (not model specific) filename template
#        if nmodels > 1:
#            filename_template = (
#                self.config.getraw('filename_templates',
#                                   f'STAT_ANALYSIS_{job_type.upper()}_TEMPLATE',
#                                   '')
#            )
#            if not filename_template:
#                filename_type = 'default'
#            else:
#                filename_type = 'user'

        filename = (
            self.get_output_filename(job_type,
                                     filename_template,
                                     filename_type,
                                     lists_to_loop_items,
                                     lists_to_group_items,
                                     runtime_settings_dict)
        )
        output_file = os.path.join(self.c_dict['OUTPUT_BASE_DIR'],
                                   filename)
        # create directory that will contain output file if it does not exist
        parent_dir = os.path.dirname(output_file)
        if not os.path.exists(parent_dir):
            util.mkdir_p(parent_dir)

        # substitute output filename in JOB_ARGS line
        job = job.replace(f'[{job_type}_file]', output_file)
        job = job.replace(f'[{job_type}_filename]', output_file)

        # add output file path to runtime_settings_dict
        runtime_settings_dict[f'{job_type.upper()}_FILENAME'] = output_file

        return job

    def get_runtime_settings_dict_list(self):
        runtime_settings_dict_list = []
        c_dict_list = self.get_c_dict_list()
        for c_dict in c_dict_list:
            runtime_settings = self.get_runtime_settings(c_dict)
            runtime_settings_dict_list.extend(runtime_settings)

        # Loop over run settings.
        formatted_runtime_settings_dict_list = []
        for runtime_settings_dict in runtime_settings_dict_list:
            if self.forMakePlots:
                loop_lists = c_dict['LOOP_LIST_ITEMS_MAKE_PLOTS']
                group_lists = c_dict['GROUP_LIST_ITEMS_MAKE_PLOTS']
            else:
                loop_lists = c_dict['LOOP_LIST_ITEMS']
                group_lists = c_dict['GROUP_LIST_ITEMS']

            # Set up stat_analysis -lookin argument, model and obs information
            # and stat_analysis job.
            model_info = self.get_model_obtype_and_lookindir(runtime_settings_dict,
                                                             loop_lists,
                                                             group_lists,
                                                             )
            if model_info is None:
                return None

            runtime_settings_dict['JOB'] = self.get_job_info(model_info,
                                                             runtime_settings_dict,
                                                             loop_lists,
                                                             group_lists,
                                                             )

            # Set up forecast and observation valid
            # and initialization time information.
            runtime_settings_dict = (
                self.format_valid_init(runtime_settings_dict)
            )
            formatted_runtime_settings_dict_list.append(runtime_settings_dict)

        return formatted_runtime_settings_dict_list

    def get_runtime_settings(self, c_dict):

        # Parse whether all expected METplus config _LIST variables
        # to be treated as a loop or group.
        group_lists = c_dict['GROUP_LIST_ITEMS']
        loop_lists = c_dict['LOOP_LIST_ITEMS']

        if self.forMakePlots:
            group_lists = c_dict['GROUP_LIST_ITEMS_MAKE_PLOTS']
            loop_lists = c_dict['LOOP_LIST_ITEMS_MAKE_PLOTS']

        runtime_setup_dict = {}
        # Fill setup dictionary for MET config variable name
        # and its value as a string for group lists.
        for group_list in group_lists:
            runtime_setup_dict_name = group_list.replace('_LIST', '')
            add_quotes = False if 'THRESH' in group_list else True

            # if preparing for MakePlots, change
            # commas to _ and * to ALL in list items
            if self.forMakePlots:
                formatted_list = []
                for format_list in c_dict[group_list]:
                    formatted_list.append(format_list.replace(',', '_')
                                          .replace('*', 'ALL'))
            else:
                formatted_list = c_dict[group_list]
            runtime_setup_dict[runtime_setup_dict_name] = (
                [self.list_to_str(formatted_list,
                                  add_quotes=add_quotes)]
            )
#            self.log_error(f"JUST ADDED {runtime_setup_dict_name}: {runtime_setup_dict[runtime_setup_dict_name]}")

        # Fill setup dictionary for MET config variable name
        # and its value as a list for loop lists. Some items
        # in lists need to be formatted now, others done later.

        for loop_list in loop_lists:
            # if not a threshold list, add quotes around each value in list
#            if loop_list not in self.format_later_list and 'THRESH' not in loop_list:
            if 'THRESH' not in loop_list:
                c_dict[loop_list] = [f'"{value}"' for value in c_dict[loop_list]]

            runtime_setup_dict_name = loop_list.replace('_LIST', '')
            runtime_setup_dict[runtime_setup_dict_name] = (
                c_dict[loop_list]
            )

        # Create run time dictionary with all the combinations
        # of settings to be run.
        runtime_setup_dict_names = sorted(runtime_setup_dict)
        runtime_settings_dict_list = (
            [dict(zip(runtime_setup_dict_names, prod)) for prod in
             itertools.product(*(runtime_setup_dict[name] for name in
             runtime_setup_dict_names))]
        )

        return runtime_settings_dict_list

    def get_field_units(self, index):
        """! Get units of fcst and obs fields if set based on VAR<n> index
             @params index VAR<n> index corresponding to other [FCST/OBS] info
             @returns tuple containing forecast and observation units respectively
        """
        fcst_units = self.config.getstr('config',
                                        f'FCST_VAR{index}_UNITS',
                                        '')
        obs_units = self.config.getstr('config',
                                       f'OBS_VAR{index}_UNITS',
                                       '')
        if not obs_units and fcst_units:
            obs_units = fcst_units
        if not fcst_units and obs_units:
            fcst_units = obs_units

        return fcst_units, obs_units

    def get_c_dict_list(self):
        # if fields were not specified with [FCST/OBS]_VAR<n>_* variables
        # return and array with only self.c_dict
        if not self.c_dict['VAR_LIST']:
#            return [self.c_dict]
            return [copy.deepcopy(self.c_dict)]

        # otherwise, use field information to build lists with single items
        # make individual dictionaries for each threshold
        var_info_list = self.c_dict['VAR_LIST']
        c_dict_list = []
        for var_info in var_info_list:
            fcst_units, obs_units = self.get_field_units(var_info['index'])

            run_fourier = (
                self.config.getbool('config',
                                    'VAR' + var_info['index'] + '_FOURIER_DECOMP',
                                    False)
            )
            if run_fourier:
                fourier_wave_num_pairs = util.getlist(
                    self.config.getstr('config',
                                       'VAR' + var_info['index'] + '_WAVE_NUM_LIST',
                                       '')
                )
            else:
                # if not running fourier, use a list
                # containing an empty string to loop one iteration
                fourier_wave_num_pairs = ['']

            # if no thresholds were specified, use a list
            # containing an empty string to loop one iteration
            fcst_thresholds = var_info['fcst_thresh']
            if not fcst_thresholds:
                fcst_thresholds = ['']

            obs_thresholds = var_info['obs_thresh']
            if not obs_thresholds:
                obs_thresholds = ['']

            for fcst_thresh, obs_thresh in zip(fcst_thresholds, obs_thresholds):
                for pair in fourier_wave_num_pairs:
                    c_dict = {}
                    c_dict['index'] = var_info['index']
                    c_dict['FCST_VAR_LIST'] = [
                        var_info['fcst_name']
                    ]
                    c_dict['OBS_VAR_LIST'] = [
                        var_info['obs_name']
                    ]
                    c_dict['FCST_LEVEL_LIST'] = [
                        var_info['fcst_level']
                    ]
                    c_dict['OBS_LEVEL_LIST'] = [
                        var_info['obs_level']
                    ]
 #                   c_dict['fcst_extra'] = [
 #                       var_info['fcst_extra']
 #                   ]
 #                   c_dict['obs_extra'] = [
 #                       var_info['obs_extra']
 #                   ]

                    c_dict['FCST_THRESH_LIST'] = []
                    c_dict['OBS_THRESH_LIST'] = []
                    if fcst_thresh:
                        thresh_formatted = self.format_thresh(fcst_thresh)
                        c_dict['FCST_THRESH_LIST'].append(thresh_formatted)

                    if obs_thresh:
                        thresh_formatted = self.format_thresh(obs_thresh)
                        c_dict['OBS_THRESH_LIST'].append(thresh_formatted)

                    c_dict['FCST_UNITS_LIST'] = []
                    c_dict['OBS_UNITS_LIST'] = []
                    if fcst_units:
                        c_dict['FCST_UNITS_LIST'].append(fcst_units)
                    if obs_units:
                        c_dict['OBS_UNITS_LIST'].append(obs_units)

                    c_dict['run_fourier'] = run_fourier
                    if pair:
                        c_dict['INTERP_MTHD_LIST'] = ['WV1_' + pair]
                    else:
                        c_dict['INTERP_MTHD_LIST'] = []

                    self.add_other_lists_to_c_dict(c_dict)

                    c_dict_list.append(c_dict)

        # if preparing for MakePlots, combine levels and thresholds for each name
        if self.forMakePlots:
            output_c_dict_list = []
            for c_dict in c_dict_list:
                if c_dict['index'] not in [conf['index'] for conf in output_c_dict_list]:
                    output_c_dict_list.append(c_dict)
                else:
                    for output_dict in output_c_dict_list:
                        if c_dict['index'] == output_dict['index']:

                            for level in c_dict['FCST_LEVEL_LIST']:
                                if level not in output_dict['FCST_LEVEL_LIST']:
                                    output_dict['FCST_LEVEL_LIST'].append(level)

                            for level in c_dict['OBS_LEVEL_LIST']:
                                if level not in output_dict['OBS_LEVEL_LIST']:
                                    output_dict['OBS_LEVEL_LIST'].append(level)

                            for thresh in c_dict['FCST_THRESH_LIST']:
                                if thresh not in output_dict['FCST_THRESH_LIST']:
                                    output_dict['FCST_THRESH_LIST'].append(thresh)

                            for thresh in c_dict['OBS_THRESH_LIST']:
                                if thresh not in output_dict['OBS_THRESH_LIST']:
                                    output_dict['OBS_THRESH_LIST'].append(thresh)


            return output_c_dict_list

        return c_dict_list

    def add_other_lists_to_c_dict(self, c_dict):
        """! Using GROUP_LIST_ITEMS and LOOP_LIST_ITEMS, add lists from
             self.c_dict that are not already in c_dict.
             @param c_dict dictionary to add values to
        """
        # add group and loop lists
        lists_to_add = self.list_categories
        if self.runMakePlots:
            lists_to_add.extend(self.list_categories_make_plots)

        for list_category in lists_to_add:
            list_items = self.c_dict[list_category]
            if list_category not in c_dict:
                c_dict[list_category] = list_items

            for list_item in list_items:
                if list_item not in c_dict:
                    c_dict[list_item] = self.c_dict[list_item]

    def get_model_obtype_and_lookindir(self, runtime_settings_dict, loop_lists, group_lists):
        """! Reads through model info dictionaries for given run. Sets lookindir command line
             argument. Sets MODEL and OBTYPE values in runtime setting dictionary.
             @param runtime_settings_dict dictionary containing all settings used in next run
             @returns last model info dictionary is successful, None if not.
        """
        lookin_dirs = []
        model_list = []
        reference_list = []
        obtype_list = []
        dump_row_filename_list = []
        # get list of models to process
        models_to_run = [model.strip().replace('"', '') for model in runtime_settings_dict['MODEL'].split(',')]
        for model_info in self.c_dict['MODEL_INFO_LIST']:
            # skip model if not in list of models to process
            if model_info['name'] not in models_to_run:
                continue

            model_list.append(model_info['name'])
            reference_list.append(model_info['reference_name'])
            obtype_list.append(model_info['obtype'])
            dump_row_filename_list.append(model_info['dump_row_filename_template'])
            # set MODEL and OBTYPE to single item to find lookin dir
            runtime_settings_dict['MODEL'] = '"'+model_info['name']+'"'
            runtime_settings_dict['OBTYPE'] = '"'+model_info['obtype']+'"'
            # don't get lookin dir if getting settings for MakePlots
            if not self.forMakePlots:
                lookin_dirs.append(self.get_lookin_dir(model_info['dir'],
                                                       loop_lists,
                                                       group_lists,
                                                       runtime_settings_dict,
                                                       )
                                   )

        # set lookin dir command line argument
        runtime_settings_dict['LOOKIN_DIR'] = ' '.join(lookin_dirs)

        # error and return None if lookin dir is empty
        if not runtime_settings_dict['LOOKIN_DIR']:
            self.log_error("No value found for lookin dir")
            return None

        if not model_list or not obtype_list:
            self.log_error("Could not find model or obtype to process")
            return None

        # set values in runtime settings dict for model and obtype
        runtime_settings_dict['MODEL'] = self.list_to_str(model_list)
        runtime_settings_dict['MODEL_REFERENCE_NAME'] = self.list_to_str(reference_list)
        runtime_settings_dict['OBTYPE'] = self.list_to_str(obtype_list)

        # return last model info dict used
        return model_info

    def get_job_info(self, model_info, runtime_settings_dict, loop_lists, group_lists):
        """! Get job information and concatenate values into a string
             @params model_info model information to use to determine output file paths
             @params runtime_settings_dict dictionary containing all settings used in next run
             @returns string containing job information to pass to StatAnalysis config file
        """
        job = '-job ' + self.c_dict['JOB_NAME'] + ' ' + self.c_dict['JOB_ARGS']
        for job_type in ['dump_row', 'out_stat']:
            if f"-{job_type}" in self.c_dict['JOB_ARGS']:
                job = self.process_job_args(job_type,
                                            job,
                                            model_info,
                                            loop_lists,
                                            group_lists,
                                            runtime_settings_dict,
                                            )

        return job

    def run_stat_analysis(self):
        """! This runs stat_analysis over a period of valid
             or initialization dates for a job defined by
             the user.
        """
        self.forMakePlots = False

        runtime_settings_dict_list = self.get_runtime_settings_dict_list()
        if not runtime_settings_dict_list:
            return False

        self.run_stat_analysis_job(runtime_settings_dict_list)

        # if running MakePlots, get its runtime_settings_dict_list and call
        if self.runMakePlots:
            self.logger.debug("Preparing settings to pass to MakePlots wrapper")
            self.forMakePlots = True
            runtime_settings_dict_list = (
                self.get_runtime_settings_dict_list()
            )
            if not runtime_settings_dict_list:
                return False

            self.MakePlotsWrapper.create_plots(runtime_settings_dict_list)
            if self.MakePlotsWrapper.errors:
                self.log_error("MakePlots produced "
                               f"{self.MakePlotsWrapper.errors} errors.")

        return True

    def run_stat_analysis_job(self,runtime_settings_dict_list):
        """! Sets environment variables need to run StatAnalysis jobs
             and calls the tool for each job.

             Args:
                 @param runtime_settings_dict_list list of dictionaries
                  containing information needed to run a StatAnalysis job
        """
        for runtime_settings_dict in runtime_settings_dict_list:

            # Set environment variables and run stat_analysis.
            for name, value in runtime_settings_dict.items():
                self.add_env_var(name, value)

            # send environment variables to logger
            self.set_environment_variables()

            # set lookin dir
            self.logger.debug(f"Setting -lookindir to {runtime_settings_dict['LOOKIN_DIR']}")
            self.lookindir = runtime_settings_dict['LOOKIN_DIR']

            self.build_and_run_command()

            self.clear()

    def run_all_times(self):
        date_type = self.c_dict['DATE_TYPE']
        self.c_dict['DATE_BEG'] = self.c_dict[date_type+'_BEG']
        self.c_dict['DATE_END'] = self.c_dict[date_type+'_END']
        self.run_stat_analysis()

    def run_at_time(self, input_dict):
        loop_by_init = util.is_loop_by_init(self.config)
        if loop_by_init:
            loop_by = 'INIT'
        else:
            loop_by = 'VALID'

        self.c_dict['DATE_TYPE'] = loop_by

        run_date = input_dict[loop_by.lower()].strftime('%Y%m%d')
        self.c_dict['DATE_BEG'] = run_date
        self.c_dict['DATE_END'] = run_date
        self.run_stat_analysis()<|MERGE_RESOLUTION|>--- conflicted
+++ resolved
@@ -174,17 +174,10 @@
             else:
                 self.check_MakePlots_config(c_dict)
 
-<<<<<<< HEAD
-            # create MakePlots wrapper instance
-            self.MakePlotsWrapper = MakePlotsWrapper(self.config)
-            if not self.MakePlotsWrapper.isOK:
-                self.log_error("MakePlotsWrapper was not initialized correctly.")
-=======
                 # create MakePlots wrapper instance
-                self.MakePlotsWrapper = MakePlotsWrapper(self.config, self.logger)
+                self.MakePlotsWrapper = MakePlotsWrapper(self.config)
                 if not self.MakePlotsWrapper.isOK:
                     self.log_error("MakePlotsWrapper was not initialized correctly.")
->>>>>>> 59c98ec1
 
         c_dict['VAR_LIST'] = util.parse_var_list(self.config)
 
