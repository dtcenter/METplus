--- conflicted
+++ resolved
@@ -9,10 +9,7 @@
 from datetime import datetime
 import itertools
 from dateutil.relativedelta import relativedelta
-<<<<<<< HEAD
-=======
 import copy
->>>>>>> d5125072
 
 from ..util import getlist, format_thresh
 from ..util import do_string_sub, find_indices_in_config_section
@@ -134,10 +131,6 @@
         return (f"{self.app_path} -v {self.c_dict['VERBOSITY']}"
                 f" -lookin {self.c_dict['LOOKIN_DIR']}"
                 f" {' '.join(self.args)}").rstrip()
-<<<<<<< HEAD
-
-=======
->>>>>>> d5125072
 
     def create_c_dict(self):
         """! Create a data structure (dictionary) that contains all the
@@ -179,30 +172,16 @@
         else:
             c_dict['DATE_BEG'] = start_dt
             c_dict['DATE_END'] = end_dt
-<<<<<<< HEAD
 
         # read jobs from STAT_ANALYSIS_JOB<n> or legacy JOB_NAME/ARGS if unset
         c_dict['JOBS'] = self._read_jobs_from_config()
 
         # read all lists and check if field lists are all empty
-        all_field_lists_empty = self.read_lists_from_config(c_dict)
-=======
-
-        # read jobs from STAT_ANALYSIS_JOB<n> or legacy JOB_NAME/ARGS if unset
-        c_dict['JOBS'] = self._read_jobs_from_config()
-
-        # read all lists and check if field lists are all empty
         all_field_lists_empty = self._read_lists_from_config(c_dict)
->>>>>>> d5125072
 
         # read any [FCST/OBS]_VAR<n>_* variables if they are set
         c_dict['VAR_LIST'] = parse_var_list(self.config)
-
-<<<<<<< HEAD
-        c_dict['MODEL_INFO_LIST'] = self.parse_model_info()
-=======
         c_dict['MODEL_INFO_LIST'] = self._parse_model_info()
->>>>>>> d5125072
 
         # if MODEL_LIST was not set, populate it from the model info list
         if not c_dict['MODEL_LIST'] and c_dict['MODEL_INFO_LIST']:
@@ -226,45 +205,6 @@
          @returns list of tuples containing all commands that were run and the
          environment variables that were set for each
         """
-<<<<<<< HEAD
-        self.run_stat_analysis()
-        return self.all_commands
-
-    # def run_at_time(self, input_dict):
-    #     loop_by = self.c_dict['DATE_TYPE']
-    #     run_date = input_dict[loop_by.lower()].strftime(YMD)
-    #     self.c_dict['DATE_BEG'] = run_date
-    #     self.c_dict['DATE_END'] = run_date
-    #     self.run_stat_analysis()
-
-    def _read_jobs_from_config(self):
-        """! Parse the jobs from the METplusConfig object
-
-        @returns list of strings containing each job specifications
-        """
-        jobs = []
-        job_indices = list(
-            find_indices_in_config_section(r'STAT_ANALYSIS_JOB(\d+)$',
-                                           self.config,
-                                           index_index=1).keys()
-        )
-
-        if job_indices:
-            for j_id in job_indices:
-                job = self.config.getraw('config', f'STAT_ANALYSIS_JOB{j_id}')
-                if job:
-                    jobs.append(job)
-
-        # if not jobs found, check for old _JOB_NAME and _JOB_ARGS variables
-        if not jobs:
-            job_name = self.config.getraw('config', 'STAT_ANALYSIS_JOB_NAME')
-            job_args = self.config.getraw('config', 'STAT_ANALYSIS_JOB_ARGS')
-            if job_name and job_args:
-                jobs.append(f'-job {job_name} {job_args}')
-
-        return jobs
-
-=======
         self._run_stat_analysis()
         return self.all_commands
 
@@ -406,7 +346,6 @@
 
         return jobs
 
->>>>>>> d5125072
     def _c_dict_error_check(self, c_dict, all_field_lists_empty):
         """! Check values read into c_dict from METplusConfig and report errors
         if anything is misconfigured.
@@ -458,11 +397,7 @@
 
         return c_dict
 
-<<<<<<< HEAD
-    def read_lists_from_config(self, c_dict):
-=======
     def _read_lists_from_config(self, c_dict):
->>>>>>> d5125072
         """! Get list configuration variables and add to dictionary
 
          @param c_dict dictionary to hold output values
@@ -495,7 +430,6 @@
               @returns list containing the formatted level list
         """
         level_list = []
-<<<<<<< HEAD
 
         level_input = getlist(
             self.config.getraw('config', f'{data_type}_LEVEL_LIST', '')
@@ -558,70 +492,6 @@
                 formatted_items.append(item)
 
         return formatted_items
-=======
-
-        level_input = getlist(
-            self.config.getraw('config', f'{data_type}_LEVEL_LIST', '')
-        )
-
-        for level in level_input:
-            level = level.strip('(').strip(')')
-            level = f'{remove_quotes(level)}'
-            level_list.append(level)
-
-        return [f'"{item}"' for item in level_list]
-
-    def _format_conf_list(self, conf_list):
-        """! Process config list. If list name (e.g. FCST_LEAD_LIST) is not
-        set, then check if numbered config variable (e.g. FCST_LEAD_LIST<n>)
-        is set. Format thresholds lists as thresholds. Add quotation marks
-        around any list not found in the self.FORMAT_LISTS. Format lists will
-        be formatted later based on the loop/group conditions.
-
-         @param conf_list name of METplus config variable to process
-         @returns list of items parsed from configuration
-        """
-        items = getlist(
-            self.config.getraw('config', conf_list, '')
-        )
-
-        # if list is empty or unset, check for {LIST_NAME}<n>
-        if not items:
-            indices = list(
-                find_indices_in_config_section(fr'{conf_list}(\d+)$',
-                                               self.config,
-                                               index_index=1).keys()
-            )
-            if indices:
-                items = []
-                for index in indices:
-                    sub_items = getlist(
-                        self.config.getraw('config', f'{conf_list}{index}')
-                    )
-                    if not sub_items:
-                        continue
-
-                    items.append(','.join(sub_items))
-
-        # do not add quotes and format thresholds if threshold list
-        if 'THRESH' in conf_list:
-            return [format_thresh(item) for item in items]
-
-        if conf_list in self.LIST_CATEGORIES:
-            return items
->>>>>>> d5125072
-
-        formatted_items = []
-        for item in items:
-            # do not format items in format list now
-            if conf_list not in self.FORMAT_LISTS:
-                sub_items = item.split(',')
-                sub_item_str = '", "'.join(sub_items)
-                formatted_items.append(f'"{sub_item_str}"')
-            else:
-                formatted_items.append(item)
-
-        return formatted_items
 
     def _set_lists_loop_or_group(self, c_dict):
         """! Determine whether the lists from the METplus config file
@@ -664,11 +534,7 @@
 
         return c_dict
 
-<<<<<<< HEAD
-    def build_stringsub_dict(self, config_dict):
-=======
     def _build_stringsub_dict(self, config_dict):
->>>>>>> d5125072
         """! Build a dictionary with list names, dates, and commonly
              used identifiers to pass to string_template_substitution.
 
@@ -676,8 +542,6 @@
         @returns dictionary with the formatted info to pass to do_string_sub
         """
         date_type = self.c_dict['DATE_TYPE']
-<<<<<<< HEAD
-
         clock_dt = datetime.strptime(
             self.config.getstr('config', 'CLOCK_TIME'), '%Y%m%d%H%M%S'
         )
@@ -699,30 +563,6 @@
                                   config_dict.get(f'FCST_{date_type}_HOUR'),
                                   config_dict.get(f'OBS_{date_type}_HOUR'))
 
-=======
-
-        clock_dt = datetime.strptime(
-            self.config.getstr('config', 'CLOCK_TIME'), '%Y%m%d%H%M%S'
-        )
-        stringsub_dict = {
-            'now': clock_dt,
-            'today': clock_dt.strftime('%Y%m%d')
-        }
-        # add all loop list and group list items to string sub keys list
-        for list_item in self.EXPECTED_CONFIG_LISTS:
-            list_name = list_item.replace('_LIST', '').lower()
-            stringsub_dict[list_name] = ''
-
-        # create a dictionary of empty string values from the special keys
-        for special_key in self.STRING_SUB_SPECIAL_KEYS:
-            stringsub_dict[special_key] = ''
-
-        # Set string sub info from fcst/obs hour lists
-        self._set_stringsub_hours(stringsub_dict,
-                                  config_dict.get(f'FCST_{date_type}_HOUR'),
-                                  config_dict.get(f'OBS_{date_type}_HOUR'))
-
->>>>>>> d5125072
         # handle opposite of date_type VALID if INIT and vice versa
         self._set_strinsub_other(stringsub_dict, date_type.lower(),
                                  config_dict.get('FCST_LEAD'),
@@ -794,7 +634,6 @@
             # generic list e.g. valid_hour
             generic_list = (
                 sub_name.replace('fcst_', '').replace('obs_', '')
-<<<<<<< HEAD
             )
             stringsub_dict[f'{generic_list}_beg'] = (
                 stringsub_dict[f'{sub_name}_beg']
@@ -802,15 +641,7 @@
             stringsub_dict[f'{generic_list}_end'] = (
                 stringsub_dict[f'{sub_name}_end']
             )
-=======
-            )
-            stringsub_dict[f'{generic_list}_beg'] = (
-                stringsub_dict[f'{sub_name}_beg']
-            )
-            stringsub_dict[f'{generic_list}_end'] = (
-                stringsub_dict[f'{sub_name}_end']
-            )
->>>>>>> d5125072
+
             if (stringsub_dict[f'{generic_list}_beg'] ==
                     stringsub_dict[f'{generic_list}_end']):
                 stringsub_dict[generic_list] = (
@@ -1057,29 +888,18 @@
                     sub_dict[f'{date_prefix}_end'] - min_lead
             )
 
-<<<<<<< HEAD
-    def get_output_filename(self, output_type, filename_template, config_dict):
-=======
     def _get_output_filename(self, output_type, filename_template,
                              stringsub_dict):
->>>>>>> d5125072
         """! Create a file name for stat_analysis output.
 
         @param output_type string for the type of stat_analysis output, either
         dump_row, out_stat, or output.
         @param filename_template string of the template to create the file
          name.
-<<<<<<< HEAD
-        @param config_dict dictionary containing the configuration information
-        @returns string of the filled file name template
-        """
-        stringsub_dict = self.build_stringsub_dict(config_dict)
-=======
         @param stringsub_dict dictionary with info to substitute into filename
         templates
         @returns string of the filled file name template
         """
->>>>>>> d5125072
         self.logger.debug(f"Building {output_type} filename from "
                           f"template: {filename_template}")
 
@@ -1087,11 +907,7 @@
                                         **stringsub_dict)
         return output_filename
 
-<<<<<<< HEAD
-    def get_lookin_dir(self, dir_path, config_dict):
-=======
     def _get_lookin_dir(self, dir_path, config_dict):
->>>>>>> d5125072
         """!Fill in necessary information to get the path to the lookin
          directory to pass to stat_analysis. Expand any wildcards.
 
@@ -1099,11 +915,7 @@
         @param config_dict dictionary containing the configuration information
         @returns string of the filled directory from dir_path
         """
-<<<<<<< HEAD
-        stringsub_dict = self.build_stringsub_dict(config_dict)
-=======
         stringsub_dict = self._build_stringsub_dict(config_dict)
->>>>>>> d5125072
         dir_path_filled = do_string_sub(dir_path,
                                         **stringsub_dict)
 
@@ -1127,50 +939,26 @@
              hours for the MET stat_analysis config file.
 
         @param config_dict dictionary containing the configuration information
-<<<<<<< HEAD
-        @returns dictionary containing the edited configuration information
-         for valid and initialization dates and hours
-        """
-        stringsub_dict = self.build_stringsub_dict(config_dict)
-=======
         @param stringsub_dict dictionary with info to substitute into filename
         templates
         @returns dictionary containing the edited configuration information
          for valid and initialization dates and hours
         """
         output_dict = copy.deepcopy(config_dict)
->>>>>>> d5125072
         # set all of the HOUR and LEAD lists to include the MET time format
         for list_name in self.FORMAT_LISTS:
             list_name = list_name.replace('_LIST', '')
             values = get_met_time_list(config_dict.get(list_name, ''))
             values = [f'"{item}"' for item in values]
-<<<<<<< HEAD
-            config_dict[list_name] = ', '.join(values)
-
-        for fcst_or_obs in ['FCST', 'OBS']:
-            for init_or_valid in ['INIT', 'VALID']:
-                self._format_valid_init_item(config_dict,
-=======
             output_dict[list_name] = ', '.join(values)
 
         for fcst_or_obs in ['FCST', 'OBS']:
             for init_or_valid in ['INIT', 'VALID']:
                 self._format_valid_init_item(output_dict,
->>>>>>> d5125072
                                              stringsub_dict,
                                              fcst_or_obs,
                                              init_or_valid)
 
-<<<<<<< HEAD
-        return config_dict
-
-    def _format_valid_init_item(self, config_dict, stringsub_dict, fcst_or_obs, init_or_valid):
-        """! Check if variables are set in the METplusConfig to explicitly
-        set the begin and end values in the wrapped MET config file.
-
-        @param config_dict dictionary to set values to set in MET config
-=======
         return output_dict
 
     def _format_valid_init_item(self, output_dict, stringsub_dict, fcst_or_obs,
@@ -1179,7 +967,6 @@
         set the begin and end values in the wrapped MET config file.
 
         @param output_dict dictionary to set values to set in MET config
->>>>>>> d5125072
         @param fcst_or_obs string either FCST or OBS
         @param init_or_valid string either INIT or VALID
         """
@@ -1199,15 +986,9 @@
 
             if value:
                 formatted_value = do_string_sub(value, **stringsub_dict)
-<<<<<<< HEAD
-                config_dict[f'{prefix}_{beg_or_end}'] = formatted_value
-
-    def parse_model_info(self):
-=======
                 output_dict[f'{prefix}_{beg_or_end}'] = formatted_value
 
     def _parse_model_info(self):
->>>>>>> d5125072
         """! Parse for model information.
 
         @returns list of dictionaries containing model information
@@ -1272,13 +1053,8 @@
 
         return model_info_list
 
-<<<<<<< HEAD
-    def process_job_args(self, job_type, job, model_info,
-                         runtime_settings_dict):
-=======
     def _process_job_args(self, job_type, job, model_info,
                          runtime_settings_dict, stringsub_dict):
->>>>>>> d5125072
         """! Get dump_row or out_stat file paths and replace [dump_row_file]
         and [out_stat_file] keywords from job arguments with the paths.
 
@@ -1288,11 +1064,8 @@
          Used to get filename template to use for substitution
         @param runtime_settings_dict dictionary containing information for the
         run that is being processed. Used to substitute values.
-<<<<<<< HEAD
-=======
         @param stringsub_dict dictionary with info to substitute into filename
         templates
->>>>>>> d5125072
         @returns job string with values substituted for [dump_row_file] or
          [out_stat_file]
         """
@@ -1301,15 +1074,9 @@
         )
 
         output_filename = (
-<<<<<<< HEAD
-            self.get_output_filename(job_type,
-                                     output_template,
-                                     runtime_settings_dict)
-=======
             self._get_output_filename(job_type,
                                       output_template,
                                       stringsub_dict)
->>>>>>> d5125072
         )
         output_file = os.path.join(self.c_dict['OUTPUT_DIR'],
                                    output_filename)
@@ -1323,65 +1090,13 @@
 
         return job
 
-<<<<<<< HEAD
-    def get_all_runtime_settings(self):
-        """! Get all settings for each run of stat_analysis.
-
-        @returns list of dictionaries containing settings for each run
-        """
-        runtime_settings_dict_list = []
-        c_dict_list = self.get_c_dict_list()
-        for c_dict in c_dict_list:
-            runtime_settings = self.get_runtime_settings(c_dict)
-            runtime_settings_dict_list.extend(runtime_settings)
-
-        # Loop over run settings.
-        formatted_runtime_settings_dict_list = []
-        for runtime_settings in runtime_settings_dict_list:
-            # Set up stat_analysis -lookin argument, model and obs information
-            # and stat_analysis job.
-            model_info = self.get_model_obtype_and_lookindir(runtime_settings)
-            if model_info is None:
-                return None
-
-            runtime_settings['JOBS'] = (
-                self.get_job_info(model_info, runtime_settings)
-            )
-
-            # get -out argument if set
-            if self.c_dict['OUTPUT_TEMPLATE']:
-                output_filename = (
-                    self.get_output_filename('output',
-                                             self.c_dict['OUTPUT_TEMPLATE'],
-                                             runtime_settings)
-                )
-                output_file = os.path.join(self.c_dict['OUTPUT_DIR'],
-                                           output_filename)
-
-                # add output file path to runtime_settings
-                runtime_settings['OUTPUT_FILENAME'] = output_file
-
-            # Set up forecast and observation valid and init time information
-            runtime_settings = self.format_valid_init(runtime_settings)
-            formatted_runtime_settings_dict_list.append(runtime_settings)
-
-        return formatted_runtime_settings_dict_list
-
-    def get_c_dict_list(self):
-=======
     def _get_c_dict_list(self):
->>>>>>> d5125072
         """! Build list of config dictionaries for each field
         name/level/threshold specified by the [FCST/OBS]_VAR<n>_* config vars.
         If field information was specified in the field lists
         [FCST_OBS]_[VAR/UNITS/THRESH/LEVEL]_LIST instead of these
-<<<<<<< HEAD
-        variables, then return a list with a single item that is a deep copy
-        of the self.c_dict.
-=======
         variables, then return a list with a single dictionary that contains
         the relevant values from self.c_dict.
->>>>>>> d5125072
 
         @returns list of dictionaries for each field to process
         """
@@ -1389,11 +1104,7 @@
         # return and array with only self.c_dict
         if not self.c_dict['VAR_LIST']:
             c_dict = {}
-<<<<<<< HEAD
-            self.add_other_lists_to_c_dict(c_dict)
-=======
             self._add_other_lists_to_c_dict(c_dict)
->>>>>>> d5125072
             return [c_dict]
 
         # otherwise, use field information to build lists with single items
@@ -1463,11 +1174,7 @@
         return c_dict_list
 
     @staticmethod
-<<<<<<< HEAD
-    def get_runtime_settings(c_dict):
-=======
     def _get_runtime_settings(c_dict):
->>>>>>> d5125072
         """! Build list of all combinations of runtime settings that should be
         run. Combine all group lists into a single item separated by comma.
         Compute the cartesian product to get all of the different combinations
@@ -1495,7 +1202,6 @@
 
         # Create a dict with all the combinations of settings to be run
         runtime_setup_dict_names = sorted(runtime_setup_dict)
-<<<<<<< HEAD
 
         runtime_settings_dict_list = []
 
@@ -1522,34 +1228,6 @@
 
         return runtime_settings_dict_list
 
-=======
-
-        runtime_settings_dict_list = []
-
-        # find cartesian product (all combos of the lists) of each dict key
-        products = itertools.product(
-            *(runtime_setup_dict[name] for name in runtime_setup_dict_names)
-        )
-        for product in products:
-            # pair up product values with dict keys and add them to new dict
-            next_dict = {}
-            for key, value in zip(runtime_setup_dict_names, product):
-                next_dict[key] = value
-            runtime_settings_dict_list.append(next_dict)
-
-        # NOTE: Logic to create list of runtime settings was previously
-        # handled using complex list comprehension that was difficult to
-        # read. New logic was intended to be more readable by other developers.
-        # Original code is commented below for reference:
-        # runtime_settings_dict_list = [
-        #     dict(zip(runtime_setup_dict_names, prod)) for prod in
-        #     itertools.product(*(runtime_setup_dict[name] for name in
-        #                         runtime_setup_dict_names))
-        # ]
-
-        return runtime_settings_dict_list
-
->>>>>>> d5125072
     def _get_field_units(self, index):
         """! Get units of fcst and obs fields if set based on VAR<n> index
 
@@ -1562,11 +1240,6 @@
             obs_units = fcst_units
         elif not fcst_units and obs_units:
             fcst_units = obs_units
-<<<<<<< HEAD
-
-        return fcst_units, obs_units
-=======
->>>>>>> d5125072
 
         return fcst_units, obs_units
 
@@ -1585,11 +1258,7 @@
                 if list_item not in c_dict:
                     c_dict[list_item] = self.c_dict[list_item]
 
-<<<<<<< HEAD
-    def get_model_obtype_and_lookindir(self, runtime_settings_dict):
-=======
     def _get_model_obtype_and_lookindir(self, runtime_settings_dict):
->>>>>>> d5125072
         """! Reads through model info dictionaries for given run.
         Sets lookindir command line argument. Sets MODEL and OBTYPE values in
         runtime setting dictionary.
@@ -1600,10 +1269,6 @@
         lookin_dirs = []
         model_list = []
         obtype_list = []
-<<<<<<< HEAD
-        dump_row_filename_list = []
-=======
->>>>>>> d5125072
         model_info = None
 
         # get list of models to process
@@ -1618,23 +1283,13 @@
             model_list.append(model_info['name'])
             if model_info['obtype']:
                 obtype_list.append(model_info['obtype'])
-<<<<<<< HEAD
-            dump_row_filename_list.append(
-                model_info['dump_row_filename_template']
-            )
-=======
->>>>>>> d5125072
 
             # set MODEL and OBTYPE to single item to find lookin dir
             runtime_settings_dict['MODEL'] = model_info["name"]
             runtime_settings_dict['OBTYPE'] = model_info["obtype"]
 
             lookin_dirs.append(
-<<<<<<< HEAD
-                self.get_lookin_dir(model_info['dir'], runtime_settings_dict)
-=======
                 self._get_lookin_dir(model_info['dir'], runtime_settings_dict)
->>>>>>> d5125072
             )
 
         # set lookin dir command line argument
@@ -1656,25 +1311,24 @@
         # return last model info dict used
         return model_info
 
-<<<<<<< HEAD
-    def get_job_info(self, model_info, runtime_settings_dict):
+    def _get_job_info(self, model_info, runtime_settings_dict, stringsub_dict):
         """! Get job information and concatenate values into a string
 
-        @params model_info model info to use to determine output file paths
-        @params runtime_settings_dict dictionary with all settings for next run
+        @param model_info model info to use to determine output file paths
+        @param runtime_settings_dict dictionary with all settings for next run
+        @param stringsub_dict dictionary with info to substitute into filename
+        templates
         @returns list of strings containing job info to pass config file
         """
-        # get values to substitute filename template tags
-        stringsub_dict = self.build_stringsub_dict(runtime_settings_dict)
-
         jobs = []
         for job in self.c_dict['JOBS']:
             for job_type in ['dump_row', 'out_stat']:
                 if f"-{job_type}" not in job:
                     continue
 
-                job = self.process_job_args(job_type, job, model_info,
-                                            runtime_settings_dict)
+                job = self._process_job_args(job_type, job, model_info,
+                                             runtime_settings_dict,
+                                             stringsub_dict)
 
             # substitute filename templates that may be found in rest of job
             job = do_string_sub(job, **stringsub_dict)
@@ -1682,93 +1336,7 @@
 
         return jobs
 
-    def run_stat_analysis(self):
-        """! This runs stat_analysis over a period of valid
-             or initialization dates for a job defined by
-             the user.
-        """
-        runtime_settings_dict_list = self.get_all_runtime_settings()
-        if not runtime_settings_dict_list:
-            self.log_error('Could not get runtime settings dict list')
-            return False
-
-        self.run_stat_analysis_job(runtime_settings_dict_list)
-
-        return True
-=======
-    def _get_job_info(self, model_info, runtime_settings_dict, stringsub_dict):
-        """! Get job information and concatenate values into a string
->>>>>>> d5125072
-
-        @param model_info model info to use to determine output file paths
-        @param runtime_settings_dict dictionary with all settings for next run
-        @param stringsub_dict dictionary with info to substitute into filename
-        templates
-        @returns list of strings containing job info to pass config file
-        """
-<<<<<<< HEAD
-        for runtime_settings in runtime_settings_dict_list:
-            self.clear()
-            if not self.create_output_directories(runtime_settings):
-                continue
-
-            # set METPLUS_ env vars for MET config file to be consistent
-            # with other wrappers
-            for key in self.WRAPPER_ENV_VAR_KEYS:
-                item = key.replace('METPLUS_', '')
-                if not runtime_settings.get(item, ''):
-                    continue
-                value = runtime_settings.get(item, '')
-                if key.endswith('_JOBS'):
-                    value = '["' + '","'.join(value) + '"]'
-                elif key.endswith('_BEG') or key.endswith('_END'):
-                    value = f'"{value}"'
-                else:
-                    value = f'[{value}]'
-                value = f'{item.lower()} = {value};'
-                self.env_var_dict[key] = value
-
-            # send environment variables to logger
-            self.set_environment_variables()
-
-            # set lookin dir to add to command
-            self.logger.debug("Setting -lookin dir to "
-                              f"{runtime_settings['LOOKIN_DIR']}")
-            self.c_dict['LOOKIN_DIR'] = runtime_settings['LOOKIN_DIR']
-
-            # set any command line arguments
-            if self.c_dict.get('CONFIG_FILE'):
-                self.args.append(f"-config {self.c_dict['CONFIG_FILE']}")
-            else:
-                self.args.append(runtime_settings['JOBS'][0])
-
-            # set -out file path if requested, value will be set to None if not
-            output_filename = runtime_settings.get('OUTPUT_FILENAME')
-            if output_filename:
-                self.args.append(f"-out {output_filename}")
-=======
-        jobs = []
-        for job in self.c_dict['JOBS']:
-            for job_type in ['dump_row', 'out_stat']:
-                if f"-{job_type}" not in job:
-                    continue
-
-                job = self._process_job_args(job_type, job, model_info,
-                                             runtime_settings_dict,
-                                             stringsub_dict)
->>>>>>> d5125072
-
-            # substitute filename templates that may be found in rest of job
-            job = do_string_sub(job, **stringsub_dict)
-            jobs.append(job)
-
-<<<<<<< HEAD
-    def create_output_directories(self, runtime_settings_dict):
-=======
-        return jobs
-
     def _create_output_directories(self, runtime_settings_dict):
->>>>>>> d5125072
         """! Check if output filename is set for dump_row or out_stat. If set,
              Check if the file already exists and if it should be skipped.
 
