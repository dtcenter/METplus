--- conflicted
+++ resolved
@@ -225,51 +225,6 @@
                                         +"will be treated as group.")
                     lists_to_group_items.append(config_list)
                 else:
-<<<<<<< HEAD
-                    fcst_extra = ""
-                if self.config.has_option('config', "FCST_VAR"+n+"_THRESH"):
-                    fcst_thresh = util.getlist(self.config.getstr('config', "FCST_VAR"+n+"_THRESH"))
-                else:
-                    fcst_thresh = ""
-                if self.config.has_option('config', "OBS_VAR"+n+"_NAME"):
-                    obs_name = self.config.getstr('config', "OBS_VAR"+n+"_NAME")
-                else:
-                    obs_name = fcst_name
-                if self.config.has_option('config', "OBS_VAR"+n+"_LEVELS"):
-                    obs_levels = util.getlist(self.config.getstr('config', "OBS_VAR"+n+"_LEVELS"))
-                    if len(fcst_levels) != len(obs_levels):
-                        self.logger.error("FCST_VAR"+n+"_LEVELS and OBS_VAR"+n+"_LEVELS do not have the same number of elements")
-                        exit(1)
-                else:
-                    obs_levels = fcst_levels
-                if self.config.has_option('config', "OBS_VAR"+n+"_OPTIONS"):
-                    obs_extra = self.config.getraw('config', "OBS_VAR"+n+"_OPTIONS")
-                else:
-                    obs_extra = ""
-                if self.config.has_option('config', "OBS_VAR"+n+"_THRESH"):
-                    obs_thresh = util.getlist(self.config.getstr('config', "OBS_VAR"+n+"_THRESH"))
-                    if len(fcst_thresh) != len(obs_thresh):
-                        self.logger.error("FCST_VAR"+n+"_THRESH and OBS_VAR"+n+"_THRESH do not have the same number of elements")
-                        exit(1)
-                else:
-                    obs_thresh = fcst_thresh
-            else:
-                self.logger.error("FCST_VAR"+n+"_NAME not defined")
-                exit(1)
-            fo = {}
-            fo['fcst_name'] = fcst_name
-            fo['obs_name'] = obs_name
-            fo['fcst_extra'] = fcst_extra
-            fo['obs_extra'] = obs_extra
-            fo['fcst_thresh'] = fcst_thresh
-            fo['obs_thresh'] = obs_thresh
-            fo['fcst_level'] = fcst_levels
-            fo['obs_level'] = obs_levels
-            fo['index'] = n
-            var_info.append(fo)
-        return var_info
-
-=======
                     lists_to_loop_items.append(config_list)
             elif (config_list in config_lists_to_loop_items
                       and config_dict[config_list] == []):
@@ -294,7 +249,6 @@
         self.logger.debug("Items in these lists will be looped over: "
                           +', '.join(lists_to_loop_items))
         return lists_to_group_items, lists_to_loop_items
->>>>>>> e56d1b18
 
     def parse_model_info(self):
         """! Parse for model information.
@@ -673,110 +627,6 @@
         if len(formatted_c_dict['MODEL_LIST']) > 8:
             self.logger.error("Number of models for plotting limited to 8.")
             exit(1)
-<<<<<<< HEAD
-        self.add_env_var('STAT_FILES_INPUT_DIR', stat_files_input_dir)
-        self.add_env_var('PLOTTING_OUT_DIR', plotting_out_dir)
-        self.add_env_var('PLOT_STATS_LIST', plot_stats_list)
-        self.add_env_var('MODEL_NAME_LIST', model_name_str_list)
-        self.add_env_var('MODEL_PLOT_NAME_LIST', model_plot_name_str_list)
-        self.add_env_var('CI_METHOD', ci_method)
-        self.add_env_var('VERIF_GRID', verif_grid)
-        self.add_env_var('EVENT_EQUALIZATION', event_equalization)
-        self.add_env_var('LOGGING_FILENAME', logging_filename)
-        self.add_env_var('LOGGING_LEVEL', logging_level)
-        plotting_out_dir_full = os.path.join(plotting_out_dir, verif_case, verif_type)
-        if os.path.exists(plotting_out_dir_full):
-            self.logger.info(plotting_out_dir_full+" exists, removing")
-            util.rmtree(plotting_out_dir_full)
-        util.mkdir_p(os.path.join(plotting_out_dir_full, "imgs"))
-        util.mkdir_p(os.path.join(plotting_out_dir_full, "data"))
-        self.add_env_var('PLOTTING_OUT_DIR_FULL', plotting_out_dir_full)
-        with open(met_base+'/version.txt') as met_version_txt:  
-            met_version_line = met_version_txt.readline()
-            met_version = float(met_version_line.strip('\n').partition('/met-')[2].partition('_')[0])
-        self.add_env_var('MET_VERSION', str(met_version))
-        if met_version < 6.0:
-             self.logger.exit("Please run with MET version >= 6.0")
-             exit(1)
-        #build valid and init hour information
-        valid_beg_HHMMSS = calendar.timegm(time.strptime(valid_hour_beg, "%H%M"))
-        valid_end_HHMMSS = calendar.timegm(time.strptime(valid_hour_end, "%H%M"))
-        init_beg_HHMMSS = calendar.timegm(time.strptime(init_hour_beg, "%H%M"))
-        init_end_HHMMSS = calendar.timegm(time.strptime(init_hour_end, "%H%M"))
-        valid_hour_list = self.create_hour_group_list(valid_beg_HHMMSS, valid_end_HHMMSS, int(valid_hour_increment))
-        init_hour_list = self.create_hour_group_list(init_beg_HHMMSS, init_end_HHMMSS, int(init_hour_increment))
-        valid_init_time_pairs = self.pair_valid_init_times(valid_hour_list, valid_hour_method, init_hour_list, init_hour_method)
-        #loop through time information
-        for valid_init_time_pair in valid_init_time_pairs:
-            self.add_env_var('VALID_TIME_INFO', valid_init_time_pair.valid)
-            self.add_env_var('INIT_TIME_INFO', valid_init_time_pair.init)
-            #loop through variable information
-            for var_info in var_list:
-                self.add_env_var('FCST_VAR_NAME', var_info['fcst_name'])
-                self.add_env_var('OBS_VAR_NAME', var_info['obs_name'])
-                fcst_var_level_list = var_info['fcst_level']
-                obs_var_level_list = var_info['obs_level']
-                if len(var_info['fcst_extra']) == 0:
-                    self.add_env_var('FCST_VAR_EXTRA', "None")
-                else:
-                    self.add_env_var('FCST_VAR_EXTRA', var_info['fcst_extra'])
-                if len(var_info['obs_extra']) == 0:
-                    self.add_env_var('OBS_VAR_EXTRA', "None")
-                else:
-                    self.add_env_var('OBS_VAR_EXTRA', var_info['obs_extra'])
-                if len(var_info['fcst_thresh']) == 0 or len(var_info['obs_thresh']) == 0:
-                    fcst_var_thresh_list = [ "None" ]
-                    obs_var_thresh_list = [ "None" ]
-                else:
-                    fcst_var_thresh_list = var_info['fcst_thresh']
-                    obs_var_thresh_list = var_info['obs_thresh']
-                #check for fourier decompositon for variable, add to interp list
-                interp_list = util.getlist(self.config.getstr('config', 'INTERP', ""))
-                var_fourier_decomp_info = fourier_decom_list[var_list.index(var_info)]
-                if var_fourier_decomp_info.run_fourier:
-                    for pair in var_fourier_decomp_info.wave_num_pairings:
-                        interp_list.append("WV1_"+pair)
-                #loop through interpolation information
-                for interp in interp_list:
-                    self.add_env_var('INTERP', interp)
-                    #loop through region information
-                    for region in region_list:
-                        self.add_env_var('REGION', region)
-                        #call specific plot definitions to make plots
-                        if verif_case == "grid2grid" and verif_type in "pres":
-                            self.create_plots_grid2grid_pres(fcst_var_level_list, obs_var_level_list,
-                                                             fcst_var_thresh_list, obs_var_thresh_list,
-                                                             lead_list, plotting_scripts_dir)
-                        elif verif_case == "grid2grid" and verif_type in "anom":
-                            self.create_plots_grid2grid_anom(fcst_var_level_list, obs_var_level_list,
-                                                             fcst_var_thresh_list, obs_var_thresh_list,
-                                                             lead_list, plotting_scripts_dir)
-                        elif verif_case == "grid2grid" and verif_type in "sfc":
-                            self.create_plots_grid2grid_sfc(fcst_var_level_list, obs_var_level_list,
-                                                            fcst_var_thresh_list, obs_var_thresh_list,
-                                                            lead_list, plotting_scripts_dir)
-                        elif verif_case == "grid2obs" and verif_type in "upper_air":
-                            self.create_plots_grid2obs_upper_air(fcst_var_level_list, obs_var_level_list,
-                                                                 fcst_var_thresh_list, obs_var_thresh_list,
-                                                                 lead_list, plotting_scripts_dir)
-                        elif verif_case == "grid2obs" and verif_type in "conus_sfc":
-                            self.create_plots_grid2obs_conus_sfc(fcst_var_level_list, obs_var_level_list,
-                                                                 fcst_var_thresh_list, obs_var_thresh_list,
-                                                                 lead_list, plotting_scripts_dir)
-                        elif verif_case == "precip":
-                            self.create_plots_precip(fcst_var_level_list, obs_var_level_list,
-                                                     fcst_var_thresh_list, obs_var_thresh_list,
-                                                     lead_list, plotting_scripts_dir)
-
-    def run_all_times(self):
-        verif_case = self.config.getstr('config', 'VERIF_CASE')
-        verif_type = self.config.getstr('config', 'VERIF_TYPE')
-        self.add_env_var('VERIF_CASE', verif_case)
-        self.add_env_var('VERIF_TYPE', verif_type)
-        if verif_case == "grid2grid":
-            if verif_type in ("pres", "anom", "sfc"): 
-                run_make_plots = True
-=======
         # Set up output base
         output_base_dir = self.c_dict['OUTPUT_BASE_DIR']
         output_base_data_dir = os.path.join(output_base_dir, 'data')
@@ -1013,7 +863,6 @@
             index = self.c_dict['FCST_LEAD_LIST'].index(fcst_lead)
             if len(fcst_lead)%2 == 0:
                 formatted_fcst_lead = fcst_lead.ljust(6,'0')
->>>>>>> e56d1b18
             else:
                 formatted_fcst_lead = fcst_lead.ljust(7,'0')
             formatted_c_dict['FCST_LEAD_LIST'][index] = formatted_fcst_lead
