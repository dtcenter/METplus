#!/usr/bin/env python

"""
Program Name: master_metplus.py
Contact(s): George McCabe, Julie Prestopnik, Jim Frimel, Minna Win
Abstract: Runs METplus Wrappers scripts
History Log:  Initial version
Usage:
Parameters: None
Input Files:
Output Files:
Condition codes:
Developer Note: Please do not use f-strings in this file so that the
  Python version check can notify the user of the incorrect version.
  Using Python 3.5 or earlier will output the SyntaxError from the
  f-string instead of the useful error message.
"""

import os
import sys
import importlib

import metplus_check_python_version

import metplus.wrappers

import logging
import shutil
from datetime import datetime
import produtil.setup
import metplus.util.met_util as util
import metplus.util.config.config_metplus as config_metplus

# check if env var METPLUS_DISABLE_PLOT_WRAPPERS is not set or set to empty string
disable_plotting = False
if 'METPLUS_DISABLE_PLOT_WRAPPERS' in os.environ and os.environ['METPLUS_DISABLE_PLOT_WRAPPERS']:
    disable_plotting = True

# wrappers are referenced dynamically based on PROCESS_LIST values
# import of each wrapper is required
# pylint:disable=unused-import
'''
from ensemble_stat_wrapper import EnsembleStatWrapper
from pcp_combine_wrapper import PCPCombineWrapper
from grid_stat_wrapper import GridStatWrapper
from regrid_data_plane_wrapper import RegridDataPlaneWrapper
from tc_pairs_wrapper import TCPairsWrapper
from extract_tiles_wrapper import ExtractTilesWrapper
from series_by_lead_wrapper import SeriesByLeadWrapper
from series_by_init_wrapper import SeriesByInitWrapper
from stat_analysis_wrapper import StatAnalysisWrapper
from mode_wrapper import MODEWrapper
from mtd_wrapper import MTDWrapper
from usage_wrapper import UsageWrapper
from command_builder import CommandBuilder
from pb2nc_wrapper import PB2NCWrapper
from point_stat_wrapper import PointStatWrapper
from tc_stat_wrapper import TCStatWrapper
from gempak_to_cf_wrapper import GempakToCFWrapper
from gen_vx_mask_wrapper import GenVxMaskWrapper
from example_wrapper import ExampleWrapper
from py_embed_ingest_wrapper import PyEmbedIngestWrapper
from ascii2nc_wrapper import ASCII2NCWrapper
<<<<<<< HEAD
'''

#import metplus_wrappers as mw
=======
from series_analysis_wrapper import SeriesAnalysisWrapper

# if using plotting wrappers, import them
if not disable_plotting:
    from tcmpr_plotter_wrapper import TCMPRPlotterWrapper
    from cyclone_plotter_wrapper import CyclonePlotterWrapper
    from make_plots_wrapper import MakePlotsWrapper
>>>>>>> 27189de0

'''!@namespace master_metplus
Main script the processes all the tasks in the PROCESS_LIST
'''

def main():
    """!Main program.
    Master METplus script that invokes the necessary Python scripts
    to perform various activities, such as series analysis."""
<<<<<<< HEAD
    # Setup Task logger, Until Conf object is created, Task logger is
    # only logging to tty, not a file.
    logger = logging.getLogger('master_metplus')
    logger.info('Starting METplus v%s', util.get_version_number(__file__))

    # Parse arguments, options and return a config instance.
    config = config_metplus.setup(util.baseinputconfs,
                                  filename='master_metplus.py')

    # NOW we have a conf object p, we can now get the logger
    # and set the handler to write to the LOG_METPLUS
    # TODO: Frimel setting up logger file handler.
    # Setting up handler i.e util.get_logger should be moved to
    # the setup wrapper and encapsulated in the config object.
    # than you would get it this way logger=p.log(). The config
    # object has-a logger we want.
    logger = util.get_logger(config)

    version_number = util.get_version_number(__file__)
    config.set('config', 'METPLUS_VERSION', version_number)
    logger.info('Running METplus v%s called with command: %s',
                version_number, ' '.join(sys.argv))
=======
>>>>>>> 27189de0

    config = util.pre_run_setup(__file__, 'METplus')

    # Use config object to get the list of processes to call
<<<<<<< HEAD
    process_list = util.get_process_list(config.getstr('config', 'PROCESS_LIST'), logger)

    # Keep this comment.
    # When running commands in the process_list, reprocess the
    # original command line using (item))[sys.argv[1:]].
    #
    # You could call each task (ie. run_tc_pairs.py) without any args since
    # the final METPLUS_CONF file was just created from config_metplus.setup,
    # and each task, also calls setup, which use an existing final conf
    # file over command line args.
    #
    # both work ...
    # Note: Using (item))sys.argv[1:], is preferable since
    # it doesn't depend on the conf file existing.
    processes = []
    for item in process_list:
        try:
            logger = config.log(item)
            package_name = 'metplus.wrappers.' + util.camel_to_underscore(item) + '_wrapper'
#            command_builder = importlib.import_module('.'+item + 'Wrapper',
#                                                      package_name)
            command_builder = \
                getattr(sys.modules[package_name],
                        item + "Wrapper")(config, logger)
#                getattr(sys.modules[__name__],
#                        item + "Wrapper")(config, logger)
            # if Usage specified in PROCESS_LIST, print usage and exit
            if item == 'Usage':
                command_builder.run_all_times()
                exit(1)
        except AttributeError:
            raise NameError("Process %s doesn't exist" % item)

        processes.append(command_builder)

    loop_order = config.getstr('config', 'LOOP_ORDER', '')
    if loop_order == '':
        loop_order = config.getstr('config', 'LOOP_METHOD')

    if loop_order == "processes":
        for process in processes:
            # referencing using repr(process.app_name) in
            # log since it may be None,
            # if not set in the command builder subclass' contsructor,
            # and no need to generate an exception because of that.
            produtil.log.postmsg('master_metplus Calling run_all_times '
                                 'in: %s wrapper.' % repr(process.app_name))
            process.run_all_times()

    elif loop_order == "times":
        util.loop_over_times_and_call(config, processes)

    else:
        logger.error("Invalid LOOP_METHOD defined. " + \
              "Options are processes, times")
        exit()

    # scrub staging directory if requested
    if config.getbool('config', 'SCRUB_STAGING_DIR', False) and\
       os.path.exists(config.getdir('STAGING_DIR')):
        staging_dir = config.getdir('STAGING_DIR')
        logger.info("Scrubbing staging dir: %s", staging_dir)
        shutil.rmtree(staging_dir)

    # rewrite final conf so it contains all of the default values used
    util.write_final_conf(config, logger)

    # compute time it took to run
    start_clock_time = datetime.strptime(config.getstr('config', 'CLOCK_TIME'), '%Y%m%d%H%M%S')
    end_clock_time = datetime.now()
    total_run_time = end_clock_time - start_clock_time
    logger.debug("METplus took {} to run.".format(total_run_time))

    # compute total number of errors that occurred and output results
    total_errors = 0
    for process in processes:
        if process.errors != 0:
            process_name = process.__class__.__name__.replace('Wrapper', '')
            error_msg = '{} had {} error'.format(process_name, process.errors)
            if process.errors > 1:
                error_msg += 's'
            error_msg += '.'
            logger.error(error_msg)
            total_errors += process.errors
=======
    process_list = util.get_process_list(config)
>>>>>>> 27189de0

    if disable_plotting and util.is_plotter_in_process_list(process_list):
        config.logger.error("Attempting to run a plotting wrapper while METPLUS_DISABLE_PLOT_WRAPPERS environment "
                            "variable is set. Unset the variable to run this use case")
        total_errors = 1
    else:
        total_errors = util.run_metplus(config, process_list)

    util.post_run_cleanup(config, 'METplus', total_errors)

if __name__ == "__main__":
    try:
        # If jobname is not defined, in log it is 'NO-NAME'
        if 'JLOGFILE' in os.environ:
            produtil.setup.setup(send_dbn=False, jobname='run-METplus',
                                 jlogfile=os.environ['JLOGFILE'])
        else:
            produtil.setup.setup(send_dbn=False, jobname='run-METplus')

        main()
    except Exception as exc:
        produtil.log.jlogger.critical(
            'master_metplus  failed: %s' % (str(exc),), exc_info=True)
        sys.exit(2)<|MERGE_RESOLUTION|>--- conflicted
+++ resolved
@@ -22,7 +22,7 @@
 
 import metplus_check_python_version
 
-import metplus.wrappers
+#import metplus.wrappers
 
 import logging
 import shutil
@@ -61,11 +61,6 @@
 from example_wrapper import ExampleWrapper
 from py_embed_ingest_wrapper import PyEmbedIngestWrapper
 from ascii2nc_wrapper import ASCII2NCWrapper
-<<<<<<< HEAD
-'''
-
-#import metplus_wrappers as mw
-=======
 from series_analysis_wrapper import SeriesAnalysisWrapper
 
 # if using plotting wrappers, import them
@@ -73,7 +68,9 @@
     from tcmpr_plotter_wrapper import TCMPRPlotterWrapper
     from cyclone_plotter_wrapper import CyclonePlotterWrapper
     from make_plots_wrapper import MakePlotsWrapper
->>>>>>> 27189de0
+'''
+
+#import metplus_wrappers as mw
 
 '''!@namespace master_metplus
 Main script the processes all the tasks in the PROCESS_LIST
@@ -83,123 +80,11 @@
     """!Main program.
     Master METplus script that invokes the necessary Python scripts
     to perform various activities, such as series analysis."""
-<<<<<<< HEAD
-    # Setup Task logger, Until Conf object is created, Task logger is
-    # only logging to tty, not a file.
-    logger = logging.getLogger('master_metplus')
-    logger.info('Starting METplus v%s', util.get_version_number(__file__))
-
-    # Parse arguments, options and return a config instance.
-    config = config_metplus.setup(util.baseinputconfs,
-                                  filename='master_metplus.py')
-
-    # NOW we have a conf object p, we can now get the logger
-    # and set the handler to write to the LOG_METPLUS
-    # TODO: Frimel setting up logger file handler.
-    # Setting up handler i.e util.get_logger should be moved to
-    # the setup wrapper and encapsulated in the config object.
-    # than you would get it this way logger=p.log(). The config
-    # object has-a logger we want.
-    logger = util.get_logger(config)
-
-    version_number = util.get_version_number(__file__)
-    config.set('config', 'METPLUS_VERSION', version_number)
-    logger.info('Running METplus v%s called with command: %s',
-                version_number, ' '.join(sys.argv))
-=======
->>>>>>> 27189de0
 
     config = util.pre_run_setup(__file__, 'METplus')
 
     # Use config object to get the list of processes to call
-<<<<<<< HEAD
-    process_list = util.get_process_list(config.getstr('config', 'PROCESS_LIST'), logger)
-
-    # Keep this comment.
-    # When running commands in the process_list, reprocess the
-    # original command line using (item))[sys.argv[1:]].
-    #
-    # You could call each task (ie. run_tc_pairs.py) without any args since
-    # the final METPLUS_CONF file was just created from config_metplus.setup,
-    # and each task, also calls setup, which use an existing final conf
-    # file over command line args.
-    #
-    # both work ...
-    # Note: Using (item))sys.argv[1:], is preferable since
-    # it doesn't depend on the conf file existing.
-    processes = []
-    for item in process_list:
-        try:
-            logger = config.log(item)
-            package_name = 'metplus.wrappers.' + util.camel_to_underscore(item) + '_wrapper'
-#            command_builder = importlib.import_module('.'+item + 'Wrapper',
-#                                                      package_name)
-            command_builder = \
-                getattr(sys.modules[package_name],
-                        item + "Wrapper")(config, logger)
-#                getattr(sys.modules[__name__],
-#                        item + "Wrapper")(config, logger)
-            # if Usage specified in PROCESS_LIST, print usage and exit
-            if item == 'Usage':
-                command_builder.run_all_times()
-                exit(1)
-        except AttributeError:
-            raise NameError("Process %s doesn't exist" % item)
-
-        processes.append(command_builder)
-
-    loop_order = config.getstr('config', 'LOOP_ORDER', '')
-    if loop_order == '':
-        loop_order = config.getstr('config', 'LOOP_METHOD')
-
-    if loop_order == "processes":
-        for process in processes:
-            # referencing using repr(process.app_name) in
-            # log since it may be None,
-            # if not set in the command builder subclass' contsructor,
-            # and no need to generate an exception because of that.
-            produtil.log.postmsg('master_metplus Calling run_all_times '
-                                 'in: %s wrapper.' % repr(process.app_name))
-            process.run_all_times()
-
-    elif loop_order == "times":
-        util.loop_over_times_and_call(config, processes)
-
-    else:
-        logger.error("Invalid LOOP_METHOD defined. " + \
-              "Options are processes, times")
-        exit()
-
-    # scrub staging directory if requested
-    if config.getbool('config', 'SCRUB_STAGING_DIR', False) and\
-       os.path.exists(config.getdir('STAGING_DIR')):
-        staging_dir = config.getdir('STAGING_DIR')
-        logger.info("Scrubbing staging dir: %s", staging_dir)
-        shutil.rmtree(staging_dir)
-
-    # rewrite final conf so it contains all of the default values used
-    util.write_final_conf(config, logger)
-
-    # compute time it took to run
-    start_clock_time = datetime.strptime(config.getstr('config', 'CLOCK_TIME'), '%Y%m%d%H%M%S')
-    end_clock_time = datetime.now()
-    total_run_time = end_clock_time - start_clock_time
-    logger.debug("METplus took {} to run.".format(total_run_time))
-
-    # compute total number of errors that occurred and output results
-    total_errors = 0
-    for process in processes:
-        if process.errors != 0:
-            process_name = process.__class__.__name__.replace('Wrapper', '')
-            error_msg = '{} had {} error'.format(process_name, process.errors)
-            if process.errors > 1:
-                error_msg += 's'
-            error_msg += '.'
-            logger.error(error_msg)
-            total_errors += process.errors
-=======
     process_list = util.get_process_list(config)
->>>>>>> 27189de0
 
     if disable_plotting and util.is_plotter_in_process_list(process_list):
         config.logger.error("Attempting to run a plotting wrapper while METPLUS_DISABLE_PLOT_WRAPPERS environment "
