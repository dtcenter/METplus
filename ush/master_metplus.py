--- conflicted
+++ resolved
@@ -25,49 +25,9 @@
 
 import produtil.setup
 
-<<<<<<< HEAD
-# check if env var METPLUS_DISABLE_PLOT_WRAPPERS is not set or set to empty string
-disable_plotting = False
-if 'METPLUS_DISABLE_PLOT_WRAPPERS' in os.environ and os.environ['METPLUS_DISABLE_PLOT_WRAPPERS']:
-    disable_plotting = True
-
-# wrappers are referenced dynamically based on PROCESS_LIST values
-# import of each wrapper is required
-# pylint:disable=unused-import
-from ensemble_stat_wrapper import EnsembleStatWrapper
-from pcp_combine_wrapper import PCPCombineWrapper
-from grid_stat_wrapper import GridStatWrapper
-from regrid_data_plane_wrapper import RegridDataPlaneWrapper
-from tc_pairs_wrapper import TCPairsWrapper
-from extract_tiles_wrapper import ExtractTilesWrapper
-from series_by_lead_wrapper import SeriesByLeadWrapper
-from series_by_init_wrapper import SeriesByInitWrapper
-from stat_analysis_wrapper import StatAnalysisWrapper
-from mode_wrapper import MODEWrapper
-from mtd_wrapper import MTDWrapper
-from usage_wrapper import UsageWrapper
-from command_builder import CommandBuilder
-from pb2nc_wrapper import PB2NCWrapper
-from point_stat_wrapper import PointStatWrapper
-from tc_stat_wrapper import TCStatWrapper
-from tc_rmw_wrapper import TCRMWWrapper
-from gempak_to_cf_wrapper import GempakToCFWrapper
-from gen_vx_mask_wrapper import GenVxMaskWrapper
-from example_wrapper import ExampleWrapper
-from py_embed_ingest_wrapper import PyEmbedIngestWrapper
-from ascii2nc_wrapper import ASCII2NCWrapper
-from series_analysis_wrapper import SeriesAnalysisWrapper
-
-# if using plotting wrappers, import them
-if not disable_plotting:
-    from tcmpr_plotter_wrapper import TCMPRPlotterWrapper
-    from cyclone_plotter_wrapper import CyclonePlotterWrapper
-    from make_plots_wrapper import MakePlotsWrapper
-=======
 from metplus.util import metplus_check_python_version
 from metplus.util import pre_run_setup, run_metplus, post_run_cleanup
 from metplus.util import get_process_list
->>>>>>> 4e079371
 
 '''!@namespace master_metplus
 Main script the processes all the tasks in the PROCESS_LIST
