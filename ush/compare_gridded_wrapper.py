--- conflicted
+++ resolved
@@ -195,11 +195,7 @@
                                        time_info,
                                        met_tool=self.app_name)
 
-<<<<<<< HEAD
-        if not var_list:
-=======
-        if (not self.c_dict['VAR_LIST']) and (self.app_name != 'ensemble_stat'):
->>>>>>> 7362cb5b
+        if not var_list and (self.app_name != 'ensemble_stat'):
             self.log_error('No input fields were specified. You must set '
                            f'[FCST/OBS]_VAR<n>_[NAME/LEVELS].')
             return None
