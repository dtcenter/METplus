--- conflicted
+++ resolved
@@ -392,13 +392,8 @@
                     'return_list': return_list}
 
         # if looking for a file with an exact time match:
-<<<<<<< HEAD
-        if self.c_dict.get(data_type + '_FILE_WINDOW_BEGIN', 0) == 0 and \
-                self.c_dict.get(data_type + '_FILE_WINDOW_END', 0) == 0:
-=======
         if self.c_dict[data_type_fmt + 'FILE_WINDOW_BEGIN'] == 0 and \
                 self.c_dict[data_type_fmt + 'FILE_WINDOW_END'] == 0:
->>>>>>> 09f82335
 
             return self.find_exact_file(**arg_dict)
 
@@ -466,11 +461,7 @@
             # check if file exists
             input_data_type = self.c_dict.get(data_type + 'INPUT_DATATYPE', '')
             processed_path = util.preprocess_file(file_path,
-<<<<<<< HEAD
-                                                  self.c_dict.get(data_type + '_INPUT_DATATYPE', ''),
-=======
                                                   input_data_type,
->>>>>>> 09f82335
                                                   self.config)
 
             # report error if file path could not be found
@@ -564,22 +555,14 @@
         # if one file was found and return_list if False, return single file
         if len(closest_files) == 1 and not return_list:
             return util.preprocess_file(closest_files[0],
-<<<<<<< HEAD
-                                        self.c_dict.get(data_type + '_INPUT_DATATYPE', ''),
-=======
                                         self.c_dict.get(data_type + 'INPUT_DATATYPE', ''),
->>>>>>> 09f82335
                                         self.config)
 
         # return list if multiple files are found
         out = []
         for close_file in closest_files:
             outfile = util.preprocess_file(close_file,
-<<<<<<< HEAD
-                                           self.c_dict.get(data_type + '_INPUT_DATATYPE', ''),
-=======
                                            self.c_dict.get(data_type + 'INPUT_DATATYPE', ''),
->>>>>>> 09f82335
                                            self.config)
             out.append(outfile)
 
