--- conflicted
+++ resolved
@@ -71,19 +71,12 @@
     met_install_dir = config.getdir('MET_INSTALL_DIR')
     regrid_data_plane_exe = os.path.join(met_install_dir,
                                          'bin/regrid_data_plane')
-<<<<<<< HEAD
-    # regrid_data_plane_exe = config.getexe('REGRID_DATA_PLANE_EXE')
-    wgrib2_exe = config.getexe('WGRIB2')
-    egrep_exe = config.getexe('EGREP_EXE')
-    regrid_with_met_tool = config.getbool('config', 'REGRID_USING_MET_TOOL')
-    overwrite_flag = config.getbool('config', 'OVERWRITE_TRACK')
-=======
+
     # regrid_data_plane_exe = config.getexe('REGRID_DATA_PLANE')
     wgrib2_exe = cu.getexe('WGRIB2')
     egrep_exe = cu.getexe('EGREP')
     regrid_with_met_tool = cu.getbool('config', 'REGRID_USING_MET_TOOL')
     overwrite_flag = cu.getbool('config', 'OVERWRITE_TRACK')
->>>>>>> 587b76e3
 
     # Extract the columns of interest: init time, lead time,
     # valid time lat and lon of both tropical cyclone tracks, etc.
