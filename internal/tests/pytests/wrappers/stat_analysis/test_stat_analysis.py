--- conflicted
+++ resolved
@@ -174,15 +174,9 @@
     ]
 )
 @pytest.mark.wrapper_d
-<<<<<<< HEAD
 def test_valid_init_env_vars(metplus_config, config_overrides,
                              expected_env_vars):
     config = metplus_config
-=======
-def test_stat_analysis_env_vars(metplus_config, config_overrides,
-                                expected_env_vars):
-    config = metplus_config()
->>>>>>> 30130f26
     set_minimum_config_settings(config)
     config.set('config', 'INIT_END', '20221015')
     for key, value in config_overrides.items():
