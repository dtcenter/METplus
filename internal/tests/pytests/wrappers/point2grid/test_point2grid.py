#!/usr/bin/env python3

import pytest
import datetime
import os

from metplus.wrappers.point2grid_wrapper import Point2GridWrapper
from metplus.util import time_util

input_dir = '/some/path/input'
input_name = 'TMP'

# grid to use if grid is not set with command line argument
grid_dir = '/some/path/grid'
grid_template = os.path.join(grid_dir, '{valid?fmt=%Y%m%d}.nc')


def set_minimum_config_settings(config):
    # set config variables to prevent command from running and bypass check
    # if input files actually exist
    config.set('config', 'DO_NOT_RUN_EXE', True)
    config.set('config', 'INPUT_MUST_EXIST', False)

    # set process and time config variables
    config.set('config', 'PROCESS_LIST', 'Point2Grid')
    config.set('config', 'LOOP_BY', 'INIT')
    config.set('config', 'INIT_TIME_FMT', '%Y%m%d%H')
    config.set('config', 'INIT_BEG', '2017060100')
    config.set('config', 'INIT_END', '2017060300')
    config.set('config', 'INIT_INCREMENT', '24H')
    config.set('config', 'LEAD_SEQ', '12H')

    # required variables for input/output, to grid, and input field
    config.set('config', 'POINT2GRID_INPUT_DIR', input_dir)
    config.set('config', 'POINT2GRID_INPUT_TEMPLATE',
               'input.{init?fmt=%Y%m%d%H}_f{lead?fmt=%2H}.nc')
    config.set('config', 'POINT2GRID_OUTPUT_DIR', '{OUTPUT_BASE}/out')
    config.set('config', 'POINT2GRID_OUTPUT_TEMPLATE',
               'output.{valid?fmt=%Y%m%d%H}.nc')
    config.set('config', 'POINT2GRID_REGRID_TO_GRID', grid_template)
    config.set('config', 'POINT2GRID_INPUT_FIELD', input_name)


@pytest.mark.parametrize(
    'missing, run, thresh, errors, allow_missing', [
        (6, 12, 0.5, 0, True),
        (6, 12, 0.6, 1, True),
        (6, 12, 0.5, 6, False),
    ]
)
@pytest.mark.wrapper
def test_point2grid_missing_inputs(metplus_config, get_test_data_dir,
                                   missing, run, thresh, errors,
                                   allow_missing):
    config = metplus_config
    set_minimum_config_settings(config)
    config.set('config', 'INPUT_MUST_EXIST', True)
    config.set('config', 'POINT2GRID_ALLOW_MISSING_INPUTS', allow_missing)
    config.set('config', 'POINT2GRID_INPUT_THRESH', thresh)
    config.set('config', 'INIT_BEG', '2017051001')
    config.set('config', 'INIT_END', '2017051003')
    config.set('config', 'INIT_INCREMENT', '2H')
    config.set('config', 'LEAD_SEQ', '1,2,3,6,9,12')
    config.set('config', 'POINT2GRID_INPUT_DIR', get_test_data_dir('fcst'))
    config.set('config', 'POINT2GRID_INPUT_TEMPLATE',
               '{init?fmt=%Y%m%d}/{init?fmt=%Y%m%d_i%H}_f{lead?fmt=%3H}_HRRRTLE_PHPT.grb2')

    wrapper = Point2GridWrapper(config)
    assert wrapper.isOK

    all_cmds = wrapper.run_all_times()
    for cmd, _ in all_cmds:
        print(cmd)

    print(f'missing: {wrapper.missing_input_count} / {wrapper.run_count}, errors: {wrapper.errors}')
    assert wrapper.missing_input_count == missing
    assert wrapper.run_count == run
    assert wrapper.errors == errors


@pytest.mark.parametrize(
    'config_overrides, env_var_values, optional_args', [
        ({}, {}, []),
        ({'POINT2GRID_REGRID_METHOD': 'UW_MEAN'}, {}, ['-method UW_MEAN']),
        ({'POINT2GRID_REGRID_METHOD': 'UW_MEAN',
          'POINT2GRID_GAUSSIAN_DX': '2',}, {},
         ['-method UW_MEAN', '-gaussian_dx 2']),
        ({'POINT2GRID_GAUSSIAN_RADIUS': '81.231'}, {},
         ['-gaussian_radius 81.231']),
<<<<<<< HEAD
        ({'POINT2GRID_PROB_CAT_THRESH': '1'}, {}, ['-prob_cat_thresh 1']),
        ({'POINT2GRID_VLD_THRESH': '0.5'}, {}, ['-vld_thresh 0.5']),
        ({'POINT2GRID_ADP': '{valid?fmt=%Y%m}.nc'}, {}, ['-adp 201706.nc']),
        ({'POINT2GRID_REGRID_TO_GRID': 'G212'}, {}, []),
        ({'POINT2GRID_INPUT_LEVEL': '(*,*)'}, {}, []),
        ({'POINT2GRID_VALID_TIME': '20240509_120800', },
         {'METPLUS_VALID_TIME': 'valid_time = "20240509_120800";'}, []),

        ({'POINT2GRID_OBS_WINDOW_BEG': '-5400', },
         {'METPLUS_OBS_WINDOW_DICT': 'obs_window = {beg = -5400;}'}, []),

        ({'POINT2GRID_OBS_WINDOW_END': '3600', },
         {'METPLUS_OBS_WINDOW_DICT': 'obs_window = {end = 3600;}'}, []),

        ({'POINT2GRID_OBS_WINDOW_BEG': '-3600', 'POINT2GRID_OBS_WINDOW_END': '5400'},
         {'METPLUS_OBS_WINDOW_DICT': 'obs_window = {beg = -3600;end = 5400;}'}, []),
        ({'POINT2GRID_MESSAGE_TYPE': 'ADPSFC, ADPUPA'},
         {'METPLUS_MESSAGE_TYPE': 'message_type = ["ADPSFC", "ADPUPA"];'}, []),

        ({'POINT2GRID_VAR_NAME_MAP1_KEY': '3', 'POINT2GRID_VAR_NAME_MAP1_VAL': 'MAGIC'},
         {'METPLUS_VAR_NAME_MAP_LIST': 'var_name_map = [{key = "3";val = "MAGIC";}];'}, []),

        ({'POINT2GRID_VAR_NAME_MAP1_KEY': '13', 'POINT2GRID_VAR_NAME_MAP1_VAL': 'LUCKY',
          'POINT2GRID_VAR_NAME_MAP2_KEY': '3', 'POINT2GRID_VAR_NAME_MAP2_VAL': 'MAGIC'
          },
         {'METPLUS_VAR_NAME_MAP_LIST': 'var_name_map = [{key = "13";val = "LUCKY";},{key = "3";val = "MAGIC";}];'}, []),

        ({'POINT2GRID_QUALITY_MARK_THRESH': '3', },
         {'METPLUS_QUALITY_MARK_THRESH': 'quality_mark_thresh = 3;'}, []),

        ({'POINT2GRID_OBS_QUALITY_INC': '0, 1, 2', },
         {'METPLUS_OBS_QUALITY_INC': 'obs_quality_inc = ["0", "1", "2"];'}, []),

        ({'POINT2GRID_OBS_QUALITY_EXC': '3,4, 5', },
         {'METPLUS_OBS_QUALITY_EXC': 'obs_quality_exc = ["3", "4", "5"];'}, []),

        ({'POINT2GRID_QC_FLAGS': '0,1'}, {'METPLUS_OBS_QUALITY_INC': 'obs_quality_inc = ["0", "1"];'}, []),
        ({'POINT2GRID_TIME_OFFSET_WARNING': '5', },
         {'METPLUS_TIME_OFFSET_WARNING': 'time_offset_warning = 5;'}, []),

=======
        ({'POINT2GRID_PROB_CAT_THRESH': '1'}, ['-prob_cat_thresh 1']),
        ({'POINT2GRID_VLD_THRESH': '0.5'}, ['-vld_thresh 0.5']),
        ({'POINT2GRID_QC_FLAGS': '0,1'}, ['-qc 0,1']),
        ({'POINT2GRID_ADP': '{valid?fmt=%Y%m}.nc'}, ['-adp 201706.nc']),
        ({'POINT2GRID_REGRID_TO_GRID': 'G212'}, []),
        ({'POINT2GRID_REGRID_TO_GRID': 'lambert 614 428 12.190 -133.459 -95.0 12.19058 6367.47 25.0 N'}, []),
        ({'POINT2GRID_INPUT_LEVEL': '(*,*)'}, []),
>>>>>>> 31318a03
    ]
)
@pytest.mark.wrapper
def test_point2grid_run(metplus_config, config_overrides, optional_args,
                        env_var_values):
    config = metplus_config
    set_minimum_config_settings(config)

    # set config variable overrides
    for key, value in config_overrides.items():
        config.set('config', key, value)

    wrapper = Point2GridWrapper(config)
    assert wrapper.isOK

    app_path = os.path.join(config.getdir('MET_BIN_DIR'), wrapper.app_name)
    verbosity = f"-v {wrapper.c_dict['VERBOSITY']}"
    out_dir = wrapper.c_dict.get('OUTPUT_DIR')
    input_files = (
        f'{input_dir}/input.2017060100_f12.nc',
        f'{input_dir}/input.2017060200_f12.nc',
        f'{input_dir}/input.2017060300_f12.nc',
    )
    output_files = (
        f'{out_dir}/output.2017060112.nc',
        f'{out_dir}/output.2017060212.nc',
        f'{out_dir}/output.2017060312.nc',
    )

    if 'POINT2GRID_REGRID_TO_GRID' in config_overrides:
        grids = (
            config_overrides['POINT2GRID_REGRID_TO_GRID'],
            config_overrides['POINT2GRID_REGRID_TO_GRID'],
            config_overrides['POINT2GRID_REGRID_TO_GRID']
        )
        # add quotation marks around grid if it is include spaces
        if len(config_overrides['POINT2GRID_REGRID_TO_GRID'].split()) > 1:
            grids = [f'"{grid}"' for grid in grids]
    else:
        grids = (
            os.path.join(grid_dir, '20170601.nc'),
            os.path.join(grid_dir, '20170602.nc'),
            os.path.join(grid_dir, '20170603.nc')
        )

    if 'POINT2GRID_INPUT_LEVEL' in config_overrides:
        level = config_overrides['POINT2GRID_INPUT_LEVEL']
    else:
        level = ''

    config_file = wrapper.c_dict.get('CONFIG_FILE')
    extra_args = " ".join(optional_args) + " " if optional_args else ""

    missing_env = [item for item in env_var_values
                   if item not in wrapper.WRAPPER_ENV_VAR_KEYS]
    env_var_keys = wrapper.WRAPPER_ENV_VAR_KEYS + missing_env

    expected_cmds = []
    for idx in range(0, len(input_files)):
        expected_cmds.append(
            f'{app_path} {input_files[idx]} {grids[idx]} {output_files[idx]}'
            f' -field \'name="{input_name}"; level="{level}";\''
            f' -config {config_file} {extra_args}{verbosity}'
        )

    all_cmds = wrapper.run_all_times()
    print(f"ALL COMMANDS: {all_cmds}")

    for (cmd, env_vars), expected_cmd in zip(all_cmds, expected_cmds):
        # ensure commands are generated as expected
        assert cmd == expected_cmd

        # check that environment variables were set properly
        # including deprecated env vars (not in wrapper env var keys)
        for env_var_key in env_var_keys:
            print(f"ENV VAR: {env_var_key}")
            match = next((item for item in env_vars if
                          item.startswith(env_var_key)), None)
            assert match is not None
            value = match.split('=', 1)[1]
            assert env_var_values.get(env_var_key, '') == value


@pytest.mark.wrapper
def test_get_config_file(metplus_config):
    fake_config_name = '/my/config/file'

    config = metplus_config
    default_config_file = os.path.join(config.getdir('PARM_BASE'),
                                       'met_config',
                                       'Point2GridConfig_wrapped')

    wrapper = Point2GridWrapper(config)
    assert wrapper.c_dict['CONFIG_FILE'] == default_config_file

    config.set('config', 'POINT2GRID_CONFIG_FILE', fake_config_name)
    wrapper = Point2GridWrapper(config)
    assert wrapper.c_dict['CONFIG_FILE'] == fake_config_name<|MERGE_RESOLUTION|>--- conflicted
+++ resolved
@@ -87,11 +87,11 @@
          ['-method UW_MEAN', '-gaussian_dx 2']),
         ({'POINT2GRID_GAUSSIAN_RADIUS': '81.231'}, {},
          ['-gaussian_radius 81.231']),
-<<<<<<< HEAD
         ({'POINT2GRID_PROB_CAT_THRESH': '1'}, {}, ['-prob_cat_thresh 1']),
         ({'POINT2GRID_VLD_THRESH': '0.5'}, {}, ['-vld_thresh 0.5']),
         ({'POINT2GRID_ADP': '{valid?fmt=%Y%m}.nc'}, {}, ['-adp 201706.nc']),
         ({'POINT2GRID_REGRID_TO_GRID': 'G212'}, {}, []),
+        ({'POINT2GRID_REGRID_TO_GRID': 'lambert 614 428 12.190 -133.459 -95.0 12.19058 6367.47 25.0 N'}, []),
         ({'POINT2GRID_INPUT_LEVEL': '(*,*)'}, {}, []),
         ({'POINT2GRID_VALID_TIME': '20240509_120800', },
          {'METPLUS_VALID_TIME': 'valid_time = "20240509_120800";'}, []),
@@ -123,20 +123,10 @@
 
         ({'POINT2GRID_OBS_QUALITY_EXC': '3,4, 5', },
          {'METPLUS_OBS_QUALITY_EXC': 'obs_quality_exc = ["3", "4", "5"];'}, []),
-
-        ({'POINT2GRID_QC_FLAGS': '0,1'}, {'METPLUS_OBS_QUALITY_INC': 'obs_quality_inc = ["0", "1"];'}, []),
+        ({'POINT2GRID_QC_FLAGS': '0,1'}, ['-goes_qc 0,1']),
         ({'POINT2GRID_TIME_OFFSET_WARNING': '5', },
          {'METPLUS_TIME_OFFSET_WARNING': 'time_offset_warning = 5;'}, []),
 
-=======
-        ({'POINT2GRID_PROB_CAT_THRESH': '1'}, ['-prob_cat_thresh 1']),
-        ({'POINT2GRID_VLD_THRESH': '0.5'}, ['-vld_thresh 0.5']),
-        ({'POINT2GRID_QC_FLAGS': '0,1'}, ['-qc 0,1']),
-        ({'POINT2GRID_ADP': '{valid?fmt=%Y%m}.nc'}, ['-adp 201706.nc']),
-        ({'POINT2GRID_REGRID_TO_GRID': 'G212'}, []),
-        ({'POINT2GRID_REGRID_TO_GRID': 'lambert 614 428 12.190 -133.459 -95.0 12.19058 6367.47 25.0 N'}, []),
-        ({'POINT2GRID_INPUT_LEVEL': '(*,*)'}, []),
->>>>>>> 31318a03
     ]
 )
 @pytest.mark.wrapper
